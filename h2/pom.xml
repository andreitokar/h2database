<project xmlns="http://maven.apache.org/POM/4.0.0" xmlns:xsi="http://www.w3.org/2001/XMLSchema-instance"
  xsi:schemaLocation="http://maven.apache.org/POM/4.0.0 http://maven.apache.org/xsd/maven-4.0.0.xsd">
  <modelVersion>4.0.0</modelVersion>

  <groupId>com.h2database</groupId>
  <artifactId>h2</artifactId>
  <version>1.4.197-SNAPSHOT</version>
  <packaging>jar</packaging>
  <name>H2 Database Engine</name>
  <url>http://www.h2database.com</url>
  <description>H2 Database Engine</description>

  <licenses>
    <license>
      <name>MPL 2.0</name>
      <url>https://www.mozilla.org/en-US/MPL/2.0/</url>
      <distribution>repo</distribution>
    </license>
    <license>
      <name>EPL 1.0</name>
      <url>https://opensource.org/licenses/eclipse-1.0.php</url>
      <distribution>repo</distribution>
    </license>
  </licenses>

  <scm>
    <connection>scm:git:https://github.com/h2database/h2database</connection>
    <url>https://github.com/h2database/h2database</url>
  </scm>

  <developers>
    <developer>
      <id>thomas.tom.mueller</id>
      <name>Thomas Mueller</name>
      <email>thomas.tom.mueller at gmail dot com</email>
    </developer>
  </developers>

  <properties>
    <maven.compiler.source>1.7</maven.compiler.source>
    <maven.compiler.target>1.8</maven.compiler.target>
    <hsqldb.version>2.4.0</hsqldb.version>
    <derby.version>10.10.1.1</derby.version>
    <osgi.version>4.2.0</osgi.version>
    <slf4j.version>1.6.0</slf4j.version>
    <project.build.sourceEncoding>UTF-8</project.build.sourceEncoding>
  </properties>

  <dependencies>

    <!-- START COMPILE DEPENDENCIES !-->
    <dependency>
      <groupId>javax.servlet</groupId>
      <artifactId>javax.servlet-api</artifactId>
      <version>3.1.0</version>
    </dependency>
    <dependency>
      <groupId>org.apache.lucene</groupId>
      <artifactId>lucene-core</artifactId>
      <version>3.6.2</version>
    </dependency>
    <dependency>
      <groupId>org.slf4j</groupId>
      <artifactId>slf4j-api</artifactId>
      <version>${slf4j.version}</version>
    </dependency>
    <dependency>
      <groupId>org.osgi</groupId>
      <artifactId>org.osgi.core</artifactId>
      <version>${osgi.version}</version>
    </dependency>
    <dependency>
      <groupId>org.osgi</groupId>
      <artifactId>org.osgi.enterprise</artifactId>
      <version>${osgi.version}</version>
    </dependency>
    <dependency>
      <groupId>org.locationtech.jts</groupId>
      <artifactId>jts-core</artifactId>
      <version>1.15.0</version>
    </dependency>

    <dependency>
        <groupId>com.sun</groupId>
        <artifactId>rt</artifactId>
        <version>1.8</version>
        <scope>system</scope>
        <systemPath>${rt.jar}</systemPath>
    </dependency>

    <!-- END COMPILE DEPENDENCIES !-->


    <!-- START TEST DEPENDENCIES !-->
<!--
    <dependency>
      <groupId>org.slf4j</groupId>
      <artifactId>slf4j-simple</artifactId>
      <version>${slf4j.version}</version>
      <scope>test</scope>
    </dependency>
-->
    <dependency>
      <groupId>org.hsqldb</groupId>
      <artifactId>hsqldb</artifactId>
      <version>${hsqldb.version}</version>
      <scope>test</scope>
    </dependency>
    <dependency>
      <groupId>org.apache.derby</groupId>
      <artifactId>derby</artifactId>
      <version>${derby.version}</version>
      <scope>test</scope>
    </dependency>
    <dependency>
      <groupId>org.apache.derby</groupId>
      <artifactId>derbyclient</artifactId>
      <version>${derby.version}</version>
      <scope>test</scope>
    </dependency>
    <dependency>
      <groupId>org.apache.derby</groupId>
      <artifactId>derbynet</artifactId>
      <version>${derby.version}</version>
      <scope>test</scope>
    </dependency>
    <dependency>
      <groupId>org.postgresql</groupId>
      <artifactId>postgresql</artifactId>
      <version>9.4.1209.jre6</version>
      <scope>test</scope>
    </dependency>
    <dependency>
      <groupId>mysql</groupId>
      <artifactId>mysql-connector-java</artifactId>
      <version>5.1.6</version>
      <scope>test</scope>
    </dependency>
    <dependency>
      <groupId>junit</groupId>
      <artifactId>junit</artifactId>
      <version>4.12</version>
      <scope>test</scope>
    </dependency>
    <!-- END TEST DEPENDENCIES !-->
<<<<<<< HEAD

    <!--  JDK dependencies  -->
    <dependency>
      <groupId>com.sun</groupId>
      <artifactId>tools</artifactId>
      <version>1.8</version>
      <scope>system</scope>
      <systemPath>${tools.jar}</systemPath>
    </dependency>
=======
>>>>>>> 3bf8fd6a
  </dependencies>

  <!-- The test code creates proxy files using javac or tools.jar. Through maven we need to tell it
       where to possibly find tools.jar and annoyingly its called classes.jar on OSX -->
  <profiles>
    <profile>
      <id>jigsaw-jdk</id>
      <activation>
        <jdk>[1.9,)</jdk>
      </activation>
      <dependencies/>
    </profile>
    <profile>
      <id>default-tools.jar</id>
      <activation>
        <file>
          <exists>${java.home}/../lib/tools.jar</exists>
        </file>
      </activation>
<<<<<<< HEAD
      <properties>
        <tools.jar>${java.home}/../lib/tools.jar</tools.jar>
        <rt.jar>${java.home}/lib/rt.jar</rt.jar>
      </properties>
=======
      <dependencies>
        <dependency>
          <groupId>com.sun</groupId>
          <artifactId>tools</artifactId>
          <scope>system</scope>
          <version>1.7</version>
          <systemPath>${java.home}/../lib/tools.jar</systemPath>
        </dependency>
      </dependencies>
>>>>>>> 3bf8fd6a
    </profile>
    <profile>
      <id>default-tools.jar-mac</id>
      <activation>
        <file>
          <exists>${java.home}/../Classes/classes.jar</exists>
        </file>
      </activation>
<<<<<<< HEAD
      <properties>
        <tools.jar>${java.home}/../Classes/classes.jar</tools.jar>
        <rt.jar>${java.home}/lib/rt.jar</rt.jar>
      </properties>
=======
      <dependencies>
        <dependency>
          <groupId>com.sun</groupId>
          <artifactId>tools</artifactId>
          <scope>system</scope>
          <version>1.7</version>
          <systemPath>${java.home}/../Classes/classes.jar</systemPath>
        </dependency>
      </dependencies>
>>>>>>> 3bf8fd6a
    </profile>
  </profiles>

  <build>
    <sourceDirectory>src/main</sourceDirectory>
    <testSourceDirectory>src/test</testSourceDirectory>
    <!-- Resources do not follow maven project layout. We need to manually copy them -->
    <resources>
      <resource>
        <directory>src/main</directory>
        <includes>
          <include>**/*.prop</include>
          <include>**/*.png</include>
          <include>**/*.jsp</include>
          <include>**/*.ico</include>
          <include>**/*.gif</include>
          <include>**/*.css</include>
          <include>**/*.js</include>
          <include>org/h2/res/help.csv</include>
          <include>org/h2/res/javadoc.properties</include>
          <include>org/h2/server/pg/pg_catalog.sql</include>
        </includes>
      </resource>
    </resources>
    <testResources>
      <testResource>
        <directory>src/test</directory>
        <includes>
          <include>org/h2/test/bench/test.properties</include>
          <include>org/h2/test/testSimple.in.txt</include>
          <include>org/h2/test/scripts/**/*.sql</include>
          <include>org/h2/samples/*.sql</include>
        </includes>
      </testResource>
    </testResources>
    <plugins>
      <!-- Add tools folder to test sources but consider moving them to src/test -->
      <plugin>
        <groupId>org.codehaus.mojo</groupId>
        <artifactId>build-helper-maven-plugin</artifactId>
        <version>3.0.0</version>
        <executions>
          <execution>
            <phase>generate-test-sources</phase>
            <goals>
              <goal>add-test-source</goal>
            </goals>
            <configuration>
              <sources>
                <source>src/tools</source>
              </sources>
            </configuration>
          </execution>
        </executions>
      </plugin>
      <!-- Make sure neither we nor one of our dependencies uses anything outside JDK 1.7 -->
<!-- commented out for now because it fails to build under JDK1.8+ because we are manually adding the tools jar
      <plugin>
        <groupId>org.apache.maven.plugins</groupId>
        <artifactId>maven-enforcer-plugin</artifactId>
        <version>3.0.0-M1</version>
        <executions>
          <execution>
            <id>check-java-version</id>
            <goals>
              <goal>enforce</goal>
            </goals>
            <configuration>
              <rules>
                <enforceBytecodeVersion>
                  <maxJdkVersion>1.8</maxJdkVersion>
                </enforceBytecodeVersion>
                <checkSignatureRule implementation="org.codehaus.mojo.animal_sniffer.enforcer.CheckSignatureRule">
                  <signature>
                    <groupId>org.codehaus.mojo.signature</groupId>
                    <artifactId>java18</artifactId>
                    <version>1.0</version>
                  </signature>
                </checkSignatureRule>
              </rules>
              <fail>true</fail>
            </configuration>
          </execution>
        </executions>
        <dependencies>
          <dependency>
            <groupId>org.codehaus.mojo</groupId>
            <artifactId>extra-enforcer-rules</artifactId>
            <version>1.0-beta-6</version>
          </dependency>
          <dependency>
            <groupId>org.codehaus.mojo</groupId>
            <artifactId>animal-sniffer-enforcer-rule</artifactId>
            <version>1.16</version>
          </dependency>
        </dependencies>
      </plugin>
-->
      <plugin>
        <groupId>org.apache.maven.plugins</groupId>
        <artifactId>maven-surefire-plugin</artifactId>
        <version>2.20.1</version>
        <configuration>
          <includes>
            <include>TestAllJunit.java</include>
          </includes>
        </configuration>
      </plugin>
      <plugin>
        <groupId>org.apache.maven.plugins</groupId>
        <artifactId>maven-compiler-plugin</artifactId>
        <version>3.1</version>
        <configuration>
          <source>1.7</source>
          <target>1.8</target>
          <fork>true</fork>
          <compilerArgs>
              <Xlint/>
              <arg>-XDignore.symbol.file</arg>
          </compilerArgs>
        </configuration>
      </plugin>
    </plugins>
  </build>
</project><|MERGE_RESOLUTION|>--- conflicted
+++ resolved
@@ -143,7 +143,6 @@
       <scope>test</scope>
     </dependency>
     <!-- END TEST DEPENDENCIES !-->
-<<<<<<< HEAD
 
     <!--  JDK dependencies  -->
     <dependency>
@@ -153,8 +152,6 @@
       <scope>system</scope>
       <systemPath>${tools.jar}</systemPath>
     </dependency>
-=======
->>>>>>> 3bf8fd6a
   </dependencies>
 
   <!-- The test code creates proxy files using javac or tools.jar. Through maven we need to tell it
@@ -174,22 +171,28 @@
           <exists>${java.home}/../lib/tools.jar</exists>
         </file>
       </activation>
-<<<<<<< HEAD
-      <properties>
-        <tools.jar>${java.home}/../lib/tools.jar</tools.jar>
-        <rt.jar>${java.home}/lib/rt.jar</rt.jar>
-      </properties>
-=======
+<!--
+        <properties>
+          <tools.jar>${java.home}/../lib/tools.jar</tools.jar>
+          <rt.jar>${java.home}/lib/rt.jar</rt.jar>
+        </properties>
+-->
       <dependencies>
         <dependency>
           <groupId>com.sun</groupId>
           <artifactId>tools</artifactId>
           <scope>system</scope>
-          <version>1.7</version>
+          <version>1.8</version>
           <systemPath>${java.home}/../lib/tools.jar</systemPath>
         </dependency>
+        <dependency>
+          <groupId>com.sun</groupId>
+          <artifactId>rt</artifactId>
+          <scope>system</scope>
+          <version>1.8</version>
+          <systemPath>${java.home}/lib/rt.jar</systemPath>
+        </dependency>
       </dependencies>
->>>>>>> 3bf8fd6a
     </profile>
     <profile>
       <id>default-tools.jar-mac</id>
@@ -198,12 +201,6 @@
           <exists>${java.home}/../Classes/classes.jar</exists>
         </file>
       </activation>
-<<<<<<< HEAD
-      <properties>
-        <tools.jar>${java.home}/../Classes/classes.jar</tools.jar>
-        <rt.jar>${java.home}/lib/rt.jar</rt.jar>
-      </properties>
-=======
       <dependencies>
         <dependency>
           <groupId>com.sun</groupId>
@@ -213,7 +210,6 @@
           <systemPath>${java.home}/../Classes/classes.jar</systemPath>
         </dependency>
       </dependencies>
->>>>>>> 3bf8fd6a
     </profile>
   </profiles>
 
