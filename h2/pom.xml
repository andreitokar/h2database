<project xmlns="http://maven.apache.org/POM/4.0.0" xmlns:xsi="http://www.w3.org/2001/XMLSchema-instance"
  xsi:schemaLocation="http://maven.apache.org/POM/4.0.0 http://maven.apache.org/xsd/maven-4.0.0.xsd">
  <modelVersion>4.0.0</modelVersion>

  <groupId>com.h2database</groupId>
  <artifactId>h2</artifactId>
  <version>1.4.201-SNAPSHOT</version>
  <packaging>jar</packaging>
  <name>H2 Database Engine</name>
  <url>https://h2database.com</url>
  <description>H2 Database Engine</description>

  <licenses>
    <license>
      <name>MPL 2.0</name>
      <url>https://www.mozilla.org/en-US/MPL/2.0/</url>
      <distribution>repo</distribution>
    </license>
    <license>
      <name>EPL 1.0</name>
      <url>https://opensource.org/licenses/eclipse-1.0.php</url>
      <distribution>repo</distribution>
    </license>
  </licenses>

  <scm>
    <connection>scm:git:https://github.com/h2database/h2database</connection>
    <url>https://github.com/h2database/h2database</url>
  </scm>

  <developers>
    <developer>
      <id>thomas.tom.mueller</id>
      <name>Thomas Mueller</name>
      <email>thomas.tom.mueller at gmail dot com</email>
    </developer>
  </developers>

  <properties>
<<<<<<< HEAD
    <maven.compiler.source>1.7</maven.compiler.source>
    <maven.compiler.target>1.8</maven.compiler.target>
    <osgi.version>4.2.0</osgi.version>
    <slf4j.version>1.6.0</slf4j.version>
=======
    <maven.compiler.source>1.8</maven.compiler.source>
    <maven.compiler.target>1.8</maven.compiler.target>
    <asm.version>7.2</asm.version>
    <jts.version>1.16.1</jts.version>
    <junit.version>5.5.2</junit.version>
    <lucene.version>8.2.0</lucene.version>
    <osgi.version>5.0.0</osgi.version>
    <pgjdbc.version>42.2.8</pgjdbc.version>
    <servlet.version>4.0.1</servlet.version>
    <slf4j.version>1.7.28</slf4j.version>
>>>>>>> b2068daa
    <project.build.sourceEncoding>UTF-8</project.build.sourceEncoding>
  </properties>

  <dependencies>

    <!-- START COMPILE DEPENDENCIES !-->
    <dependency>
      <groupId>javax.servlet</groupId>
      <artifactId>javax.servlet-api</artifactId>
      <version>${servlet.version}</version>
    </dependency>
    <dependency>
      <groupId>org.apache.lucene</groupId>
      <artifactId>lucene-core</artifactId>
      <version>${lucene.version}</version>
    </dependency>
    <dependency>
      <groupId>org.apache.lucene</groupId>
      <artifactId>lucene-analyzers-common</artifactId>
      <version>${lucene.version}</version>
    </dependency>
    <dependency>
        <groupId>org.apache.lucene</groupId>
        <artifactId>lucene-queryparser</artifactId>
        <version>${lucene.version}</version>
    </dependency>
    <dependency>
      <groupId>org.slf4j</groupId>
      <artifactId>slf4j-api</artifactId>
      <version>${slf4j.version}</version>
    </dependency>
    <dependency>
      <groupId>org.osgi</groupId>
      <artifactId>org.osgi.core</artifactId>
      <version>${osgi.version}</version>
    </dependency>
    <dependency>
      <groupId>org.osgi</groupId>
      <artifactId>org.osgi.enterprise</artifactId>
      <version>${osgi.version}</version>
    </dependency>
    <dependency>
      <groupId>org.locationtech.jts</groupId>
      <artifactId>jts-core</artifactId>
      <version>${jts.version}</version>
    </dependency>
    <!-- END COMPILE DEPENDENCIES !-->


    <!-- START TEST DEPENDENCIES !-->
    <dependency>
      <groupId>org.slf4j</groupId>
      <artifactId>slf4j-nop</artifactId>
      <version>${slf4j.version}</version>
      <scope>test</scope>
    </dependency>
    <dependency>
      <groupId>org.postgresql</groupId>
      <artifactId>postgresql</artifactId>
      <version>${pgjdbc.version}</version>
      <scope>test</scope>
    </dependency>
    <dependency>
      <groupId>org.junit.jupiter</groupId>
      <artifactId>junit-jupiter-engine</artifactId>
      <version>${junit.version}</version>
      <scope>test</scope>
    </dependency>
    <dependency>
      <groupId>org.ow2.asm</groupId>
      <artifactId>asm</artifactId>
      <version>${asm.version}</version>
      <scope>test</scope>
    </dependency>
    <!-- END TEST DEPENDENCIES !-->
  </dependencies>

  <!-- The test code creates proxy files using javac or tools.jar. Through maven we need to tell it
       where to possibly find tools.jar and annoyingly its called classes.jar on OSX -->
  <profiles>
    <profile>
      <id>jigsaw-jdk</id>
      <activation>
        <jdk>[1.9,)</jdk>
      </activation>
      <dependencies/>
    </profile>
    <profile>
      <id>default-tools.jar</id>
      <activation>
        <file>
          <exists>${java.home}/../lib/tools.jar</exists>
        </file>
      </activation>
      <dependencies>
        <dependency>
          <groupId>com.sun</groupId>
          <artifactId>tools</artifactId>
          <scope>system</scope>
          <version>1.8</version>
          <systemPath>${java.home}/../lib/tools.jar</systemPath>
        </dependency>
      </dependencies>
    </profile>
    <profile>
      <id>default-tools.jar-mac</id>
      <activation>
        <file>
          <exists>${java.home}/../Classes/classes.jar</exists>
        </file>
      </activation>
      <dependencies>
        <dependency>
          <groupId>com.sun</groupId>
          <artifactId>tools</artifactId>
          <scope>system</scope>
          <version>1.8</version>
          <systemPath>${java.home}/../Classes/classes.jar</systemPath>
        </dependency>
      </dependencies>
    </profile>
  </profiles>

  <build>
    <sourceDirectory>src/main</sourceDirectory>
    <testSourceDirectory>src/test</testSourceDirectory>
    <!-- Resources do not follow maven project layout. We need to manually copy them -->
    <resources>
      <resource>
        <directory>src/main</directory>
        <includes>
          <include>**/*.prop</include>
          <include>**/*.png</include>
          <include>**/*.jsp</include>
          <include>**/*.ico</include>
          <include>**/*.gif</include>
          <include>**/*.css</include>
          <include>**/*.js</include>
          <include>org/h2/res/help.csv</include>
          <include>org/h2/res/javadoc.properties</include>
          <include>org/h2/server/pg/pg_catalog.sql</include>
          <include>META-INF/**</include>
        </includes>
      </resource>
      <resource>
        <directory>src/java9/precompiled</directory>
        <targetPath>META-INF/versions/9</targetPath>
      </resource>
      <resource>
        <directory>src/java10/precompiled</directory>
        <targetPath>META-INF/versions/10</targetPath>
      </resource>
    </resources>
    <testResources>
  <testResource>
    <directory>src/test</directory>
      <includes>
        <include>org/h2/test/bench/test.properties</include>
        <include>org/h2/test/script/testScrip.sql</include>
        <include>org/h2/test/scripts/**/*.sql</include>
        <include>org/h2/samples/newsfeed.sql</include>
        <include>org/h2/samples/optimizations.sql</include>
      </includes>
    </testResource>
    </testResources>
    <plugins>
      <plugin>
        <groupId>org.apache.maven.plugins</groupId>
        <artifactId>maven-jar-plugin</artifactId>
        <version>3.1.2</version>
        <configuration>
          <archive>
            <manifest>
              <addDefaultImplementationEntries>true</addDefaultImplementationEntries>
              <mainClass>org.h2.tools.Console</mainClass>
            </manifest>
            <manifestEntries>
              <Automatic-Module-Name>com.h2database</Automatic-Module-Name>
              <Multi-Release>true</Multi-Release>
              <Premain-Class>org.h2.util.Profiler</Premain-Class>
            </manifestEntries>
          </archive>
        </configuration>
      </plugin>
      <!-- Add tools folder to test sources but consider moving them to src/test -->
      <plugin>
        <groupId>org.codehaus.mojo</groupId>
        <artifactId>build-helper-maven-plugin</artifactId>
        <version>3.0.0</version>
        <executions>
          <execution>
            <phase>generate-test-sources</phase>
            <goals>
              <goal>add-test-source</goal>
            </goals>
            <configuration>
              <sources>
                <source>src/tools</source>
              </sources>
            </configuration>
          </execution>
        </executions>
      </plugin>
<<<<<<< HEAD
      <!-- Make sure neither we nor one of our dependencies uses anything outside JDK 1.7 -->
<!-- commented out for now because it fails to build under JDK1.8+ because we are manually adding the tools jar
      <plugin>
        <groupId>org.apache.maven.plugins</groupId>
        <artifactId>maven-enforcer-plugin</artifactId>
        <version>3.0.0-M1</version>
        <executions>
          <execution>
            <id>check-java-version</id>
            <goals>
              <goal>enforce</goal>
            </goals>
            <configuration>
              <rules>
                <enforceBytecodeVersion>
                  <maxJdkVersion>1.8</maxJdkVersion>
                </enforceBytecodeVersion>
                <checkSignatureRule implementation="org.codehaus.mojo.animal_sniffer.enforcer.CheckSignatureRule">
                  <signature>
                    <groupId>org.codehaus.mojo.signature</groupId>
                    <artifactId>java18</artifactId>
                    <version>1.0</version>
                  </signature>
                </checkSignatureRule>
              </rules>
              <fail>true</fail>
            </configuration>
          </execution>
        </executions>
        <dependencies>
          <dependency>
            <groupId>org.codehaus.mojo</groupId>
            <artifactId>extra-enforcer-rules</artifactId>
            <version>1.0-beta-6</version>
          </dependency>
          <dependency>
            <groupId>org.codehaus.mojo</groupId>
            <artifactId>animal-sniffer-enforcer-rule</artifactId>
            <version>1.16</version>
          </dependency>
        </dependencies>
      </plugin>
-->
=======
>>>>>>> b2068daa
      <plugin>
        <groupId>org.apache.maven.plugins</groupId>
        <artifactId>maven-surefire-plugin</artifactId>
        <version>2.22.2</version>
        <configuration>
          <includes>
            <include>TestAllJunit.java</include>
          </includes>
        </configuration>
      </plugin>
      <plugin>
        <groupId>org.apache.maven.plugins</groupId>
        <artifactId>maven-compiler-plugin</artifactId>
        <version>3.1</version>
        <configuration>
          <source>1.7</source>
          <target>1.8</target>
          <fork>true</fork>
          <compilerArgs>
              <Xlint/>
              <arg>-XDignore.symbol.file</arg>
          </compilerArgs>
        </configuration>
      </plugin>
    </plugins>
  </build>
<<<<<<< HEAD
=======

>>>>>>> b2068daa
</project><|MERGE_RESOLUTION|>--- conflicted
+++ resolved
@@ -37,12 +37,6 @@
   </developers>
 
   <properties>
-<<<<<<< HEAD
-    <maven.compiler.source>1.7</maven.compiler.source>
-    <maven.compiler.target>1.8</maven.compiler.target>
-    <osgi.version>4.2.0</osgi.version>
-    <slf4j.version>1.6.0</slf4j.version>
-=======
     <maven.compiler.source>1.8</maven.compiler.source>
     <maven.compiler.target>1.8</maven.compiler.target>
     <asm.version>7.2</asm.version>
@@ -53,7 +47,6 @@
     <pgjdbc.version>42.2.8</pgjdbc.version>
     <servlet.version>4.0.1</servlet.version>
     <slf4j.version>1.7.28</slf4j.version>
->>>>>>> b2068daa
     <project.build.sourceEncoding>UTF-8</project.build.sourceEncoding>
   </properties>
 
@@ -257,52 +250,6 @@
           </execution>
         </executions>
       </plugin>
-<<<<<<< HEAD
-      <!-- Make sure neither we nor one of our dependencies uses anything outside JDK 1.7 -->
-<!-- commented out for now because it fails to build under JDK1.8+ because we are manually adding the tools jar
-      <plugin>
-        <groupId>org.apache.maven.plugins</groupId>
-        <artifactId>maven-enforcer-plugin</artifactId>
-        <version>3.0.0-M1</version>
-        <executions>
-          <execution>
-            <id>check-java-version</id>
-            <goals>
-              <goal>enforce</goal>
-            </goals>
-            <configuration>
-              <rules>
-                <enforceBytecodeVersion>
-                  <maxJdkVersion>1.8</maxJdkVersion>
-                </enforceBytecodeVersion>
-                <checkSignatureRule implementation="org.codehaus.mojo.animal_sniffer.enforcer.CheckSignatureRule">
-                  <signature>
-                    <groupId>org.codehaus.mojo.signature</groupId>
-                    <artifactId>java18</artifactId>
-                    <version>1.0</version>
-                  </signature>
-                </checkSignatureRule>
-              </rules>
-              <fail>true</fail>
-            </configuration>
-          </execution>
-        </executions>
-        <dependencies>
-          <dependency>
-            <groupId>org.codehaus.mojo</groupId>
-            <artifactId>extra-enforcer-rules</artifactId>
-            <version>1.0-beta-6</version>
-          </dependency>
-          <dependency>
-            <groupId>org.codehaus.mojo</groupId>
-            <artifactId>animal-sniffer-enforcer-rule</artifactId>
-            <version>1.16</version>
-          </dependency>
-        </dependencies>
-      </plugin>
--->
-=======
->>>>>>> b2068daa
       <plugin>
         <groupId>org.apache.maven.plugins</groupId>
         <artifactId>maven-surefire-plugin</artifactId>
@@ -318,7 +265,7 @@
         <artifactId>maven-compiler-plugin</artifactId>
         <version>3.1</version>
         <configuration>
-          <source>1.7</source>
+          <source>1.8</source>
           <target>1.8</target>
           <fork>true</fork>
           <compilerArgs>
@@ -329,8 +276,5 @@
       </plugin>
     </plugins>
   </build>
-<<<<<<< HEAD
-=======
-
->>>>>>> b2068daa
+
 </project>