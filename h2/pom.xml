<project xmlns="http://maven.apache.org/POM/4.0.0" xmlns:xsi="http://www.w3.org/2001/XMLSchema-instance"
  xsi:schemaLocation="http://maven.apache.org/POM/4.0.0 http://maven.apache.org/xsd/maven-4.0.0.xsd">
  <modelVersion>4.0.0</modelVersion>

  <groupId>com.h2database</groupId>
  <artifactId>h2</artifactId>
  <version>1.4.196-SNAPSHOT</version>
  <packaging>jar</packaging>
  <name>H2 Database Engine</name>
  <url>http://www.h2database.com</url>
  <description>H2 Database Engine</description>

  <licenses>
    <license>
      <name>MPL 2.0</name>
      <url>https://www.mozilla.org/en-US/MPL/2.0/</url>
      <distribution>repo</distribution>
    </license>
    <license>
      <name>EPL 1.0</name>
      <url>https://opensource.org/licenses/eclipse-1.0.php</url>
      <distribution>repo</distribution>
    </license>
  </licenses>

  <scm>
    <connection>scm:git:https://github.com/h2database/h2database</connection>
    <url>https://github.com/h2database/h2database</url>
  </scm>

  <developers>
    <developer>
      <id>thomas.tom.mueller</id>
      <name>Thomas Mueller</name>
      <email>thomas.tom.mueller at gmail dot com</email>
    </developer>
  </developers>

  <properties>
    <maven.compiler.source>1.7</maven.compiler.source>
    <maven.compiler.target>1.8</maven.compiler.target>
    <hsqldb.version>2.4.0</hsqldb.version>
    <derby.version>10.10.1.1</derby.version>
    <osgi.version>4.2.0</osgi.version>
    <slf4j.version>1.6.0</slf4j.version>
    <project.build.sourceEncoding>UTF-8</project.build.sourceEncoding>
  </properties>

  <dependencies>

    <!-- START COMPILE DEPENDENCIES !-->
    <dependency>
      <groupId>javax.servlet</groupId>
      <artifactId>javax.servlet-api</artifactId>
      <version>3.1.0</version>
    </dependency>
    <dependency>
      <groupId>org.apache.lucene</groupId>
      <artifactId>lucene-core</artifactId>
      <version>3.6.2</version>
    </dependency>
    <dependency>
      <groupId>org.slf4j</groupId>
      <artifactId>slf4j-api</artifactId>
      <version>${slf4j.version}</version>
    </dependency>
    <dependency>
      <groupId>org.osgi</groupId>
      <artifactId>org.osgi.core</artifactId>
      <version>${osgi.version}</version>
    </dependency>
    <dependency>
      <groupId>org.osgi</groupId>
      <artifactId>org.osgi.enterprise</artifactId>
      <version>${osgi.version}</version>
    </dependency>
    <dependency>
      <groupId>com.vividsolutions</groupId>
      <artifactId>jts-core</artifactId>
      <version>1.14.0</version>
    </dependency>

    <dependency>
        <groupId>com.sun</groupId>
        <artifactId>rt</artifactId>
        <version>1.8</version>
        <scope>system</scope>
        <systemPath>${rt.jar}</systemPath>
    </dependency>

    <!-- END COMPILE DEPENDENCIES !-->


    <!-- START TEST DEPENDENCIES !-->
<!--
    <dependency>
      <groupId>org.slf4j</groupId>
      <artifactId>slf4j-simple</artifactId>
      <version>${slf4j.version}</version>
      <scope>test</scope>
    </dependency>
-->
    <dependency>
      <groupId>org.hsqldb</groupId>
      <artifactId>hsqldb</artifactId>
      <version>${hsqldb.version}</version>
      <scope>test</scope>
    </dependency>
    <dependency>
      <groupId>org.apache.derby</groupId>
      <artifactId>derby</artifactId>
      <version>${derby.version}</version>
      <scope>test</scope>
    </dependency>
    <dependency>
      <groupId>org.apache.derby</groupId>
      <artifactId>derbyclient</artifactId>
      <version>${derby.version}</version>
      <scope>test</scope>
    </dependency>
    <dependency>
      <groupId>org.apache.derby</groupId>
      <artifactId>derbynet</artifactId>
      <version>${derby.version}</version>
      <scope>test</scope>
    </dependency>
    <dependency>
      <groupId>org.postgresql</groupId>
      <artifactId>postgresql</artifactId>
      <version>9.4.1209.jre6</version>
      <scope>test</scope>
    </dependency>
    <dependency>
      <groupId>mysql</groupId>
      <artifactId>mysql-connector-java</artifactId>
      <version>5.1.6</version>
      <scope>test</scope>
    </dependency>
    <dependency>
      <groupId>junit</groupId>
      <artifactId>junit</artifactId>
      <version>4.12</version>
      <scope>test</scope>
    </dependency>
    <!-- END TEST DEPENDENCIES !-->

    <!--  JDK dependencies  -->
    <dependency>
      <groupId>com.sun</groupId>
      <artifactId>tools</artifactId>
      <version>1.8</version>
      <scope>system</scope>
      <systemPath>${tools.jar}</systemPath>
    </dependency>
  </dependencies>

  <!-- The test code creates proxy files using javac or tools.jar. Through maven we need to tell it
       where to possibly find tools.jar and annoyingly its called classes.jar on OSX -->
  <profiles>
    <profile>
      <id>default-tools.jar</id>
      <activation>
        <file>
          <exists>${java.home}/../lib/tools.jar</exists>
        </file>
      </activation>
      <properties>
        <tools.jar>${java.home}/../lib/tools.jar</tools.jar>
        <rt.jar>${java.home}/lib/rt.jar</rt.jar>
      </properties>
    </profile>
    <profile>
      <id>default-tools.jar-mac</id>
      <activation>
        <file>
          <exists>${java.home}/../Classes/classes.jar</exists>
        </file>
      </activation>
      <properties>
        <tools.jar>${java.home}/../Classes/classes.jar</tools.jar>
        <rt.jar>${java.home}/lib/rt.jar</rt.jar>
      </properties>
    </profile>
  </profiles>

  <build>
    <sourceDirectory>src/main</sourceDirectory>
    <testSourceDirectory>src/test</testSourceDirectory>
    <!-- Resources do not follow maven project layout. We need to manually copy them -->
    <resources>
      <resource>
        <directory>src/main</directory>
        <includes>
          <include>**/*.prop</include>
          <include>**/*.png</include>
          <include>**/*.jsp</include>
          <include>**/*.ico</include>
          <include>**/*.gif</include>
          <include>**/*.css</include>
          <include>**/*.js</include>
          <include>org/h2/res/help.csv</include>
          <include>org/h2/res/javadoc.properties</include>
          <include>org/h2/server/pg/pg_catalog.sql</include>
        </includes>
      </resource>
    </resources>
    <testResources>
<<<<<<< HEAD
      <testResource>
        <directory>src/test</directory>
        <includes>
          <include>org/h2/test/bench/test.properties</include>
          <include>org/h2/test/testSimple.in.txt</include>
          <include>org/h2/test/scripts/**/*</include>
          <!--<include>org/h2/test/script/testScript.sql</include>-->
          <include>org/h2/samples/*.sql</include>
          <!--<include>org/h2/samples/newsfeed.sql</include>-->
          <!--<include>org/h2/samples/optimizations.sql</include>-->
        </includes>
      </testResource>
=======
  <testResource>
    <directory>src/test</directory>
      <includes>
        <include>org/h2/test/scripts/testSimple.in.txt</include>
        <include>org/h2/test/scripts/testScript.sql</include>
        <include>org/h2/samples/newsfeed.sql</include>
        <include>org/h2/samples/optimizations.sql</include>
      </includes>
    </testResource>
>>>>>>> 525cc9ac
    </testResources>
    <plugins>
      <!-- Add tools folder to test sources but consider moving them to src/test -->
      <plugin>
        <groupId>org.codehaus.mojo</groupId>
        <artifactId>build-helper-maven-plugin</artifactId>
        <version>3.0.0</version>
        <executions>
          <execution>
            <phase>generate-test-sources</phase>
            <goals>
              <goal>add-test-source</goal>
            </goals>
            <configuration>
              <sources>
                <source>src/tools</source>
              </sources>
            </configuration>
          </execution>
        </executions>
      </plugin>
      <!-- Make sure neither we nor one of our dependencies uses anything outside JDK 1.7 -->
<!-- commented out for now because it fails to build under JDK1.8+ because we are manually adding the tools jar
      <plugin>
        <groupId>org.apache.maven.plugins</groupId>
        <artifactId>maven-enforcer-plugin</artifactId>
        <version>3.0.0-M1</version>
        <executions>
          <execution>
            <id>check-java-version</id>
            <goals>
              <goal>enforce</goal>
            </goals>
            <configuration>
              <rules>
                <enforceBytecodeVersion>
                  <maxJdkVersion>1.8</maxJdkVersion>
                </enforceBytecodeVersion>
                <checkSignatureRule implementation="org.codehaus.mojo.animal_sniffer.enforcer.CheckSignatureRule">
                  <signature>
                    <groupId>org.codehaus.mojo.signature</groupId>
                    <artifactId>java18</artifactId>
                    <version>1.0</version>
                  </signature>
                </checkSignatureRule>
              </rules>
              <fail>true</fail>
            </configuration>
          </execution>
        </executions>
        <dependencies>
          <dependency>
            <groupId>org.codehaus.mojo</groupId>
            <artifactId>extra-enforcer-rules</artifactId>
            <version>1.0-beta-6</version>
          </dependency>
          <dependency>
            <groupId>org.codehaus.mojo</groupId>
            <artifactId>animal-sniffer-enforcer-rule</artifactId>
            <version>1.16</version>
          </dependency>
        </dependencies>
      </plugin>
-->
      <plugin>
        <groupId>org.apache.maven.plugins</groupId>
        <artifactId>maven-surefire-plugin</artifactId>
        <version>2.20.1</version>
        <configuration>
          <includes>
            <include>TestAllJunit.java</include>
          </includes>
        </configuration>
      </plugin>
      <plugin>
        <groupId>org.apache.maven.plugins</groupId>
        <artifactId>maven-compiler-plugin</artifactId>
        <version>3.1</version>
        <configuration>
          <source>1.7</source>
          <target>1.8</target>
          <fork>true</fork>
          <compilerArgs>
              <Xlint/>
              <arg>-XDignore.symbol.file</arg>
          </compilerArgs>
        </configuration>
      </plugin>
    </plugins>
  </build>
</project><|MERGE_RESOLUTION|>--- conflicted
+++ resolved
@@ -205,30 +205,15 @@
       </resource>
     </resources>
     <testResources>
-<<<<<<< HEAD
       <testResource>
         <directory>src/test</directory>
         <includes>
           <include>org/h2/test/bench/test.properties</include>
           <include>org/h2/test/testSimple.in.txt</include>
           <include>org/h2/test/scripts/**/*</include>
-          <!--<include>org/h2/test/script/testScript.sql</include>-->
           <include>org/h2/samples/*.sql</include>
-          <!--<include>org/h2/samples/newsfeed.sql</include>-->
-          <!--<include>org/h2/samples/optimizations.sql</include>-->
         </includes>
       </testResource>
-=======
-  <testResource>
-    <directory>src/test</directory>
-      <includes>
-        <include>org/h2/test/scripts/testSimple.in.txt</include>
-        <include>org/h2/test/scripts/testScript.sql</include>
-        <include>org/h2/samples/newsfeed.sql</include>
-        <include>org/h2/samples/optimizations.sql</include>
-      </includes>
-    </testResource>
->>>>>>> 525cc9ac
     </testResources>
     <plugins>
       <!-- Add tools folder to test sources but consider moving them to src/test -->
