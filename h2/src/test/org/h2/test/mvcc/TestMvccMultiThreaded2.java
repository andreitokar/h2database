/*
 * Copyright 2004-2019 H2 Group. Multiple-Licensed under the MPL 2.0,
 * and the EPL 1.0 (https://h2database.com/html/license.html).
 * Initial Developer: H2 Group
 */
package org.h2.test.mvcc;

import java.sql.Connection;
import java.sql.PreparedStatement;
import java.sql.ResultSet;
import java.sql.SQLException;
import java.sql.Statement;
import java.util.ArrayList;
import java.util.concurrent.CountDownLatch;
import org.h2.message.DbException;
import org.h2.test.TestBase;
import org.h2.test.TestDb;
import org.h2.util.IOUtils;

/**
 * Additional MVCC (multi version concurrency) test cases.
 */
public class TestMvccMultiThreaded2 extends TestDb {

    private static final int TEST_THREAD_COUNT = 100;
    private static final int TEST_TIME_SECONDS = 60;
    private static final boolean DISPLAY_STATS = false;

<<<<<<< HEAD
    private static final String URL = ";LOCK_TIMEOUT=120000;MULTI_THREADED=TRUE;LOCK_MODE=0";
=======
    private static final String URL = ";LOCK_TIMEOUT=120000";
>>>>>>> b2068daa

    /**
     * Run just this test.
     *
     * @param a ignored
     */
    public static void main(String... a) throws Exception {
        TestBase test = TestBase.createCaller().init();
        test.config.lockTimeout = 120000;
        test.config.memory = true;
        test.test();
    }

    int getTestDuration() {
        // to save some testing time
        return config.big ? TEST_TIME_SECONDS : TEST_TIME_SECONDS / 10;
    }

    @Override
    public boolean isEnabled() {
        if (!config.mvStore) {
            return false;
        }
        return true;
    }

    @Override
    public void test() throws SQLException, InterruptedException {
        testSelectForUpdateConcurrency();
    }

    private void testSelectForUpdateConcurrency()
            throws SQLException, InterruptedException {
        deleteDb(getTestName());
        Connection conn = getConnection(getTestName() + URL);
        conn.setAutoCommit(false);

        String sql = "CREATE TABLE test ("
                + "entity_id INTEGER NOT NULL PRIMARY KEY, "
                + "lastUpdated INTEGER NOT NULL)";

        Statement smtm = conn.createStatement();
        smtm.executeUpdate(sql);

        PreparedStatement ps = conn.prepareStatement(
                "INSERT INTO test (entity_id, lastUpdated) VALUES (?, ?)");
        ps.setInt(1, 1);
        ps.setInt(2, 100);
        ps.executeUpdate();
        ps.setInt(1, 2);
        ps.setInt(2, 200);
        ps.executeUpdate();
        conn.commit();

        CountDownLatch latch = new CountDownLatch(TEST_THREAD_COUNT + 1);
        ArrayList<SelectForUpdate> threads = new ArrayList<>();
        for (int i = 0; i < TEST_THREAD_COUNT; i++) {
            SelectForUpdate sfu = new SelectForUpdate(latch);
            sfu.setName("Test SelectForUpdate Thread#"+i);
            threads.add(sfu);
            sfu.start();
        }

        latch.countDown();

        // gather stats on threads after they finished
        @SuppressWarnings("unused")
        int minProcessed = Integer.MAX_VALUE, maxProcessed = 0, totalProcessed = 0;

        boolean allOk = true;
        for (SelectForUpdate sfu : threads) {
            // make sure all threads have stopped by joining with them
            sfu.join();
            allOk &= sfu.ok;
            totalProcessed += sfu.iterationsProcessed;
            if (sfu.iterationsProcessed > maxProcessed) {
                maxProcessed = sfu.iterationsProcessed;
            }
            if (sfu.iterationsProcessed < minProcessed) {
                minProcessed = sfu.iterationsProcessed;
            }
        }

        if (DISPLAY_STATS) {
            println(String.format(
                    "+ INFO: TestMvccMultiThreaded2 RUN STATS threads=%d, minProcessed=%d, maxProcessed=%d, "
                            + "totalProcessed=%d, averagePerThread=%d, averagePerThreadPerSecond=%d\n",
                    TEST_THREAD_COUNT, minProcessed, maxProcessed, totalProcessed, totalProcessed / TEST_THREAD_COUNT,
                    totalProcessed / (TEST_THREAD_COUNT * getTestDuration())));
        }

        IOUtils.closeSilently(conn);
        deleteDb(getTestName());

        assertTrue(allOk);
    }

    /**
     *  Worker test thread selecting for update
     */
    private class SelectForUpdate extends Thread
    {
        private final CountDownLatch latch;
        public int iterationsProcessed;

        public boolean ok;

        SelectForUpdate(CountDownLatch latch) {
            this.latch = latch;
        }

        @Override
        public void run() {
            final long start = System.currentTimeMillis();
            boolean done = false;
            try (Connection conn = getConnection(getTestName() + URL)) {
                conn.setAutoCommit(false);

                // give the other threads a chance to start up before going into our work loop
                latch.countDown();
                latch.await();

                PreparedStatement ps = conn.prepareStatement(
                        "SELECT * FROM test WHERE entity_id = ? FOR UPDATE");
                while (!done) {
                    String id;
                    int value;
                    if ((iterationsProcessed & 1) == 0) {
                        id = "1";
                        value = 100;
                    } else {
                        id = "2";
                        value = 200;
                    }
                    ps.setString(1, id);
                    ResultSet rs = ps.executeQuery();

                    assertTrue(rs.next());
                    assertTrue(rs.getInt(2) == value);

                    conn.commit();
                    iterationsProcessed++;

                    long now = System.currentTimeMillis();
                    if (now - start > 1000 * getTestDuration()) {
                        done = true;
                    }
                }
                ok = true;
            } catch (InterruptedException ignore) {
            } catch (SQLException e) {
                TestBase.logError("SQL error from thread "+getName(), e);
                throw DbException.convert(e);
            } catch (Exception e) {
                TestBase.logError("General error from thread "+getName(), e);
                throw e;
            }
        }
    }
}<|MERGE_RESOLUTION|>--- conflicted
+++ resolved
@@ -26,11 +26,7 @@
     private static final int TEST_TIME_SECONDS = 60;
     private static final boolean DISPLAY_STATS = false;
 
-<<<<<<< HEAD
-    private static final String URL = ";LOCK_TIMEOUT=120000;MULTI_THREADED=TRUE;LOCK_MODE=0";
-=======
     private static final String URL = ";LOCK_TIMEOUT=120000";
->>>>>>> b2068daa
 
     /**
      * Run just this test.
