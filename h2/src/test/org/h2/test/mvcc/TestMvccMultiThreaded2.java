--- conflicted
+++ resolved
@@ -11,11 +11,8 @@
 import java.sql.SQLException;
 import java.sql.Statement;
 import java.util.ArrayList;
-<<<<<<< HEAD
-=======
 import org.h2.jdbc.JdbcSQLException;
 import org.h2.message.DbException;
->>>>>>> d21cd116
 import org.h2.test.TestBase;
 import org.h2.util.IOUtils;
 
@@ -140,22 +137,6 @@
                 Thread.yield();
 
                 while (!done) {
-<<<<<<< HEAD
-                    PreparedStatement ps = conn.prepareStatement(
-                            "SELECT * FROM test WHERE entity_id = ? FOR UPDATE");
-                    ps.setString(1, "1");
-                    ResultSet rs = ps.executeQuery();
-
-                    assertTrue(rs.next());
-                    assertTrue(rs.getInt(2) == 100);
-
-                    conn.commit();
-                    iterationsProcessed++;
-
-                    long now = System.currentTimeMillis();
-                    if (now - start > 1000 * TEST_TIME_SECONDS) {
-                        done = true;
-=======
                     try {
                         PreparedStatement ps = conn.prepareStatement(
                                 "SELECT * FROM test WHERE entity_id = ? FOR UPDATE");
@@ -183,7 +164,6 @@
                         }
                     } catch (JdbcSQLException e1) {
                         throw e1;
->>>>>>> d21cd116
                     }
                 }
             } catch (SQLException e) {
