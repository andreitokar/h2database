--- conflicted
+++ resolved
@@ -11,6 +11,7 @@
 import java.sql.SQLException;
 import java.sql.Statement;
 import java.util.ArrayList;
+import org.h2.jdbc.JdbcSQLException;
 import org.h2.test.TestBase;
 import org.h2.util.IOUtils;
 
@@ -71,24 +72,17 @@
             threads.add(sfu);
             sfu.start();
         }
-<<<<<<< HEAD
-        long totalCount = 0;
-=======
 
         // give any of the 100 threads a chance to start by yielding the processor to them
         Thread.yield();
-        
+
         // gather stats on threads after they finished
         @SuppressWarnings("unused")
         int minProcessed = Integer.MAX_VALUE, maxProcessed = 0, totalProcessed = 0;
-        
->>>>>>> 5cdf0cb3
+
         for (SelectForUpdate sfu : threads) {
             // make sure all threads have stopped by joining with them
             sfu.join();
-<<<<<<< HEAD
-            totalCount += sfu.count;
-=======
             totalProcessed += sfu.iterationsProcessed;
             if (sfu.iterationsProcessed > maxProcessed) {
                 maxProcessed = sfu.iterationsProcessed;
@@ -97,30 +91,24 @@
                 minProcessed = sfu.iterationsProcessed;
             }
         }
-        
+
         if (DISPLAY_STATS) {
             System.out.println(String.format("+ INFO: TestMvccMultiThreaded2 RUN STATS threads=%d, minProcessed=%d, maxProcessed=%d, "+
                     "totalProcessed=%d, averagePerThread=%d, averagePerThreadPerSecond=%d\n",
-                    TEST_THREAD_COUNT, minProcessed, maxProcessed, totalProcessed, totalProcessed/TEST_THREAD_COUNT, 
+                    TEST_THREAD_COUNT, minProcessed, maxProcessed, totalProcessed, totalProcessed/TEST_THREAD_COUNT,
                     totalProcessed/(TEST_THREAD_COUNT * TEST_TIME_SECONDS)));
->>>>>>> 5cdf0cb3
         }
 
         IOUtils.closeSilently(conn);
         deleteDb(getTestName());
-        trace("Operations completed: " + totalCount);
     }
 
     /**
      *  Worker test thread selecting for update
      */
     private class SelectForUpdate extends Thread {
-<<<<<<< HEAD
-        private long count;
-=======
-        
+
         public int iterationsProcessed;
->>>>>>> 5cdf0cb3
 
         @Override
         public void run() {
@@ -130,33 +118,11 @@
             try {
                 conn = getConnection(getTestName() + URL);
                 conn.setAutoCommit(false);
-                
+
                 // give the other threads a chance to start up before going into our work loop
                 Thread.yield();
-                
+
                 while (!done) {
-<<<<<<< HEAD
-                    PreparedStatement ps = conn.prepareStatement(
-                            "SELECT * FROM test WHERE entity_id = ? FOR UPDATE");
-                    ps.setString(1, "1");
-                    ResultSet rs = ps.executeQuery();
-
-                    assertTrue(rs.next());
-                    assertTrue(rs.getInt(2) == 100);
-
-                    conn.commit();
-                    ++count;
-                    long now = System.currentTimeMillis();
-                    if (now - start > (config.travis ? 5 : 60) * 1000) {
-                        done = true;
-                    }
-                }
-            } catch (SQLException e) {
-                TestBase.logError("error", e);
-            } finally {
-                IOUtils.closeSilently(conn);
-            }
-=======
                     try {
                         PreparedStatement ps = conn.prepareStatement(
                                 "SELECT * FROM test WHERE entity_id = ? FOR UPDATE");
@@ -182,9 +148,8 @@
             } catch (Exception e) {
                 TestBase.logError("General error from thread "+getName(), e);
                 throw e;
-            }            
+            }
             IOUtils.closeSilently(conn);
->>>>>>> 5cdf0cb3
         }
     }
 }