--- conflicted
+++ resolved
@@ -28,12 +28,7 @@
      * @param a ignored
      */
     public static void main(String... a) throws Exception {
-        TestBase init = TestBase.createCaller().init();
-//        init.config.memory = true;
-//        init.config.multiThreaded = true;
-//        init.config.cipher = "AES";
-//        System.out.println(init.config);
-        init.test();
+        TestBase.createCaller().init().test();
     }
 
     @Override
@@ -61,29 +56,15 @@
                 public void call() throws Exception {
                     Connection conn = getConnection(getTestName());
                     Statement stat = conn.createStatement();
-<<<<<<< HEAD
                     while(!stop) {
                         try {
                             stat.execute("select * from test where id=1 for update");
                         } catch (SQLException e) {
                             assertEquals(ErrorCode.DEADLOCK_1, e.getErrorCode());
                             e.printStackTrace();
-=======
-                    try {
-                        while (!stop) {
-                            try {
-                                stat.execute("select * from test where id=1 for update");
-                            } catch (SQLException e) {
-                                int errorCode = e.getErrorCode();
-                                assertEquals(e.getMessage(),
-                                        errorCode == ErrorCode.DEADLOCK_1 ||
-                                        errorCode == ErrorCode.LOCK_TIMEOUT_1);
-                            }
->>>>>>> 0fb1e332
                         }
-                    } finally {
-                        conn.close();
                     }
+                    conn.close();
                 }
             }.execute();
             tasks.add(task);
