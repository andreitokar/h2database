--- conflicted
+++ resolved
@@ -50,24 +50,8 @@
                 public void call() throws Exception {
                     Connection conn = getConnection(getTestName());
                     Statement stat = conn.createStatement();
-<<<<<<< HEAD
                     while(!stop) {
                         stat.execute("select * from test where id=1 for update");
-=======
-                    try {
-                        while (!stop) {
-                            try {
-                                stat.execute("select * from test where id=1 for update");
-                            } catch (SQLException e) {
-                                int errorCode = e.getErrorCode();
-                                assertTrue(e.getMessage(),
-                                        errorCode == ErrorCode.DEADLOCK_1 ||
-                                        errorCode == ErrorCode.LOCK_TIMEOUT_1);
-                            }
-                        }
-                    } finally {
-                        conn.close();
->>>>>>> 591d4428
                     }
                     conn.close();
                 }
