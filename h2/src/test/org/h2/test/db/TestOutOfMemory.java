--- conflicted
+++ resolved
@@ -34,10 +34,7 @@
      * @param a ignored
      */
     public static void main(String... a) throws Exception {
-        TestBase init = TestBase.createCaller().init();
-        init.config.multiThreaded = true;
-        System.out.println(init.config);
-        init.test();
+        TestBase.createCaller().init().test();
     }
 
     @Override
@@ -121,13 +118,10 @@
                         ErrorCode.DATABASE_IS_CLOSED == e.getErrorCode() ||
                         ErrorCode.GENERAL_ERROR_1 == e.getErrorCode());
             }
-<<<<<<< HEAD
-=======
             for (int i = 0; i < 5; i++) {
                 System.gc();
                 Thread.sleep(20);
             }
->>>>>>> 2c754d33
             try {
                 conn.close();
                 fail();
@@ -138,10 +132,6 @@
                         ErrorCode.DATABASE_IS_CLOSED == e.getErrorCode() ||
                         ErrorCode.GENERAL_ERROR_1 == e.getErrorCode());
             }
-<<<<<<< HEAD
-/*
-=======
->>>>>>> 2c754d33
             for (int i = 0; i < 5; i++) {
                 System.gc();
                 Thread.sleep(20);
@@ -150,10 +140,6 @@
             stat = conn.createStatement();
             stat.execute("SELECT 1");
             conn.close();
-<<<<<<< HEAD
-*/
-=======
->>>>>>> 2c754d33
         } finally {
             // release the static data this test generates
             FileUtils.deleteRecursive(filename, true);
