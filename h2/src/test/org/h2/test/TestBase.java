--- conflicted
+++ resolved
@@ -1735,10 +1735,7 @@
                 } else if ("-password".equals(args[i])) {
                     password = args[++i];
                 }
-<<<<<<< HEAD
-=======
                 SelfDestructor.startCountdown(60);
->>>>>>> aac17564
             }
         }
 
