/*
 * Copyright 2004-2018 H2 Group. Multiple-Licensed under the MPL 2.0,
 * and the EPL 1.0 (http://h2database.com/html/license.html).
 * Initial Developer: H2 Group
 */
package org.h2.test;

import java.lang.management.ManagementFactory;
import java.sql.SQLException;
import java.util.ArrayList;
import java.util.Properties;
import java.util.TimerTask;
import java.util.concurrent.TimeUnit;
import org.h2.Driver;
import org.h2.engine.Constants;
import org.h2.store.fs.FilePathRec;
import org.h2.store.fs.FileUtils;
import org.h2.test.auth.TestAuthentication;
import org.h2.test.bench.TestPerformance;
import org.h2.test.db.TestAlter;
import org.h2.test.db.TestAlterSchemaRename;
import org.h2.test.db.TestAutoRecompile;
import org.h2.test.db.TestBackup;
import org.h2.test.db.TestBigDb;
import org.h2.test.db.TestBigResult;
import org.h2.test.db.TestCases;
import org.h2.test.db.TestCheckpoint;
import org.h2.test.db.TestCluster;
import org.h2.test.db.TestCompatibility;
import org.h2.test.db.TestCompatibilityOracle;
import org.h2.test.db.TestCsv;
import org.h2.test.db.TestDateStorage;
import org.h2.test.db.TestDeadlock;
import org.h2.test.db.TestDrop;
import org.h2.test.db.TestDuplicateKeyUpdate;
import org.h2.test.db.TestEncryptedDb;
import org.h2.test.db.TestExclusive;
import org.h2.test.db.TestFullText;
import org.h2.test.db.TestFunctionOverload;
import org.h2.test.db.TestFunctions;
import org.h2.test.db.TestGeneralCommonTableQueries;
import org.h2.test.db.TestIndex;
import org.h2.test.db.TestIndexHints;
import org.h2.test.db.TestLargeBlob;
import org.h2.test.db.TestLinkedTable;
import org.h2.test.db.TestListener;
import org.h2.test.db.TestLob;
import org.h2.test.db.TestMemoryUsage;
import org.h2.test.db.TestMergeUsing;
import org.h2.test.db.TestMultiConn;
import org.h2.test.db.TestMultiDimension;
import org.h2.test.db.TestMultiThread;
import org.h2.test.db.TestMultiThreadedKernel;
import org.h2.test.db.TestOpenClose;
import org.h2.test.db.TestOptimizations;
import org.h2.test.db.TestOptimizerHints;
import org.h2.test.db.TestOutOfMemory;
import org.h2.test.db.TestPersistentCommonTableExpressions;
import org.h2.test.db.TestPowerOff;
import org.h2.test.db.TestQueryCache;
import org.h2.test.db.TestReadOnly;
import org.h2.test.db.TestRecursiveQueries;
import org.h2.test.db.TestReplace;
import org.h2.test.db.TestRights;
import org.h2.test.db.TestRowFactory;
import org.h2.test.db.TestRunscript;
import org.h2.test.db.TestSQLInjection;
import org.h2.test.db.TestSelectCountNonNullColumn;
import org.h2.test.db.TestSequence;
import org.h2.test.db.TestSessionsLocks;
import org.h2.test.db.TestSetCollation;
import org.h2.test.db.TestShow;
import org.h2.test.db.TestSpaceReuse;
import org.h2.test.db.TestSpatial;
import org.h2.test.db.TestSpeed;
import org.h2.test.db.TestSynonymForTable;
import org.h2.test.db.TestTableEngines;
import org.h2.test.db.TestTempTables;
import org.h2.test.db.TestTransaction;
import org.h2.test.db.TestTriggersConstraints;
import org.h2.test.db.TestTwoPhaseCommit;
import org.h2.test.db.TestUpgrade;
import org.h2.test.db.TestUsingIndex;
import org.h2.test.db.TestView;
import org.h2.test.db.TestViewAlterTable;
import org.h2.test.db.TestViewDropView;
import org.h2.test.jaqu.AliasMapTest;
import org.h2.test.jaqu.AnnotationsTest;
import org.h2.test.jaqu.ClobTest;
import org.h2.test.jaqu.ModelsTest;
import org.h2.test.jaqu.SamplesTest;
import org.h2.test.jaqu.UpdateTest;
import org.h2.test.jdbc.TestBatchUpdates;
import org.h2.test.jdbc.TestCallableStatement;
import org.h2.test.jdbc.TestCancel;
import org.h2.test.jdbc.TestConcurrentConnectionUsage;
import org.h2.test.jdbc.TestConnection;
import org.h2.test.jdbc.TestCustomDataTypesHandler;
import org.h2.test.jdbc.TestDatabaseEventListener;
import org.h2.test.jdbc.TestDriver;
import org.h2.test.jdbc.TestGetGeneratedKeys;
import org.h2.test.jdbc.TestJavaObject;
import org.h2.test.jdbc.TestJavaObjectSerializer;
import org.h2.test.jdbc.TestLimitUpdates;
import org.h2.test.jdbc.TestLobApi;
import org.h2.test.jdbc.TestManyJdbcObjects;
import org.h2.test.jdbc.TestMetaData;
import org.h2.test.jdbc.TestNativeSQL;
import org.h2.test.jdbc.TestPreparedStatement;
import org.h2.test.jdbc.TestResultSet;
import org.h2.test.jdbc.TestStatement;
import org.h2.test.jdbc.TestTransactionIsolation;
import org.h2.test.jdbc.TestUpdatableResultSet;
import org.h2.test.jdbc.TestUrlJavaObjectSerializer;
import org.h2.test.jdbc.TestZloty;
import org.h2.test.jdbcx.TestConnectionPool;
import org.h2.test.jdbcx.TestDataSource;
import org.h2.test.jdbcx.TestXA;
import org.h2.test.jdbcx.TestXASimple;
import org.h2.test.mvcc.TestMvcc1;
import org.h2.test.mvcc.TestMvcc2;
import org.h2.test.mvcc.TestMvcc3;
import org.h2.test.mvcc.TestMvcc4;
import org.h2.test.mvcc.TestMvccMultiThreaded;
import org.h2.test.mvcc.TestMvccMultiThreaded2;
import org.h2.test.poweroff.TestReorderWrites;
import org.h2.test.recover.RecoverLobTest;
import org.h2.test.rowlock.TestRowLocks;
import org.h2.test.scripts.TestScript;
import org.h2.test.scripts.TestScriptSimple;
import org.h2.test.server.TestAutoServer;
import org.h2.test.server.TestInit;
import org.h2.test.server.TestNestedLoop;
import org.h2.test.server.TestWeb;
import org.h2.test.store.TestCacheConcurrentLIRS;
import org.h2.test.store.TestCacheLIRS;
import org.h2.test.store.TestCacheLongKeyLIRS;
import org.h2.test.store.TestConcurrent;
import org.h2.test.store.TestDataUtils;
import org.h2.test.store.TestFreeSpace;
import org.h2.test.store.TestKillProcessWhileWriting;
import org.h2.test.store.TestMVRTree;
import org.h2.test.store.TestMVStore;
import org.h2.test.store.TestMVStoreBenchmark;
import org.h2.test.store.TestMVStoreStopCompact;
import org.h2.test.store.TestMVStoreTool;
import org.h2.test.store.TestMVTableEngine;
import org.h2.test.store.TestObjectDataType;
import org.h2.test.store.TestRandomMapOps;
import org.h2.test.store.TestSpinLock;
import org.h2.test.store.TestStreamStore;
import org.h2.test.store.TestTransactionStore;
import org.h2.test.synth.TestBtreeIndex;
import org.h2.test.synth.TestConcurrentUpdate;
import org.h2.test.synth.TestCrashAPI;
import org.h2.test.synth.TestDiskFull;
import org.h2.test.synth.TestFuzzOptimizations;
import org.h2.test.synth.TestHaltApp;
import org.h2.test.synth.TestJoin;
import org.h2.test.synth.TestKill;
import org.h2.test.synth.TestKillRestart;
import org.h2.test.synth.TestKillRestartMulti;
import org.h2.test.synth.TestLimit;
import org.h2.test.synth.TestMultiThreaded;
import org.h2.test.synth.TestNestedJoins;
import org.h2.test.synth.TestOuterJoins;
import org.h2.test.synth.TestRandomCompare;
import org.h2.test.synth.TestRandomSQL;
import org.h2.test.synth.TestStringAggCompatibility;
import org.h2.test.synth.TestTimer;
import org.h2.test.synth.sql.TestSynth;
import org.h2.test.synth.thread.TestMulti;
import org.h2.test.unit.TestAnsCompression;
import org.h2.test.unit.TestAutoReconnect;
import org.h2.test.unit.TestBinaryArithmeticStream;
import org.h2.test.unit.TestBitStream;
import org.h2.test.unit.TestBnf;
import org.h2.test.unit.TestCache;
import org.h2.test.unit.TestCharsetCollator;
import org.h2.test.unit.TestClearReferences;
import org.h2.test.unit.TestCollation;
import org.h2.test.unit.TestCompress;
import org.h2.test.unit.TestConnectionInfo;
import org.h2.test.unit.TestDataPage;
import org.h2.test.unit.TestDate;
import org.h2.test.unit.TestDateIso8601;
import org.h2.test.unit.TestDateTimeUtils;
import org.h2.test.unit.TestExit;
import org.h2.test.unit.TestFile;
import org.h2.test.unit.TestFileLock;
import org.h2.test.unit.TestFileLockProcess;
import org.h2.test.unit.TestFileLockSerialized;
import org.h2.test.unit.TestFileSystem;
import org.h2.test.unit.TestFtp;
import org.h2.test.unit.TestIntArray;
import org.h2.test.unit.TestIntIntHashMap;
import org.h2.test.unit.TestIntPerfectHash;
import org.h2.test.unit.TestJmx;
import org.h2.test.unit.TestLocale;
import org.h2.test.unit.TestMathUtils;
import org.h2.test.unit.TestMode;
import org.h2.test.unit.TestModifyOnWrite;
import org.h2.test.unit.TestNetUtils;
import org.h2.test.unit.TestObjectDeserialization;
import org.h2.test.unit.TestOldVersion;
import org.h2.test.unit.TestOverflow;
import org.h2.test.unit.TestPageStore;
import org.h2.test.unit.TestPageStoreCoverage;
import org.h2.test.unit.TestPattern;
import org.h2.test.unit.TestPerfectHash;
import org.h2.test.unit.TestPgServer;
import org.h2.test.unit.TestReader;
import org.h2.test.unit.TestRecovery;
import org.h2.test.unit.TestReopen;
import org.h2.test.unit.TestSampleApps;
import org.h2.test.unit.TestScriptReader;
import org.h2.test.unit.TestSecurity;
import org.h2.test.unit.TestShell;
import org.h2.test.unit.TestSort;
import org.h2.test.unit.TestStreams;
import org.h2.test.unit.TestStringCache;
import org.h2.test.unit.TestStringUtils;
import org.h2.test.unit.TestTimeStampWithTimeZone;
import org.h2.test.unit.TestTools;
import org.h2.test.unit.TestTraceSystem;
import org.h2.test.unit.TestUtils;
import org.h2.test.unit.TestValue;
import org.h2.test.unit.TestValueHashMap;
import org.h2.test.unit.TestValueMemory;
import org.h2.test.utils.OutputCatcher;
import org.h2.test.utils.SelfDestructor;
import org.h2.test.utils.TestColumnNamer;
import org.h2.tools.DeleteDbFiles;
import org.h2.tools.Server;
import org.h2.util.AbbaLockingDetector;
import org.h2.util.Profiler;
import org.h2.util.StringUtils;
import org.h2.util.Task;
import org.h2.util.ThreadDeadlockDetector;
import org.h2.util.Utils;

/**
 * The main test application. JUnit is not used because loops are easier to
 * write in regular java applications (most tests are ran multiple times using
 * different settings).
 */
public class TestAll {

    static {
        // Locale.setDefault(new Locale("ru", "ru"));
    }

/*

PIT test:
java org.pitest.mutationtest.MutationCoverageReport
--reportDir data --targetClasses org.h2.dev.store.btree.StreamStore*
--targetTests org.h2.test.store.TestStreamStore
--sourceDirs src/test,src/tools

Dump heap on out of memory:
-XX:+HeapDumpOnOutOfMemoryError

Random test:
java15
cd h2database/h2/bin
del *.db
start cmd /k "java -cp .;%H2DRIVERS% org.h2.test.TestAll join >testJoin.txt"
start cmd /k "java -cp . org.h2.test.TestAll synth >testSynth.txt"
start cmd /k "java -cp . org.h2.test.TestAll all >testAll.txt"
start cmd /k "java -cp . org.h2.test.TestAll random >testRandom.txt"
start cmd /k "java -cp . org.h2.test.TestAll btree >testBtree.txt"
start cmd /k "java -cp . org.h2.test.TestAll halt >testHalt.txt"
java -cp . org.h2.test.TestAll crash >testCrash.txt

java org.h2.test.TestAll timer

*/

    /**
     * Set to true if any of the tests fail. Used to return an error code from
     * the whole program.
     */
    static boolean atLeastOneTestFailed;

    /**
     * Whether the MVStore storage is used.
     */
    public boolean mvStore = true;

    /**
     * If the test should run with many rows.
     */
    public boolean big;

    /**
     * If remote database connections should be used.
     */
    public boolean networked;

    /**
     * If in-memory databases should be used.
     */
    public boolean memory;

    /**
     * If code coverage is enabled.
     */
    public boolean codeCoverage;

    /**
     * If the multi-threaded mode should be used.
     */
    public boolean multiThreaded;

    /**
     * If lazy queries should be used.
     */
    public boolean lazy;

    /**
     * The cipher to use (null for unencrypted).
     */
    public String cipher;

    /**
     * The file trace level value to use.
     */
    public int traceLevelFile;

    /**
     * If test trace information should be written (for debugging only).
     */
    public boolean traceTest;

    /**
     * If testing on Google App Engine.
     */
    public boolean googleAppEngine;

    /**
     * If a small cache and a low number for MAX_MEMORY_ROWS should be used.
     */
    public boolean diskResult;

    /**
     * Test using the recording file system.
     */
    public boolean reopen;

    /**
     * Test the split file system.
     */
    public boolean splitFileSystem;

    /**
     * If only fast/CI/Jenkins/Travis tests should be run.
     */
    public boolean travis;

    /**
     * the vmlens.com race condition tool
     */
    public boolean vmlens;

    /**
     * The lock timeout to use
     */
    public int lockTimeout = 50;

    /**
     * If the transaction log should be kept small (that is, the log should be
     * switched early).
     */
    public boolean smallLog;

    /**
     * If SSL should be used for remote connections.
     */
    public boolean ssl;

    /**
     * If MAX_MEMORY_UNDO=3 should be used.
     */
    public boolean diskUndo;

    /**
     * If TRACE_LEVEL_SYSTEM_OUT should be set to 2 (for debugging only).
     */
    boolean traceSystemOut;

    /**
     * If the tests should run forever.
     */
    boolean endless;

    /**
     * The THROTTLE value to use.
     */
    public int throttle;

    /**
     * The THROTTLE value to use by default.
     */
    int throttleDefault = Integer.parseInt(System.getProperty("throttle", "0"));

    /**
     * If the test should stop when the first error occurs.
     */
    boolean stopOnError;

    /**
     * If the database should always be defragmented when closing.
     */
    boolean defrag;

    /**
     * The cache type.
     */
    public String cacheType;

    /** If not null the database should be opened with the collation parameter */
    public String collation;


    /**
     * The AB-BA locking detector.
     */
    AbbaLockingDetector abbaLockingDetector;

    /**
     * The list of tests.
     */
    ArrayList<TestBase> tests = new ArrayList<>();

    private Server server;


    /**
     * Run all tests.
     *
     * @param args the command line arguments
     */
    public static void main(String... args) throws Exception {
        OutputCatcher catcher = OutputCatcher.start();
        run(args);
        catcher.stop();
        catcher.writeTo("Test Output", "docs/html/testOutput.html");
        if (atLeastOneTestFailed) {
            System.exit(1);
        }
    }

    private static void run(String... args) throws Exception {
        SelfDestructor.startCountdown(4 * 60);
        long time = System.nanoTime();
        printSystemInfo();

        // use lower values, to better test those cases,
        // and (for delays) to speed up the tests

        System.setProperty("h2.maxMemoryRows", "100");

        System.setProperty("h2.delayWrongPasswordMin", "0");
        System.setProperty("h2.delayWrongPasswordMax", "0");
        System.setProperty("h2.useThreadContextClassLoader", "true");

        // System.setProperty("h2.modifyOnWrite", "true");

        // speedup
        // System.setProperty("h2.syncMethod", "");

/*

recovery tests with small freeList pages, page size 64

reopen org.h2.test.unit.TestPageStore
-Xmx1500m -D reopenOffset=3 -D reopenShift=1

power failure test
power failure test: MULTI_THREADED=TRUE
power failure test: larger binaries and additional index.
power failure test with randomly generating / dropping indexes and tables.

drop table test;
create table test(id identity, name varchar(100) default space(100));
@LOOP 10 insert into test select null, null from system_range(1, 100000);
delete from test;

documentation: review package and class level javadocs
documentation: rolling review at main.html

-------------

remove old TODO, move to roadmap

kill a test:
kill -9 `jps -l | grep "org.h2.test." | cut -d " " -f 1`

*/
        TestAll test = new TestAll();
        if (args.length > 0) {
            if ("travis".equals(args[0])) {
                test.travis = true;
                test.testAll();
            } else if ("vmlens".equals(args[0])) {
                test.vmlens = true;
                test.testAll();
            } else if ("reopen".equals(args[0])) {
                System.setProperty("h2.delayWrongPasswordMin", "0");
                System.setProperty("h2.analyzeAuto", "100");
                System.setProperty("h2.pageSize", "64");
                System.setProperty("h2.reopenShift", "5");
                FilePathRec.register();
                test.reopen = true;
                TestReopen reopen = new TestReopen();
                reopen.init();
                FilePathRec.setRecorder(reopen);
                test.runTests();
            } else if ("crash".equals(args[0])) {
                test.endless = true;
                new TestCrashAPI().runTest(test);
            } else if ("synth".equals(args[0])) {
                new TestSynth().runTest(test);
            } else if ("kill".equals(args[0])) {
                new TestKill().runTest(test);
            } else if ("random".equals(args[0])) {
                test.endless = true;
                new TestRandomSQL().runTest(test);
            } else if ("join".equals(args[0])) {
                new TestJoin().runTest(test);
                test.endless = true;
            } else if ("btree".equals(args[0])) {
                new TestBtreeIndex().runTest(test);
            } else if ("all".equals(args[0])) {
                test.testEverything();
            } else if ("codeCoverage".equals(args[0])) {
                test.codeCoverage = true;
                test.runCoverage();
            } else if ("multiThread".equals(args[0])) {
                new TestMulti().runTest(test);
            } else if ("halt".equals(args[0])) {
                new TestHaltApp().runTest(test);
            } else if ("timer".equals(args[0])) {
                new TestTimer().runTest(test);
            } else if ("tksm".equals(args[0])) {
                new TestKillRestartMulti().runTest(test);
            }
        } else {
            test.testAll();
        }
        System.out.println(TestBase.formatTime(
                TimeUnit.NANOSECONDS.toMillis(System.nanoTime() - time)) + " total");
    }

    private void testAll() throws Exception {
        runTests();
        if (!travis && !vmlens) {
            TestPerformance.main("-init", "-db", "1", "-size", "1000");
            System.gc();
            System.gc();
            System.gc();
            Thread.sleep(1000);
            TestPerformance.main("-init", "-db", "1", "-size", "1000");
            Profiler prof = new Profiler();
            prof.depth = 16;
            prof.interval = 1;
            prof.startCollecting();
            TestPerformance.main("-init", "-db", "1", "-size", "1000");
            prof.stopCollecting();
            System.out.println(prof.getTop(5));
            TestPerformance.main("-init", "-db", "1", "-size", "1000");
            System.gc();
            System.gc();
            System.gc();
            Thread.sleep(1000);
            TestPerformance.main("-init", "-db", "1", "-size", "1000");
        }
    }

    /**
     * Run all tests in all possible combinations.
     */
    private void testEverything() throws SQLException {
        for (int c = 0; c < 2; c++) {
            if (c == 0) {
                cipher = null;
            } else {
                cipher = "AES";
            }
            for (int a = 0; a < 64; a++) {
                smallLog = (a & 1) != 0;
                big = (a & 2) != 0;
                networked = (a & 4) != 0;
                memory = (a & 8) != 0;
                ssl = (a & 16) != 0;
                diskResult = (a & 32) != 0;
                for (int trace = 0; trace < 3; trace++) {
                    traceLevelFile = trace;
                    test();
                }
            }
        }
    }

    /**
     * Run the tests with a number of different settings.
     */
    private void runTests() throws SQLException {

        if (Boolean.getBoolean("abba")) {
            abbaLockingDetector = new AbbaLockingDetector().startCollecting();
        }

        smallLog = big = networked = memory = ssl = false;
        diskResult = traceSystemOut = diskUndo = false;
        traceTest = stopOnError = false;
        defrag = false;
        traceLevelFile = throttle = 0;
        cipher = null;

        // memory is a good match for multi-threaded, makes things happen
        // faster, more chance of exposing race conditions
        memory = true;
        multiThreaded = true;
        test();
        if (vmlens) {
            return;
        }
        testAdditional();

        // test utilities
        big = !travis;
        testUtils();
        big = false;

        // lazy
        lazy = true;
        memory = true;
        multiThreaded = true;
        test();
        lazy = false;

        // but sometimes race conditions need bigger windows
        memory = false;
        multiThreaded = true;
        test();
        testAdditional();

        // a more normal setup
        memory = false;
        multiThreaded = false;
        test();
        testAdditional();

        // basic pagestore testing
        memory = false;
        multiThreaded = false;
        mvStore = false;
        test();
        testAdditional();

        mvStore = true;
        memory = true;
        multiThreaded = false;
        networked = true;
        test();

        memory = false;
        networked = false;
        diskUndo = true;
        diskResult = true;
        traceLevelFile = 3;
        throttle = 1;
        cacheType = "SOFT_LRU";
        cipher = "AES";
        test();

        diskUndo = false;
        diskResult = false;
        traceLevelFile = 1;
        throttle = 0;
        cacheType = null;
        cipher = null;
        defrag = true;
        test();

        if (!travis) {
            traceLevelFile = 0;
            smallLog = true;
            networked = true;
            defrag = false;
            ssl = true;
            test();

            big = true;
            smallLog = false;
            networked = false;
            ssl = false;
            traceLevelFile = 0;
            test();
            testAdditional();

            big = false;
            cipher = "AES";
            test();
            cipher = null;
            test();
        }
    }

    private void runCoverage() throws SQLException {
        smallLog = big = networked = memory = ssl = false;
        diskResult = traceSystemOut = diskUndo = false;
        traceTest = stopOnError = false;
        defrag = false;
        traceLevelFile = throttle = 0;
        cipher = null;

        memory = true;
        multiThreaded = true;
        test();
        testAdditional();
        testUtils();

        multiThreaded = false;
        mvStore = false;
        test();
        // testUnit();
    }

    /**
     * Run all tests with the current settings.
     */
    private void test() throws SQLException {
        System.out.println();
        System.out.println("Test " + toString() +
                " (" + Utils.getMemoryUsed() + " KB used)");
        beforeTest();
        try {

<<<<<<< HEAD
            // db
            addTest(new TestScriptSimple());
            addTest(new TestScript());
            addTest(new TestAlter());
            addTest(new TestAlterSchemaRename());
            addTest(new TestAutoRecompile());
            addTest(new TestBackup());
            addTest(new TestBigDb());
            addTest(new TestBigResult());
            addTest(new TestCases());
            addTest(new TestCheckpoint());
            addTest(new TestCompatibility());
            addTest(new TestCompatibilityOracle());
            addTest(new TestCsv());
            addTest(new TestDeadlock());
            if (vmlens) {
                return;
            }
            addTest(new TestDrop());
            addTest(new TestDuplicateKeyUpdate());
            addTest(new TestEncryptedDb());
            addTest(new TestExclusive());
            addTest(new TestFullText());
            addTest(new TestFunctionOverload());
            addTest(new TestFunctions());
            addTest(new TestInit());
            addTest(new TestIndex());
            addTest(new TestIndexHints());
            addTest(new TestLargeBlob());
            addTest(new TestLinkedTable());
            addTest(new TestListener());
            addTest(new TestLob());
            addTest(new TestMergeUsing());
            addTest(new TestMultiConn());
            addTest(new TestMultiDimension());
            addTest(new TestMultiThreadedKernel());
            addTest(new TestOpenClose());
            addTest(new TestOptimizations());
            addTest(new TestOptimizerHints());
            addTest(new TestOutOfMemory());
            addTest(new TestReadOnly());
            addTest(new TestRecursiveQueries());
            addTest(new TestGeneralCommonTableQueries());
            if (!memory) {
                // requires persistent store for reconnection tests
                addTest(new TestPersistentCommonTableExpressions());
            }
            addTest(new TestRights());
            addTest(new TestRunscript());
            addTest(new TestSQLInjection());
            addTest(new TestSessionsLocks());
            addTest(new TestSelectCountNonNullColumn());
            addTest(new TestSequence());
            addTest(new TestShow());
            addTest(new TestSpaceReuse());
            addTest(new TestSpatial());
            addTest(new TestSpeed());
            addTest(new TestTableEngines());
            addTest(new TestRowFactory());
            addTest(new TestTempTables());
            addTest(new TestTransaction());
            addTest(new TestTriggersConstraints());
            addTest(new TestTwoPhaseCommit());
            addTest(new TestView());
            addTest(new TestViewAlterTable());
            addTest(new TestViewDropView());
            addTest(new TestReplace());
            addTest(new TestSynonymForTable());
            addTest(new TestColumnNamer());


            // jaqu
            addTest(new AliasMapTest());
            addTest(new AnnotationsTest());
            addTest(new ClobTest());
            addTest(new ModelsTest());
            addTest(new SamplesTest());
            addTest(new UpdateTest());

            // jdbc
            addTest(new TestBatchUpdates());
            addTest(new TestCallableStatement());
            addTest(new TestCancel());
            //        addTest(new TestConcurrentConnectionUsage());
            addTest(new TestConnection());
            addTest(new TestDatabaseEventListener());
            addTest(new TestJavaObject());
            addTest(new TestLimitUpdates());
            addTest(new TestLobApi());
            addTest(new TestManyJdbcObjects());
            addTest(new TestMetaData());
            addTest(new TestNativeSQL());
            addTest(new TestPreparedStatement());
            addTest(new TestResultSet());
            addTest(new TestStatement());
            addTest(new TestGetGeneratedKeys());
            addTest(new TestTransactionIsolation());
            addTest(new TestUpdatableResultSet());
            addTest(new TestZloty());
            addTest(new TestCustomDataTypesHandler());
            addTest(new TestSetCollation());

            // jdbcx
            addTest(new TestConnectionPool());
            addTest(new TestDataSource());
            addTest(new TestXA());
            addTest(new TestXASimple());

            // server
            addTest(new TestAutoServer());
            addTest(new TestNestedLoop());

            // mvcc & row level locking
            addTest(new TestMvcc1());
            addTest(new TestMvcc2());
            addTest(new TestMvcc3());
            addTest(new TestMvcc4());
            addTest(new TestMvccMultiThreaded());
            addTest(new TestMvccMultiThreaded2());
            addTest(new TestRowLocks());

            // synth
            addTest(new TestBtreeIndex());
            addTest(new TestConcurrentUpdate());
            addTest(new TestDiskFull());
            addTest(new TestCrashAPI());
            addTest(new TestFuzzOptimizations());
            addTest(new TestLimit());
            addTest(new TestRandomCompare());
            addTest(new TestKillRestart());
            addTest(new TestKillRestartMulti());
            addTest(new TestMultiThreaded());
            addTest(new TestOuterJoins());
            addTest(new TestNestedJoins());
            addTest(new TestStringAggCompatibility());

            runAddedTests();

            // serial
            addTest(new TestDateStorage());
            addTest(new TestDriver());
            addTest(new TestJavaObjectSerializer());
            addTest(new TestLocale());
            addTest(new TestMemoryUsage());
            addTest(new TestMultiThread());
            addTest(new TestPowerOff());
            addTest(new TestReorderWrites());
            addTest(new TestRandomSQL());
            addTest(new TestQueryCache());
            addTest(new TestUrlJavaObjectSerializer());
            addTest(new TestWeb());

            runAddedTests(1);
        } finally {
            afterTest();
        }
=======
        // db
        addTest(new TestScriptSimple());
        addTest(new TestScript());
        addTest(new TestAlter());
        addTest(new TestAlterSchemaRename());
        addTest(new TestAutoRecompile());
        addTest(new TestBackup());
        addTest(new TestBigDb());
        addTest(new TestBigResult());
        addTest(new TestCases());
        addTest(new TestCheckpoint());
        addTest(new TestCompatibility());
        addTest(new TestCompatibilityOracle());
        addTest(new TestCsv());
        addTest(new TestDeadlock());
        if (vmlens) {
            return;
        }
        addTest(new TestDrop());
        addTest(new TestDuplicateKeyUpdate());
        addTest(new TestEncryptedDb());
        addTest(new TestExclusive());
        addTest(new TestFullText());
        addTest(new TestFunctionOverload());
        addTest(new TestFunctions());
        addTest(new TestInit());
        addTest(new TestIndex());
        addTest(new TestIndexHints());
        addTest(new TestLargeBlob());
        addTest(new TestLinkedTable());
        addTest(new TestListener());
        addTest(new TestLob());
        addTest(new TestMergeUsing());
        addTest(new TestMultiConn());
        addTest(new TestMultiDimension());
        addTest(new TestMultiThreadedKernel());
        addTest(new TestOpenClose());
        addTest(new TestOptimizerHints());
        addTest(new TestReadOnly());
        addTest(new TestRecursiveQueries());
        addTest(new TestGeneralCommonTableQueries());
        if (!memory) {
            // requires persistent store for reconnection tests
            addTest(new TestPersistentCommonTableExpressions());
        }
        addTest(new TestRights());
        addTest(new TestRunscript());
        addTest(new TestSQLInjection());
        addTest(new TestSessionsLocks());
        addTest(new TestSelectCountNonNullColumn());
        addTest(new TestSequence());
        addTest(new TestShow());
        addTest(new TestSpaceReuse());
        addTest(new TestSpatial());
        addTest(new TestSpeed());
        addTest(new TestTableEngines());
        addTest(new TestRowFactory());
        addTest(new TestTempTables());
        addTest(new TestTransaction());
        addTest(new TestTriggersConstraints());
        addTest(new TestTwoPhaseCommit());
        addTest(new TestView());
        addTest(new TestViewAlterTable());
        addTest(new TestViewDropView());
        addTest(new TestReplace());
        addTest(new TestSynonymForTable());
        addTest(new TestColumnNamer());


        // jaqu
        addTest(new AliasMapTest());
        addTest(new AnnotationsTest());
        addTest(new ClobTest());
        addTest(new ModelsTest());
        addTest(new SamplesTest());
        addTest(new UpdateTest());

        // jdbc
        addTest(new TestBatchUpdates());
        addTest(new TestCallableStatement());
        addTest(new TestCancel());
        addTest(new TestConcurrentConnectionUsage());
        addTest(new TestConnection());
        addTest(new TestDatabaseEventListener());
        addTest(new TestJavaObject());
        addTest(new TestLimitUpdates());
        addTest(new TestLobApi());
        addTest(new TestManyJdbcObjects());
        addTest(new TestMetaData());
        addTest(new TestNativeSQL());
        addTest(new TestPreparedStatement());
        addTest(new TestResultSet());
        addTest(new TestStatement());
        addTest(new TestGetGeneratedKeys());
        addTest(new TestTransactionIsolation());
        addTest(new TestUpdatableResultSet());
        addTest(new TestZloty());
        addTest(new TestCustomDataTypesHandler());
        addTest(new TestSetCollation());

        // jdbcx
        addTest(new TestConnectionPool());
        addTest(new TestDataSource());
        addTest(new TestXA());
        addTest(new TestXASimple());

        // server
        addTest(new TestAutoServer());
        addTest(new TestNestedLoop());

        // mvcc & row level locking
        addTest(new TestMvcc1());
        addTest(new TestMvcc2());
        addTest(new TestMvcc3());
        addTest(new TestMvcc4());
        addTest(new TestMvccMultiThreaded());
        addTest(new TestMvccMultiThreaded2());
        addTest(new TestRowLocks());

        // synth
        addTest(new TestBtreeIndex());
        addTest(new TestConcurrentUpdate());
        addTest(new TestDiskFull());
        addTest(new TestCrashAPI());
        addTest(new TestFuzzOptimizations());
        addTest(new TestLimit());
        addTest(new TestRandomCompare());
        addTest(new TestKillRestart());
        addTest(new TestKillRestartMulti());
        addTest(new TestMultiThreaded());
        addTest(new TestOuterJoins());
        addTest(new TestNestedJoins());
        addTest(new TestStringAggCompatibility());

        runAddedTests();

        // serial
        addTest(new TestDateStorage());
        addTest(new TestDriver());
        addTest(new TestJavaObjectSerializer());
        addTest(new TestLocale());
        addTest(new TestMemoryUsage());
        addTest(new TestMultiThread());
        addTest(new TestPowerOff());
        addTest(new TestReorderWrites());
        addTest(new TestRandomSQL());
        addTest(new TestQueryCache());
        addTest(new TestUrlJavaObjectSerializer());
        addTest(new TestWeb());

        // other unsafe
        addTest(new TestOptimizations());
        addTest(new TestOutOfMemory());

        runAddedTests(1);

        afterTest();
>>>>>>> b03f027c
    }

    /**
     * Run additional tests.
     */
    private void testAdditional() {
        if (networked) {
            throw new RuntimeException("testAditional() is not allowed in networked mode");
        }

        addTest(new TestMVTableEngine());
        addTest(new TestAutoReconnect());
        addTest(new TestBnf());
        addTest(new TestCache());
        addTest(new TestCollation());
        addTest(new TestCompress());
        addTest(new TestConnectionInfo());
        addTest(new TestExit());
        addTest(new TestFileLock());
        addTest(new TestJmx());
        addTest(new TestModifyOnWrite());
        addTest(new TestOldVersion());
        addTest(new TestMultiThreadedKernel());
        addTest(new TestPageStore());
        addTest(new TestPageStoreCoverage());
        addTest(new TestPgServer());
        addTest(new TestRecovery());
        addTest(new RecoverLobTest());
        addTest(createTest("org.h2.test.unit.TestServlet"));
        addTest(new TestTimeStampWithTimeZone());
        addTest(new TestUpgrade());
        addTest(new TestUsingIndex());
        addTest(new TestValue());
        addTest(new TestWeb());

        runAddedTests();

        addTest(new TestCluster());
        addTest(new TestFileLockSerialized());
        addTest(new TestFileLockProcess());
        addTest(new TestFileSystem());
        addTest(new TestTools());
        addTest(new TestSampleApps());

        runAddedTests(1);
    }

    /**
     * Run tests for utilities.
     */
    private void testUtils() {
        System.out.println();
        System.out.println("Test utilities (" + Utils.getMemoryUsed() + " KB used)");

        // mv store
        addTest(new TestCacheConcurrentLIRS());
        addTest(new TestCacheLIRS());
        addTest(new TestCacheLongKeyLIRS());
        addTest(new TestDataUtils());
        addTest(new TestFreeSpace());
        addTest(new TestKillProcessWhileWriting());
        addTest(new TestMVRTree());
        addTest(new TestMVStore());
        addTest(new TestMVStoreBenchmark());
        addTest(new TestMVStoreStopCompact());
        addTest(new TestMVStoreTool());
        addTest(new TestObjectDataType());
        addTest(new TestRandomMapOps());
        addTest(new TestSpinLock());
        addTest(new TestStreamStore());
        addTest(new TestTransactionStore());

        // unit
        addTest(new TestAnsCompression());
        addTest(new TestBinaryArithmeticStream());
        addTest(new TestBitStream());
        addTest(new TestCharsetCollator());
        addTest(new TestClearReferences());
        addTest(new TestDataPage());
        addTest(new TestDateIso8601());
        addTest(new TestFile());
        addTest(new TestFtp());
        addTest(new TestIntArray());
        addTest(new TestIntIntHashMap());
        addTest(new TestIntPerfectHash());
        addTest(new TestMathUtils());
        addTest(new TestMode());
        addTest(new TestObjectDeserialization());
        addTest(new TestOverflow());
        addTest(new TestPerfectHash());
        addTest(new TestReader());
        addTest(new TestScriptReader());
        addTest(new TestSecurity());
        addTest(new TestShell());
        addTest(new TestSort());
        addTest(new TestStreams());
        addTest(new TestStringUtils());
        addTest(new TestTraceSystem());
        addTest(new TestUtils());
        addTest(new TestValueHashMap());

        runAddedTests();

        // serial
        addTest(new TestDate());
        addTest(new TestDateTimeUtils());
        addTest(new TestConcurrent());
        addTest(new TestNetUtils());
        addTest(new TestPattern());
        addTest(new TestStringCache());
        addTest(new TestValueMemory());
        addTest(new TestAuthentication());

        runAddedTests(1);
    }

    private void addTest(TestBase test) {
        // tests.add(test);
        // run directly for now, because concurrently running tests
        // fails on Raspberry Pi quite often (seems to be a JVM problem)

        // event queue watchdog for tests that get stuck when running in Jenkins
        final java.util.Timer watchdog = new java.util.Timer();
        // 5 minutes
        watchdog.schedule(new TimerTask() {
            @Override
            public void run() {
                ThreadDeadlockDetector.dumpAllThreadsAndLocks("test watchdog timed out");
            }
        }, 5 * 60 * 1000);
        try {
            test.runTest(this);
        } finally {
            watchdog.cancel();
        }
    }

    private void runAddedTests() {
        int threadCount = ManagementFactory.getOperatingSystemMXBean().getAvailableProcessors();
        // threadCount = 2;
        runAddedTests(threadCount);
    }

    private void runAddedTests(int threadCount) {
        Task[] tasks = new Task[threadCount];
        for (int i = 0; i < threadCount; i++) {
            Task t = new Task() {
                @Override
                public void call() throws Exception {
                    while (true) {
                        TestBase test;
                        synchronized (tests) {
                            if (tests.isEmpty()) {
                                break;
                            }
                            test = tests.remove(0);
                        }
                        test.runTest(TestAll.this);
                    }
                }
            };
            t.execute();
            tasks[i] = t;
        }
        for (Task t : tasks) {
            t.get();
        }
    }

    private static TestBase createTest(String className) {
        try {
            Class<?> clazz = Class.forName(className);
            return (TestBase) clazz.newInstance();
        } catch (Exception e) {
            // ignore
            TestBase.printlnWithTime(0, className + " class not found");
        } catch (NoClassDefFoundError e) {
            // ignore
            TestBase.printlnWithTime(0, className + " class not found");
        }
        return new TestBase() {

            @Override
            public void test() throws Exception {
                // ignore
            }

        };
    }

    /**
     * This method is called before a complete set of tests is run. It deletes
     * old database files in the test directory and trace files. It also starts
     * a TCP server if the test uses remote connections.
     */
    public void beforeTest() throws SQLException {
        Driver.load();
        FileUtils.deleteRecursive(TestBase.BASE_TEST_DIR, true);
        DeleteDbFiles.execute(TestBase.BASE_TEST_DIR, null, true);
        FileUtils.deleteRecursive("trace.db", false);
        if (networked) {
            String[] args = ssl ? new String[] { "-tcpSSL" } : new String[0];
            server = Server.createTcpServer(args);
            try {
                server.start();
            } catch (SQLException e) {
                System.out.println("FAIL: can not start server (may already be running)");
                server = null;
            }
        }
    }

    /**
     * Stop the server if it was started.
     */
    public void afterTest() {
        if (networked && server != null) {
            server.stop();
        }
        FileUtils.deleteRecursive("trace.db", true);
        FileUtils.deleteRecursive(TestBase.BASE_TEST_DIR, true);
    }

    public int getPort() {
        return server == null ? Constants.DEFAULT_TCP_PORT : server.getPort();
    }

    /**
     * Print system information.
     */
    public static void printSystemInfo() {
        Properties prop = System.getProperties();
        System.out.println("H2 " + Constants.getFullVersion() +
                " @ " + new java.sql.Timestamp(System.currentTimeMillis()).toString());
        System.out.println("Java " +
                prop.getProperty("java.runtime.version") + ", " +
                prop.getProperty("java.vm.name")+", " +
                prop.getProperty("java.vendor") + ", " +
                prop.getProperty("sun.arch.data.model"));
        System.out.println(
                prop.getProperty("os.name") + ", " +
                prop.getProperty("os.arch")+", "+
                prop.getProperty("os.version")+", "+
                prop.getProperty("sun.os.patch.level")+", "+
                prop.getProperty("file.separator")+" "+
                prop.getProperty("path.separator")+" "+
                StringUtils.javaEncode(prop.getProperty("line.separator")) + " " +
                prop.getProperty("user.country") + " " +
                prop.getProperty("user.language") + " " +
                prop.getProperty("user.timezone") + " " +
                prop.getProperty("user.variant")+" "+
                prop.getProperty("file.encoding"));
    }

    @Override
    public String toString() {
        StringBuilder buff = new StringBuilder();
        appendIf(buff, lazy, "lazy");
        if (mvStore) {
            buff.append("mvStore ");
        } else {
            buff.append("pageStore ");
        }
        appendIf(buff, big, "big");
        appendIf(buff, networked, "net");
        appendIf(buff, memory, "memory");
        appendIf(buff, codeCoverage, "codeCoverage");
        appendIf(buff, multiThreaded, "multiThreaded");
        appendIf(buff, cipher != null, cipher);
        appendIf(buff, cacheType != null, cacheType);
        appendIf(buff, smallLog, "smallLog");
        appendIf(buff, ssl, "ssl");
        appendIf(buff, diskUndo, "diskUndo");
        appendIf(buff, diskResult, "diskResult");
        appendIf(buff, traceSystemOut, "traceSystemOut");
        appendIf(buff, endless, "endless");
        appendIf(buff, traceLevelFile > 0, "traceLevelFile");
        appendIf(buff, throttle > 0, "throttle:" + throttle);
        appendIf(buff, traceTest, "traceTest");
        appendIf(buff, stopOnError, "stopOnError");
        appendIf(buff, defrag, "defrag");
        appendIf(buff, splitFileSystem, "split");
        appendIf(buff, collation != null, collation);
        return buff.toString();
    }

    private static void appendIf(StringBuilder buff, boolean flag, String text) {
        if (flag) {
            buff.append(text);
            buff.append(' ');
        }
    }

}<|MERGE_RESOLUTION|>--- conflicted
+++ resolved
@@ -372,17 +372,17 @@
      * If the transaction log should be kept small (that is, the log should be
      * switched early).
      */
-    public boolean smallLog;
+    boolean smallLog;
 
     /**
      * If SSL should be used for remote connections.
      */
-    public boolean ssl;
+    boolean ssl;
 
     /**
      * If MAX_MEMORY_UNDO=3 should be used.
      */
-    public boolean diskUndo;
+    boolean diskUndo;
 
     /**
      * If TRACE_LEVEL_SYSTEM_OUT should be set to 2 (for debugging only).
@@ -417,7 +417,7 @@
     /**
      * The cache type.
      */
-    public String cacheType;
+    String cacheType;
 
     /** If not null the database should be opened with the collation parameter */
     public String collation;
@@ -543,8 +543,6 @@
                 new TestHaltApp().runTest(test);
             } else if ("timer".equals(args[0])) {
                 new TestTimer().runTest(test);
-            } else if ("tksm".equals(args[0])) {
-                new TestKillRestartMulti().runTest(test);
             }
         } else {
             test.testAll();
@@ -556,12 +554,6 @@
     private void testAll() throws Exception {
         runTests();
         if (!travis && !vmlens) {
-            TestPerformance.main("-init", "-db", "1", "-size", "1000");
-            System.gc();
-            System.gc();
-            System.gc();
-            Thread.sleep(1000);
-            TestPerformance.main("-init", "-db", "1", "-size", "1000");
             Profiler prof = new Profiler();
             prof.depth = 16;
             prof.interval = 1;
@@ -569,11 +561,6 @@
             TestPerformance.main("-init", "-db", "1", "-size", "1000");
             prof.stopCollecting();
             System.out.println(prof.getTop(5));
-            TestPerformance.main("-init", "-db", "1", "-size", "1000");
-            System.gc();
-            System.gc();
-            System.gc();
-            Thread.sleep(1000);
             TestPerformance.main("-init", "-db", "1", "-size", "1000");
         }
     }
@@ -737,166 +724,7 @@
         System.out.println("Test " + toString() +
                 " (" + Utils.getMemoryUsed() + " KB used)");
         beforeTest();
-        try {
-
-<<<<<<< HEAD
-            // db
-            addTest(new TestScriptSimple());
-            addTest(new TestScript());
-            addTest(new TestAlter());
-            addTest(new TestAlterSchemaRename());
-            addTest(new TestAutoRecompile());
-            addTest(new TestBackup());
-            addTest(new TestBigDb());
-            addTest(new TestBigResult());
-            addTest(new TestCases());
-            addTest(new TestCheckpoint());
-            addTest(new TestCompatibility());
-            addTest(new TestCompatibilityOracle());
-            addTest(new TestCsv());
-            addTest(new TestDeadlock());
-            if (vmlens) {
-                return;
-            }
-            addTest(new TestDrop());
-            addTest(new TestDuplicateKeyUpdate());
-            addTest(new TestEncryptedDb());
-            addTest(new TestExclusive());
-            addTest(new TestFullText());
-            addTest(new TestFunctionOverload());
-            addTest(new TestFunctions());
-            addTest(new TestInit());
-            addTest(new TestIndex());
-            addTest(new TestIndexHints());
-            addTest(new TestLargeBlob());
-            addTest(new TestLinkedTable());
-            addTest(new TestListener());
-            addTest(new TestLob());
-            addTest(new TestMergeUsing());
-            addTest(new TestMultiConn());
-            addTest(new TestMultiDimension());
-            addTest(new TestMultiThreadedKernel());
-            addTest(new TestOpenClose());
-            addTest(new TestOptimizations());
-            addTest(new TestOptimizerHints());
-            addTest(new TestOutOfMemory());
-            addTest(new TestReadOnly());
-            addTest(new TestRecursiveQueries());
-            addTest(new TestGeneralCommonTableQueries());
-            if (!memory) {
-                // requires persistent store for reconnection tests
-                addTest(new TestPersistentCommonTableExpressions());
-            }
-            addTest(new TestRights());
-            addTest(new TestRunscript());
-            addTest(new TestSQLInjection());
-            addTest(new TestSessionsLocks());
-            addTest(new TestSelectCountNonNullColumn());
-            addTest(new TestSequence());
-            addTest(new TestShow());
-            addTest(new TestSpaceReuse());
-            addTest(new TestSpatial());
-            addTest(new TestSpeed());
-            addTest(new TestTableEngines());
-            addTest(new TestRowFactory());
-            addTest(new TestTempTables());
-            addTest(new TestTransaction());
-            addTest(new TestTriggersConstraints());
-            addTest(new TestTwoPhaseCommit());
-            addTest(new TestView());
-            addTest(new TestViewAlterTable());
-            addTest(new TestViewDropView());
-            addTest(new TestReplace());
-            addTest(new TestSynonymForTable());
-            addTest(new TestColumnNamer());
-
-
-            // jaqu
-            addTest(new AliasMapTest());
-            addTest(new AnnotationsTest());
-            addTest(new ClobTest());
-            addTest(new ModelsTest());
-            addTest(new SamplesTest());
-            addTest(new UpdateTest());
-
-            // jdbc
-            addTest(new TestBatchUpdates());
-            addTest(new TestCallableStatement());
-            addTest(new TestCancel());
-            //        addTest(new TestConcurrentConnectionUsage());
-            addTest(new TestConnection());
-            addTest(new TestDatabaseEventListener());
-            addTest(new TestJavaObject());
-            addTest(new TestLimitUpdates());
-            addTest(new TestLobApi());
-            addTest(new TestManyJdbcObjects());
-            addTest(new TestMetaData());
-            addTest(new TestNativeSQL());
-            addTest(new TestPreparedStatement());
-            addTest(new TestResultSet());
-            addTest(new TestStatement());
-            addTest(new TestGetGeneratedKeys());
-            addTest(new TestTransactionIsolation());
-            addTest(new TestUpdatableResultSet());
-            addTest(new TestZloty());
-            addTest(new TestCustomDataTypesHandler());
-            addTest(new TestSetCollation());
-
-            // jdbcx
-            addTest(new TestConnectionPool());
-            addTest(new TestDataSource());
-            addTest(new TestXA());
-            addTest(new TestXASimple());
-
-            // server
-            addTest(new TestAutoServer());
-            addTest(new TestNestedLoop());
-
-            // mvcc & row level locking
-            addTest(new TestMvcc1());
-            addTest(new TestMvcc2());
-            addTest(new TestMvcc3());
-            addTest(new TestMvcc4());
-            addTest(new TestMvccMultiThreaded());
-            addTest(new TestMvccMultiThreaded2());
-            addTest(new TestRowLocks());
-
-            // synth
-            addTest(new TestBtreeIndex());
-            addTest(new TestConcurrentUpdate());
-            addTest(new TestDiskFull());
-            addTest(new TestCrashAPI());
-            addTest(new TestFuzzOptimizations());
-            addTest(new TestLimit());
-            addTest(new TestRandomCompare());
-            addTest(new TestKillRestart());
-            addTest(new TestKillRestartMulti());
-            addTest(new TestMultiThreaded());
-            addTest(new TestOuterJoins());
-            addTest(new TestNestedJoins());
-            addTest(new TestStringAggCompatibility());
-
-            runAddedTests();
-
-            // serial
-            addTest(new TestDateStorage());
-            addTest(new TestDriver());
-            addTest(new TestJavaObjectSerializer());
-            addTest(new TestLocale());
-            addTest(new TestMemoryUsage());
-            addTest(new TestMultiThread());
-            addTest(new TestPowerOff());
-            addTest(new TestReorderWrites());
-            addTest(new TestRandomSQL());
-            addTest(new TestQueryCache());
-            addTest(new TestUrlJavaObjectSerializer());
-            addTest(new TestWeb());
-
-            runAddedTests(1);
-        } finally {
-            afterTest();
-        }
-=======
+
         // db
         addTest(new TestScriptSimple());
         addTest(new TestScript());
@@ -1054,7 +882,6 @@
         runAddedTests(1);
 
         afterTest();
->>>>>>> b03f027c
     }
 
     /**
