--- conflicted
+++ resolved
@@ -564,17 +564,13 @@
 
     private void testAll() throws Exception {
         runTests();
-<<<<<<< HEAD
-        if (!fast) {
+        if (!travis && !vmlens) {
             TestPerformance.main("-init", "-db", "1", "-size", "1000");
             System.gc();
             System.gc();
             System.gc();
             Thread.sleep(1000);
             TestPerformance.main("-init", "-db", "1", "-size", "1000");
-=======
-        if (!travis && !vmlens) {
->>>>>>> 591d4428
             Profiler prof = new Profiler();
             prof.depth = 16;
             prof.interval = 1;
