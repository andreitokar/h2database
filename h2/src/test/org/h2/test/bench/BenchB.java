--- conflicted
+++ resolved
@@ -171,10 +171,6 @@
             updateAccount.setInt(1, delta);
             updateAccount.setInt(2, account);
             master.database.update(updateAccount, "UpdateAccounts");
-<<<<<<< HEAD
-//            updateAccount.executeUpdate();
-=======
->>>>>>> c98efe8f
 
             // SELECT ABALANCE FROM ACCOUNTS WHERE AID=?
             selectAccount.setInt(1, account);
