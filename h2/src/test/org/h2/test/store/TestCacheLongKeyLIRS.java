--- conflicted
+++ resolved
@@ -187,11 +187,7 @@
         // remove
         assertEquals(50, test.remove(5).intValue());
         assertNull(test.remove(5));
-<<<<<<< HEAD
-        verify(test, "mem: 3 stack: 3 2 1 cold: non-resident: 4");
-=======
         verify(test, "mem: 4 stack: 3 2 1 cold: 4 non-resident:");
->>>>>>> 07e4ef94
         assertNotNull(test.remove(4));
         verify(test, "mem: 3 stack: 3 2 1 cold: non-resident:");
         assertNull(test.remove(4));
@@ -411,16 +407,10 @@
         // ensure 0..9 are hot, 10..17 are not resident, 18..19 are cold
         for (int i = 0; i < size; i++) {
             Integer x = test.get(i);
-//            if (i < size / 2 || i == size - 1 || i == size - 2) {
+            if (i < size / 2 || i == size - 1 || i == size - 2) {
                 assertNotNull("i: " + i, x);
                 assertEquals(i * 10, x.intValue());
-<<<<<<< HEAD
-//            } else {
-//                assertNull(x);
-//            }
-=======
             }
->>>>>>> 07e4ef94
             verify(test, null);
         }
     }
@@ -490,12 +480,10 @@
     }
 
     private <V> void verify(CacheLongKeyLIRS<V> cache, String expected) {
-/*
         if (expected != null) {
             String got = toString(cache);
             assertEquals(expected, got);
         }
-*/
         int mem = 0;
         for (long k : cache.keySet()) {
             mem += cache.getMemory(k);
