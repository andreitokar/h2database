/*
 * Copyright 2004-2018 H2 Group. Multiple-Licensed under the MPL 2.0,
 * and the EPL 1.0 (http://h2database.com/html/license.html).
 * Initial Developer: H2 Group
 */
package org.h2.test.store;

import java.lang.Thread.UncaughtExceptionHandler;
import java.nio.ByteBuffer;
import java.nio.channels.FileChannel;
import java.nio.charset.StandardCharsets;
import java.util.Iterator;
import java.util.Map;
import java.util.Map.Entry;
import java.util.Random;
import java.util.TreeMap;
import java.util.concurrent.TimeUnit;
import java.util.concurrent.atomic.AtomicInteger;
import java.util.concurrent.atomic.AtomicReference;
import org.h2.mvstore.Chunk;
import org.h2.mvstore.Cursor;
import org.h2.mvstore.DataUtils;
import org.h2.mvstore.FileStore;
import org.h2.mvstore.MVMap;
import org.h2.mvstore.MVStore;
import org.h2.mvstore.OffHeapStore;
import org.h2.mvstore.type.DataType;
import org.h2.mvstore.type.ObjectDataType;
import org.h2.mvstore.type.StringDataType;
import org.h2.store.fs.FilePath;
import org.h2.store.fs.FileUtils;
import org.h2.test.TestBase;
import org.h2.test.utils.AssertThrows;

/**
 * Tests the MVStore.
 */
public class TestMVStore extends TestBase {

    /**
     * Run just this test.
     *
     * @param a ignored
     */
    public static void main(String... a) throws Exception {
        TestBase test = TestBase.createCaller().init();
        test.config.traceTest = true;
        test.config.big = true;
        test.test();
    }

    @Override
    public void test() throws Exception {
        testBulkInsert();
        testRemoveMapRollback();
        testProvidedFileStoreNotOpenedAndClosed();
        testVolatileMap();
        testEntrySet();
        testCompressEmptyPage();
        testCompressed();
        testFileFormatExample();
        testMaxChunkLength();
        testCacheInfo();
        testRollback();
        testVersionsToKeep();
        testVersionsToKeep2();
        testRemoveMap();
        testIsEmpty();
        testOffHeapStorage();
        testNewerWriteVersion();
        testCompactFully();
        testBackgroundExceptionListener();
        testOldVersion();
        testAtomicOperations();
        testWriteBuffer();
        testWriteDelay();
        testEncryptedFile();
        testFileFormatChange();
        testRecreateMap();
        testRenameMapRollback();
        testCustomMapType();
        testCacheSize();
        testConcurrentOpen();
        testFileHeader();
        testFileHeaderCorruption();
        testIndexSkip();
        testMinMaxNextKey();
        testStoreVersion();
        testIterateOldVersion();
        testObjects();
        testExample();
        testExampleMvcc();
        testOpenStoreCloseLoop();
        testVersion();
        testTruncateFile();
        testFastDelete();
        testRollbackInMemory();
        testRollbackStored();
        testMeta();
        testInMemory();
        testLargeImport();
        testBtreeStore();
        testCompact();
        testCompactMapNotOpen();
        testReuseSpace();
        testRandom();
        testKeyValueClasses();
        testIterate();
        testCloseTwice();
        testSimple();

        // longer running tests
        testLargerThan2G();
    }

    private void testBulkInsert() {
        String fileName = getBaseDir() + "/" + getTestName();
        FileUtils.delete(fileName);
        MVStore store = new MVStore.Builder().
                autoCommitDisabled().
                fileName(fileName).
                open();
        MVMap<Integer,String> map = store.openMap("test");
        MVMap.BufferingAgent<Integer, String> agent = map.getBufferingAgent();
        for (int i = 0; i < 200000; i++) {
            agent.put(i, "v"+i);
        }
        agent.close();
        assertEquals(200000, map.size());
        assertEquals("v55", map.get(55));
        assertEquals("v7300", map.get(7300));
        assertFalse(map.containsKey(200000));
        store.close();
    }

    private void testRemoveMapRollback() {
        MVStore store = new MVStore.Builder().
                open();
        MVMap<String, String> map = store.openMap("test");
        map.put("1", "Hello");
        store.commit();
        store.removeMap(map);
        store.rollback();
        assertTrue(store.hasMap("test"));
        map = store.openMap("test");
        assertEquals("Hello", map.get("1"));
        store.close();

        String fileName = getBaseDir() + "/" + getTestName();
        FileUtils.delete(fileName);
        store = new MVStore.Builder().
                autoCommitDisabled().
                fileName(fileName).
                open();
        map = store.openMap("test");
        map.put("1", "Hello");
        store.commit();
        store.removeMap(map);
        store.rollback();
        assertTrue(store.hasMap("test"));
        map = store.openMap("test");
        // the data will get back alive
        assertEquals("Hello", map.get("1"));
        store.close();
    }

    private void testProvidedFileStoreNotOpenedAndClosed() {
        final AtomicInteger openClose = new AtomicInteger();
        FileStore fileStore = new OffHeapStore() {

            @Override
            public void open(String fileName, boolean readOnly, char[] encryptionKey) {
                openClose.incrementAndGet();
                super.open(fileName, readOnly, encryptionKey);
            }

            @Override
            public void close() {
                openClose.incrementAndGet();
                super.close();
            }
        };
        MVStore store = new MVStore.Builder().
                fileStore(fileStore).
                open();
        store.close();
        assertEquals(0, openClose.get());
    }

    private void testVolatileMap() {
        String fileName = getBaseDir() + "/" + getTestName();
        FileUtils.delete(fileName);
        MVStore store = new MVStore.Builder().
                fileName(fileName).
                open();
        MVMap<String, String> map = store.openMap("test");
        assertFalse(map.isVolatile());
        map.setVolatile(true);
        assertTrue(map.isVolatile());
        map.put("1", "Hello");
        assertEquals("Hello", map.get("1"));
        assertEquals(1, map.size());
        store.close();
        store = new MVStore.Builder().
                fileName(fileName).
                open();
        assertTrue(store.hasMap("test"));
        map = store.openMap("test");
        assertEquals(0, map.size());
        store.close();
    }

    private void testEntrySet() {
        MVStore s = new MVStore.Builder().open();
        MVMap<Integer, Integer> map;
        map = s.openMap("data");
        for (int i = 0; i < 20; i++) {
            map.put(i, i * 10);
        }
        int next = 0;
        for (Entry<Integer, Integer> e : map.entrySet()) {
            assertEquals(next, e.getKey().intValue());
            assertEquals(next * 10, e.getValue().intValue());
            next++;
        }
    }

    private void testCompressEmptyPage() {
        String fileName = getBaseDir() + "/" + getTestName();
        FileUtils.delete(fileName);
        MVStore store = new MVStore.Builder().
                cacheSize(100).fileName(fileName).
                compress().
                autoCommitBufferSize(10 * 1024).
                open();
        MVMap<String, String> map = store.openMap("test");
        store.removeMap(map);
        store.commit();
        store.close();
        store = new MVStore.Builder().
                compress().
                open();
        store.close();
    }

    private void testCompressed() {
        String fileName = getBaseDir() + "/" + getTestName();
        FileUtils.delete(fileName);
        long lastSize = 0;
        for (int level = 0; level <= 2; level++) {
            FileUtils.delete(fileName);
            MVStore.Builder builder = new MVStore.Builder().fileName(fileName);
            if (level == 1) {
                builder.compress();
            } else if (level == 2) {
                builder.compressHigh();
            }
            MVStore s = builder.open();
            MVMap<String, String> map = s.openMap("data");
            String data = new String(new char[1000]).replace((char) 0, 'x');
            for (int i = 0; i < 400; i++) {
                map.put(data + i, data);
            }
            s.close();
            long size = FileUtils.size(fileName);
            if (level > 0) {
                assertTrue(size < lastSize);
            }
            lastSize = size;
            s = new MVStore.Builder().fileName(fileName).open();
            map = s.openMap("data");
            for (int i = 0; i < 400; i++) {
                assertEquals(data, map.get(data + i));
            }
            s.close();
        }
    }

    private void testFileFormatExample() {
        String fileName = getBaseDir() + "/" + getTestName();
        FileUtils.delete(fileName);
        MVStore s = MVStore.open(fileName);
        MVMap<Integer, String> map = s.openMap("data");
        for (int i = 0; i < 400; i++) {
            map.put(i, "Hello");
        }
        s.commit();
        for (int i = 0; i < 100; i++) {
            map.put(0, "Hi");
        }
        s.commit();
        s.close();
        // ;MVStoreTool.dump(fileName);
    }

    private void testMaxChunkLength() {
        String fileName = getBaseDir() + "/" + getTestName();
        FileUtils.delete(fileName);
        MVStore s = new MVStore.Builder().fileName(fileName).open();
        MVMap<Integer, byte[]> map = s.openMap("data");
        map.put(0, new byte[2 * 1024 * 1024]);
        s.commit();
        map.put(1, new byte[10 * 1024]);
        s.commit();
        MVMap<String, String> meta = s.getMetaMap();
        Chunk c = Chunk.fromString(meta.get("chunk.1"));
        assertTrue(c.maxLen < Integer.MAX_VALUE);
        assertTrue(c.maxLenLive < Integer.MAX_VALUE);
        s.close();
    }

    private void testCacheInfo() {
        String fileName = getBaseDir() + "/" + getTestName();
        FileUtils.delete(fileName);
        MVStore s = new MVStore.Builder().fileName(fileName).cacheSize(2).open();
        assertEquals(2, s.getCacheSize());
        MVMap<Integer, byte[]> map;
        map = s.openMap("data");
        byte[] data = new byte[1024];
        for (int i = 0; i < 1000; i++) {
            map.put(i, data);
            s.commit();
            if (i < 50) {
                assertEquals(0, s.getCacheSizeUsed());
            } else if (i > 300) {
                assertTrue(s.getCacheSizeUsed() >= 1);
            }
        }
        s.close();
        s = new MVStore.Builder().open();
        assertEquals(0, s.getCacheSize());
        assertEquals(0, s.getCacheSizeUsed());
        s.close();
    }

    private void testVersionsToKeep() throws Exception {
        MVStore s = new MVStore.Builder().open();
        assertEquals(5, s.getVersionsToKeep());
        MVMap<Integer, Integer> map;
        map = s.openMap("data");
        for (int i = 0; i < 20; i++) {
            map.put(i, i);
            s.commit();
            long version = s.getCurrentVersion();
            if (version >= 6) {
                map.openVersion(version - 5);
                try {
                    map.openVersion(version - 6);
                    fail();
                } catch (IllegalArgumentException e) {
                    // expected
                }
            }
        }
    }

    private void testVersionsToKeep2() {
        MVStore s = new MVStore.Builder().autoCommitDisabled().open();
        s.setVersionsToKeep(2);
        final MVMap<Integer, String> m = s.openMap("data");
        s.commit();
        assertEquals(1, s.getCurrentVersion());
        m.put(1, "version 1");
        s.commit();
        assertEquals(2, s.getCurrentVersion());
        m.put(1, "version 2");
        s.commit();
        assertEquals(3, s.getCurrentVersion());
        m.put(1, "version 3");
        s.commit();
        m.put(1, "version 4");
        assertEquals("version 4", m.openVersion(4).get(1));
        assertEquals("version 3", m.openVersion(3).get(1));
        assertEquals("version 2", m.openVersion(2).get(1));
        new AssertThrows(IllegalArgumentException.class) {
            @Override
            public void test() throws Exception {
                m.openVersion(1);
            }
        };
        s.close();
    }

    private void testRemoveMap() throws Exception {
        String fileName = getBaseDir() + "/" + getTestName();
        FileUtils.delete(fileName);
        MVStore s = new MVStore.Builder().
            fileName(fileName).
            open();
        MVMap<Integer, Integer> map;

        map = s.openMap("data");
        map.put(1, 1);
        assertEquals(1, map.get(1).intValue());
        s.commit();

        s.removeMap(map);
        s.commit();

        map = s.openMap("data");
        assertTrue(map.isEmpty());
        map.put(2, 2);

        s.close();
    }

    private void testIsEmpty() throws Exception {
        MVStore s = new MVStore.Builder().
                pageSplitSize(50).
                open();
        Map<Integer, byte[]> m = s.openMap("data");
        m.put(1, new byte[50]);
        m.put(2, new byte[50]);
        m.put(3, new byte[50]);
        m.remove(1);
        m.remove(2);
        m.remove(3);
        assertEquals(0, m.size());
        assertTrue(m.isEmpty());
        s.close();
    }

    private void testOffHeapStorage() throws Exception {
        OffHeapStore offHeap = new OffHeapStore();
        MVStore s = new MVStore.Builder().
                fileStore(offHeap).
                open();
        int count = 1000;
        Map<Integer, String> map = s.openMap("data");
        for (int i = 0; i < count; i++) {
            map.put(i, "Hello " + i);
            s.commit();
        }
        assertTrue(offHeap.getWriteCount() > count);
        s.close();

        s = new MVStore.Builder().
                fileStore(offHeap).
                open();
        map = s.openMap("data");
        for (int i = 0; i < count; i++) {
            assertEquals("Hello " + i, map.get(i));
        }
        s.close();
    }

    private void testNewerWriteVersion() throws Exception {
        String fileName = getBaseDir() + "/" + getTestName();
        FileUtils.delete(fileName);
        MVStore s = new MVStore.Builder().
                encryptionKey("007".toCharArray()).
                fileName(fileName).
                open();
        s.setRetentionTime(Integer.MAX_VALUE);
        Map<String, Object> header = s.getStoreHeader();
        assertEquals("1", header.get("format").toString());
        header.put("formatRead", "1");
        header.put("format", "2");
        forceWriteStoreHeader(s);
        MVMap<Integer, String> m = s.openMap("data");
        forceWriteStoreHeader(s);
        m.put(0, "Hello World");
        s.close();
        try {
            s = new MVStore.Builder().
                    encryptionKey("007".toCharArray()).
                    fileName(fileName).
                    open();
            header = s.getStoreHeader();
            fail(header.toString());
        } catch (IllegalStateException e) {
            assertEquals(DataUtils.ERROR_UNSUPPORTED_FORMAT,
                    DataUtils.getErrorCode(e.getMessage()));
        }
        s = new MVStore.Builder().
                encryptionKey("007".toCharArray()).
                readOnly().
                fileName(fileName).
                open();
        assertTrue(s.getFileStore().isReadOnly());
        m = s.openMap("data");
        assertEquals("Hello World", m.get(0));
        s.close();

        FileUtils.setReadOnly(fileName);
        s = new MVStore.Builder().
                encryptionKey("007".toCharArray()).
                fileName(fileName).
                open();
        assertTrue(s.getFileStore().isReadOnly());
        m = s.openMap("data");
        assertEquals("Hello World", m.get(0));
        s.close();

    }

    private void testCompactFully() throws Exception {
        String fileName = getBaseDir() + "/" + getTestName();
        FileUtils.delete(fileName);
        MVStore s = new MVStore.Builder().
                fileName(fileName).
                autoCommitDisabled().
                open();
        MVMap<Integer, String> m;
        for (int i = 0; i < 100; i++) {
            m = s.openMap("data" + i);
            m.put(0, "Hello World");
            s.commit();
        }
        for (int i = 0; i < 100; i += 2) {
            m = s.openMap("data" + i);
            s.removeMap(m);
            s.commit();
        }
        long sizeOld = s.getFileStore().size();
        s.compactMoveChunks();
        s.close();
        long sizeNew = s.getFileStore().size();
        assertTrue("old: " + sizeOld + " new: " + sizeNew, sizeNew < sizeOld);
    }

    private void testBackgroundExceptionListener() throws Exception {
        String fileName = getBaseDir() + "/" + getTestName();
        FileUtils.delete(fileName);
        MVStore s;
        final AtomicReference<Throwable> exRef =
                new AtomicReference<>();
        s = new MVStore.Builder().
                fileName(fileName).
                backgroundExceptionHandler(new UncaughtExceptionHandler() {

                    @Override
                    public void uncaughtException(Thread t, Throwable e) {
                        exRef.set(e);
                    }

                }).
                open();
        s.setAutoCommitDelay(10);
        MVMap<Integer, String> m;
        m = s.openMap("data");
        s.getFileStore().getFile().close();
        try {
            m.put(1, "Hello");
            for (int i = 0; i < 200; i++) {
                if (exRef.get() != null) {
                    break;
                }
                sleep(10);
            }
            Throwable e = exRef.get();
            assertNotNull(e);
            assertEquals(DataUtils.ERROR_WRITING_FAILED,
                    DataUtils.getErrorCode(e.getMessage()));
        } catch (IllegalStateException e) {
            // sometimes it is detected right away
            assertEquals(DataUtils.ERROR_CLOSED,
                    DataUtils.getErrorCode(e.getMessage()));
        }

        s.closeImmediately();
        FileUtils.delete(fileName);
    }

    private void testAtomicOperations() {
        String fileName = getBaseDir() + "/" + getTestName();
        FileUtils.delete(fileName);
        MVStore s;
        MVMap<Integer, byte[]> m;
        s = new MVStore.Builder().
                fileName(fileName).
                open();
        m = s.openMap("data");

        // putIfAbsent
        assertNull(m.putIfAbsent(1, new byte[1]));
        assertEquals(1, m.putIfAbsent(1, new byte[2]).length);
        assertEquals(1, m.get(1).length);

        // replace
        assertNull(m.replace(2, new byte[2]));
        assertNull(m.get(2));
        assertEquals(1, m.replace(1, new byte[2]).length);
        assertEquals(2, m.replace(1, new byte[3]).length);
        assertEquals(3, m.replace(1, new byte[1]).length);

        // replace with oldValue
        assertFalse(m.replace(1, new byte[2], new byte[10]));
        assertTrue(m.replace(1, new byte[1], new byte[2]));
        assertTrue(m.replace(1, new byte[2], new byte[1]));

        // remove
        assertFalse(m.remove(1, new byte[2]));
        assertTrue(m.remove(1, new byte[1]));

        s.close();
        FileUtils.delete(fileName);
    }

    private void testWriteBuffer() {
        String fileName = getBaseDir() + "/" + getTestName();
        FileUtils.delete(fileName);
        MVStore s;
        MVMap<Integer, byte[]> m;
        byte[] data = new byte[1000];
        long lastSize = 0;
        int len = 1000;
        for (int bs = 0; bs <= 1; bs++) {
            s = new MVStore.Builder().
                    fileName(fileName).
                    autoCommitBufferSize(bs).
                    open();
            m = s.openMap("data");
            for (int i = 0; i < len; i++) {
                m.put(i, data);
            }
            long size = s.getFileStore().size();
            assertTrue("last:" + lastSize + " now: " + size, size > lastSize);
            lastSize = size;
            s.close();
        }

        s = new MVStore.Builder().
                fileName(fileName).
                open();
        m = s.openMap("data");
        assertTrue(m.containsKey(1));

        m.put(-1, data);
        s.commit();
        m.put(-2, data);
        s.close();

        s = new MVStore.Builder().
                fileName(fileName).
                open();
        m = s.openMap("data");
        assertTrue(m.containsKey(-1));
        assertTrue(m.containsKey(-2));

        s.close();
        FileUtils.delete(fileName);
    }

    private void testWriteDelay() {
        String fileName = getBaseDir() + "/" + getTestName();
        FileUtils.delete(fileName);
        MVStore s;
        MVMap<Integer, String> m;

        FileUtils.delete(fileName);
        s = new MVStore.Builder().
                autoCommitDisabled().
                fileName(fileName).open();
        m = s.openMap("data");
        m.put(1, "1");
        s.commit();
        s.close();
        s = new MVStore.Builder().
                autoCommitDisabled().
                fileName(fileName).open();
        m = s.openMap("data");
        assertEquals(1, m.size());
        s.close();

        FileUtils.delete(fileName);
        s = new MVStore.Builder().
                fileName(fileName).
                open();
        m = s.openMap("data");
        m.put(1, "Hello");
        m.put(2, "World.");
        s.commit();
        s.close();

        s = new MVStore.Builder().
                fileName(fileName).
                open();
        s.setAutoCommitDelay(2);
        m = s.openMap("data");
        assertEquals("World.", m.get(2));
        m.put(2, "World");
        s.commit();
        long v = s.getCurrentVersion();
        long time = System.nanoTime();
        m.put(3, "!");

        for (int i = 200; i > 0; i--) {
            if (s.getCurrentVersion() > v) {
                break;
            }
            long diff = System.nanoTime() - time;
            if (diff > TimeUnit.SECONDS.toNanos(1)) {
                fail("diff=" + TimeUnit.NANOSECONDS.toMillis(diff));
            }
            sleep(10);
        }
        s.closeImmediately();

        s = new MVStore.Builder().
                fileName(fileName).
                open();
        m = s.openMap("data");
        assertEquals("Hello", m.get(1));
        assertEquals("World", m.get(2));
        assertEquals("!", m.get(3));
        s.close();

        FileUtils.delete(fileName);
    }

    private void testEncryptedFile() {
        String fileName = getBaseDir() + "/" + getTestName();
        FileUtils.delete(fileName);
        MVStore s;
        MVMap<Integer, String> m;

        char[] passwordChars = "007".toCharArray();
        s = new MVStore.Builder().
                fileName(fileName).
                encryptionKey(passwordChars).
                open();
        assertEquals(0, passwordChars[0]);
        assertEquals(0, passwordChars[1]);
        assertEquals(0, passwordChars[2]);
        assertTrue(FileUtils.exists(fileName));
        m = s.openMap("test");
        m.put(1, "Hello");
        assertEquals("Hello", m.get(1));
        s.close();

        passwordChars = "008".toCharArray();
        try {
            s = new MVStore.Builder().
                    fileName(fileName).
                    encryptionKey(passwordChars).open();
            fail();
        } catch (IllegalStateException e) {
            assertEquals(DataUtils.ERROR_FILE_CORRUPT,
                    DataUtils.getErrorCode(e.getMessage()));
        }
        assertEquals(0, passwordChars[0]);
        assertEquals(0, passwordChars[1]);
        assertEquals(0, passwordChars[2]);

        passwordChars = "007".toCharArray();
        s = new MVStore.Builder().
                fileName(fileName).
                encryptionKey(passwordChars).open();
        assertEquals(0, passwordChars[0]);
        assertEquals(0, passwordChars[1]);
        assertEquals(0, passwordChars[2]);
        m = s.openMap("test");
        assertEquals("Hello", m.get(1));
        s.close();

        FileUtils.setReadOnly(fileName);
        passwordChars = "007".toCharArray();
        s = new MVStore.Builder().
                fileName(fileName).
                encryptionKey(passwordChars).open();
        assertTrue(s.getFileStore().isReadOnly());
        s.close();

        FileUtils.delete(fileName);
        assertFalse(FileUtils.exists(fileName));
    }

    private void testFileFormatChange() {
        String fileName = getBaseDir() + "/" + getTestName();
        FileUtils.delete(fileName);
        MVStore s;
        MVMap<Integer, Integer> m;
        s = openStore(fileName);
        s.setRetentionTime(Integer.MAX_VALUE);
        m = s.openMap("test");
        m.put(1, 1);
        Map<String, Object> header = s.getStoreHeader();
        int format = Integer.parseInt(header.get("format").toString());
        assertEquals(1, format);
        header.put("format", Integer.toString(format + 1));
        forceWriteStoreHeader(s);
        s.close();
        try {
            openStore(fileName).close();
            fail();
        } catch (IllegalStateException e) {
            assertEquals(DataUtils.ERROR_UNSUPPORTED_FORMAT,
                    DataUtils.getErrorCode(e.getMessage()));
        }
        FileUtils.delete(fileName);
    }

    private void testRecreateMap() {
        String fileName = getBaseDir() + "/" + getTestName();
        FileUtils.delete(fileName);
        MVStore s = openStore(fileName);
        MVMap<Integer, Integer> m = s.openMap("test");
        m.put(1, 1);
        s.commit();
        s.removeMap(m);
        s.close();
        s = openStore(fileName);
        m = s.openMap("test");
        assertNull(m.get(1));
        s.close();
    }

    private void testRenameMapRollback() {
        MVStore s = openStore(null);
        MVMap<Integer, Integer> map;
        map = s.openMap("hello");
        map.put(1, 10);
        long old = s.commit();
        s.renameMap(map, "world");
        map.put(2, 20);
        assertEquals("world", map.getName());
        s.rollbackTo(old);
        assertEquals("hello", map.getName());
        s.rollbackTo(0);
        assertTrue(map.isClosed());
        s.close();
    }

    private void testCustomMapType() {
        String fileName = getBaseDir() + "/" + getTestName();
        FileUtils.delete(fileName);
        MVStore s = openStore(fileName);
        Map<Long,Long> seq = s.openMap("data", new SequenceMap.Builder());
        StringBuilder buff = new StringBuilder();
        for (long x : seq.keySet()) {
            buff.append(x).append(';');
        }
        assertEquals("1;2;3;4;5;6;7;8;9;10;", buff.toString());
        s.close();
    }

    private void testCacheSize() {
        if (config.memory) {
            return;
        }
        String fileName = getBaseDir() + "/" + getTestName();
        FileUtils.delete(fileName);
        MVStore s;
        MVMap<Integer, String> map;
        s = new MVStore.Builder().
                fileName(fileName).
                autoCommitDisabled().
                compress().open();
        map = s.openMap("test");
        // add 10 MB of data
        for (int i = 0; i < 1024; i++) {
            map.put(i, new String(new char[10240]));
        }
        s.close();
        int[] expectedReadsForCacheSize = {
                1880, 1789, 1616, 1374, 970, 711, 541   // compressed
//                1887, 1775, 1599, 1355, 1035, 732, 507    // uncompressed
        };
        for (int cacheSize = 0; cacheSize <= 6; cacheSize += 1) {
            int cacheMB = 1 + 3 * cacheSize;
            s = new MVStore.Builder().
                    fileName(fileName).
                    autoCommitDisabled().
                    cacheSize(cacheMB).open();
            assertEquals(cacheMB, s.getCacheSize());
            map = s.openMap("test");
            for (int i = 0; i < 1024; i += 128) {
                for (int j = 0; j < i; j++) {
                    String x = map.get(j);
                    assertEquals(10240, x.length());
                }
            }
            long readCount = s.getFileStore().getReadCount();
            int expected = expectedReadsForCacheSize[cacheSize];
            assertTrue("Cache "+cacheMB+"Mb, reads: " + readCount + " expected: " + expected +
                    " size: " + s.getFileStore().getReadBytes() +
                    " cache used: " + s.getCacheSizeUsed() +
                    " cache hits: " + s.getCache().getHits() +
                    " cache misses: " + s.getCache().getMisses() +
                    " cache requests: " + (s.getCache().getHits() + s.getCache().getMisses()) +
                    "",
                    Math.abs(100 - (100 * expected / readCount)) < 5);
            s.close();
        }

    }

    private void testConcurrentOpen() {
        String fileName = getBaseDir() + "/" + getTestName();
        FileUtils.delete(fileName);
        MVStore s = new MVStore.Builder().fileName(fileName).open();
        try {
            MVStore s1 = new MVStore.Builder().fileName(fileName).open();
            s1.close();
            fail();
        } catch (IllegalStateException e) {
            // expected
        }
        try {
            MVStore s1 = new MVStore.Builder().fileName(fileName).readOnly().open();
            s1.close();
            fail();
        } catch (IllegalStateException e) {
            // expected
        }
        assertFalse(s.getFileStore().isReadOnly());
        s.close();
        s = new MVStore.Builder().fileName(fileName).readOnly().open();
        assertTrue(s.getFileStore().isReadOnly());
        s.close();
    }

    private void testFileHeader() {
        String fileName = getBaseDir() + "/" + getTestName();
        FileUtils.delete(fileName);
        MVStore s = openStore(fileName);
        s.setRetentionTime(Integer.MAX_VALUE);
        long time = System.currentTimeMillis();
        Map<String, Object> m = s.getStoreHeader();
        assertEquals("1", m.get("format").toString());
        long creationTime = (Long) m.get("created");
        assertTrue(Math.abs(time - creationTime) < 100);
        m.put("test", "123");
        forceWriteStoreHeader(s);
        s.close();
        s = openStore(fileName);
        Object test = s.getStoreHeader().get("test");
        assertNotNull(test);
        assertEquals("123", test.toString());
        s.close();
    }

    private static void forceWriteStoreHeader(MVStore s) {
        MVMap<Integer, Integer> map = s.openMap("dummy");
        map.put(10, 100);
        // this is to ensure the file header is overwritten
        // the header is written at least every 20 commits
        for (int i = 0; i < 30; i++) {
            if (i > 5) {
                s.setRetentionTime(0);
                // ensure that the next save time is different,
                // so that blocks can be reclaimed
                // (on Windows, resolution is 10 ms)
                sleep(1);
            }
            map.put(10, 110);
            s.commit();
        }
        s.removeMap(map);
        s.commit();
    }

    private static void sleep(long ms) {
        // on Windows, need to sleep in some cases,
        // mainly because the milliseconds resolution of
        // System.currentTimeMillis is 10 ms.
        try {
            Thread.sleep(ms);
        } catch (InterruptedException e) {
            // ignore
        }
    }

    private void testFileHeaderCorruption() throws Exception {
        String fileName = getBaseDir() + "/" + getTestName();
        FileUtils.delete(fileName);
        MVStore s = new MVStore.Builder().
                fileName(fileName).pageSplitSize(1000).autoCommitDisabled().open();
        s.setRetentionTime(0);
        MVMap<Integer, byte[]> map;
        map = s.openMap("test");
        map.put(0, new byte[100]);
        for (int i = 0; i < 10; i++) {
            map = s.openMap("test" + i);
            map.put(0, new byte[1000]);
            s.commit();
        }
        FileStore fs = s.getFileStore();
        long size = fs.getFile().size();
        for (int i = 0; i < 100; i++) {
            map = s.openMap("test" + i);
            s.removeMap(map);
            s.commit();
            s.compact(100, 1);
            if (fs.getFile().size() <= size) {
                break;
            }
        }
        // the last chunk is at the end
        s.setReuseSpace(false);
        map = s.openMap("test2");
        map.put(1, new byte[1000]);
        s.close();
        FilePath f = FilePath.get(fileName);
        int blockSize = 4 * 1024;
        // test corrupt file headers
        for (int i = 0; i <= blockSize; i += blockSize) {
            FileChannel fc = f.open("rw");
            if (i == 0) {
                // corrupt the last block (the end header)
                fc.write(ByteBuffer.allocate(256), fc.size() - 256);
            }
            ByteBuffer buff = ByteBuffer.allocate(4 * 1024);
            fc.read(buff, i);
            String h = new String(buff.array(), StandardCharsets.UTF_8).trim();
            int idx = h.indexOf("fletcher:");
            int old = Character.digit(h.charAt(idx + "fletcher:".length()), 16);
            int bad = (old + 1) & 15;
            buff.put(idx + "fletcher:".length(),
                    (byte) Character.forDigit(bad, 16));
            buff.rewind();
            fc.write(buff, i);
            fc.close();

            if (i == 0) {
                // if the first header is corrupt, the second
                // header should be used
                s = openStore(fileName);
                map = s.openMap("test");
                assertEquals(100, map.get(0).length);
                map = s.openMap("test2");
                assertFalse(map.containsKey(1));
                s.close();
            } else {
                // both headers are corrupt
                try {
                    s = openStore(fileName);
                    fail();
                } catch (Exception e) {
                    // expected
                }
            }
        }
    }

    private void testIndexSkip() {
        MVStore s = openStore(null, 4);
        MVMap<Integer, Integer> map = s.openMap("test");
        for (int i = 0; i < 100; i += 2) {
            map.put(i, 10 * i);
        }

        Cursor<Integer, Integer> c = map.cursor(50);
        // skip must reset the root of the cursor
        c.skip(10);
        for (int i = 70; i < 100; i += 2) {
            assertTrue(c.hasNext());
            assertEquals(i, c.next().intValue());
        }
        assertFalse(c.hasNext());

        for (int i = -1; i < 100; i++) {
            long index = map.getKeyIndex(i);
            if (i < 0 || (i % 2) != 0) {
                assertEquals(i < 0 ? -1 : -(i / 2) - 2, index);
            } else {
                assertEquals(i / 2, index);
            }
        }
        for (int i = -1; i < 60; i++) {
            Integer k = map.getKey(i);
            if (i < 0 || i >= 50) {
                assertNull(k);
            } else {
                assertEquals(i * 2, k.intValue());
            }
        }
        // skip
        c = map.cursor(0);
        assertTrue(c.hasNext());
        assertEquals(0, c.next().intValue());
        c.skip(0);
        assertEquals(2, c.next().intValue());
        c.skip(1);
        assertEquals(6, c.next().intValue());
        c.skip(20);
        assertEquals(48, c.next().intValue());

        c = map.cursor(0);
        c.skip(20);
        assertEquals(40, c.next().intValue());

        c = map.cursor(0);
        assertEquals(0, c.next().intValue());

        assertEquals(12, map.keyList().indexOf(24));
        assertEquals(24, map.keyList().get(12).intValue());
        assertEquals(-14, map.keyList().indexOf(25));
        assertEquals(map.size(), map.keyList().size());
    }

    private void testMinMaxNextKey() {
        MVStore s = openStore(null);
        MVMap<Integer, Integer> map = s.openMap("test");
        map.put(10, 100);
        map.put(20, 200);

        assertEquals(10, map.firstKey().intValue());
        assertEquals(20, map.lastKey().intValue());

        assertEquals(20, map.ceilingKey(15).intValue());
        assertEquals(20, map.ceilingKey(20).intValue());
        assertEquals(10, map.floorKey(15).intValue());
        assertEquals(10, map.floorKey(10).intValue());
        assertEquals(20, map.higherKey(10).intValue());
        assertEquals(10, map.lowerKey(20).intValue());

        final MVMap<Integer, Integer> m = map;
        assertEquals(10, m.ceilingKey(null).intValue());
        assertEquals(10, m.higherKey(null).intValue());
        assertNull(m.lowerKey(null));
        assertNull(m.floorKey(null));

        for (int i = 3; i < 20; i++) {
            s = openStore(null, 4);
            map = s.openMap("test");
            for (int j = 3; j < i; j++) {
                map.put(j * 2, j * 20);
            }
            if (i == 3) {
                assertNull(map.firstKey());
                assertNull(map.lastKey());
            } else {
                assertEquals(6, map.firstKey().intValue());
                int max = (i - 1) * 2;
                assertEquals(max, map.lastKey().intValue());

                for (int j = 0; j < i * 2 + 2; j++) {
                    if (j > max) {
                        assertNull(map.ceilingKey(j));
                    } else {
                        int ceiling = Math.max((j + 1) / 2 * 2, 6);
                        assertEquals(ceiling, map.ceilingKey(j).intValue());
                    }

                    int floor = Math.min(max, Math.max(j / 2 * 2, 4));
                    if (floor < 6) {
                        assertNull(map.floorKey(j));
                    } else {
                        map.floorKey(j);
                    }

                    int lower = Math.min(max, Math.max((j - 1) / 2 * 2, 4));
                    if (lower < 6) {
                        assertNull(map.lowerKey(j));
                    } else {
                        assertEquals(lower, map.lowerKey(j).intValue());
                    }

                    int higher = Math.max((j + 2) / 2 * 2, 6);
                    if (higher > max) {
                        assertNull(map.higherKey(j));
                    } else {
                        assertEquals(higher, map.higherKey(j).intValue());
                    }
                }
            }
        }
    }

    private void testStoreVersion() {
        String fileName = getBaseDir() + "/" + getTestName();
        FileUtils.delete(fileName);
        MVStore s = MVStore.open(fileName);
        assertEquals(0, s.getCurrentVersion());
        assertEquals(0, s.getStoreVersion());
        s.setStoreVersion(0);
        s.commit();
        s.setStoreVersion(1);
        s.closeImmediately();
        s = MVStore.open(fileName);
        assertEquals(1, s.getCurrentVersion());
        assertEquals(0, s.getStoreVersion());
        s.setStoreVersion(1);
        s.close();
        s = MVStore.open(fileName);
        assertEquals(2, s.getCurrentVersion());
        assertEquals(1, s.getStoreVersion());
        s.close();
    }

    private void testIterateOldVersion() {
        MVStore s;
        Map<Integer, Integer> map;
        s = new MVStore.Builder().open();
        map = s.openMap("test");
        int len = 100;
        for (int i = 0; i < len; i++) {
            map.put(i, 10 * i);
        }
        Iterator<Integer> it = map.keySet().iterator();
        s.commit();
        for (int i = 0; i < len; i += 2) {
            map.remove(i);
        }
        int count = 0;
        while (it.hasNext()) {
            it.next();
            count++;
        }
        assertEquals(len, count);
        s.close();
    }

    private void testObjects() {
        String fileName = getBaseDir() + "/" + getTestName();
        FileUtils.delete(fileName);
        MVStore s;
        Map<Object, Object> map;
        s = new MVStore.Builder().fileName(fileName).open();
        map = s.openMap("test");
        map.put(1,  "Hello");
        map.put("2", 200);
        map.put(new Object[1], new Object[]{1, "2"});
        s.close();

        s = new MVStore.Builder().fileName(fileName).open();
        map = s.openMap("test");
        assertEquals("Hello", map.get(1).toString());
        assertEquals(200, ((Integer) map.get("2")).intValue());
        Object[] x = (Object[]) map.get(new Object[1]);
        assertEquals(2, x.length);
        assertEquals(1, ((Integer) x[0]).intValue());
        assertEquals("2", (String) x[1]);
        s.close();
    }

    private void testExample() {
        String fileName = getBaseDir() + "/" + getTestName();
        FileUtils.delete(fileName);

        // open the store (in-memory if fileName is null)
        MVStore s = MVStore.open(fileName);

        // create/get the map named "data"
        MVMap<Integer, String> map = s.openMap("data");

        // add and read some data
        map.put(1, "Hello World");
        // System.out.println(map.get(1));

        // close the store (this will persist changes)
        s.close();

        s = MVStore.open(fileName);
        map = s.openMap("data");
        assertEquals("Hello World", map.get(1));
        s.close();
    }

    private void testExampleMvcc() {
        String fileName = getBaseDir() + "/" + getTestName();
        FileUtils.delete(fileName);

        // open the store (in-memory if fileName is null)
        MVStore s = MVStore.open(fileName);

        // create/get the map named "data"
        MVMap<Integer, String> map = s.openMap("data");

        // add some data
        map.put(1, "Hello");
        map.put(2, "World");

        // get the current version, for later use
        long oldVersion = s.getCurrentVersion();

        // from now on, the old version is read-only
        s.commit();

        // more changes, in the new version
        // changes can be rolled back if required
        // changes always go into "head" (the newest version)
        map.put(1, "Hi");
        map.remove(2);

        // access the old data (before the commit)
        MVMap<Integer, String> oldMap =
                map.openVersion(oldVersion);

        // print the old version (can be done
        // concurrently with further modifications)
        // this will print "Hello" and "World":
        // System.out.println(oldMap.get(1));
        assertEquals("Hello", oldMap.get(1));
        // System.out.println(oldMap.get(2));
        assertEquals("World", oldMap.get(2));

        // print the newest version ("Hi")
        // System.out.println(map.get(1));
        assertEquals("Hi", map.get(1));

        // close the store
        s.close();
    }

    private void testOpenStoreCloseLoop() {
        String fileName = getBaseDir() + "/" + getTestName();
        FileUtils.delete(fileName);
        for (int k = 0; k < 1; k++) {
            // long t = System.nanoTime();
            for (int j = 0; j < 3; j++) {
                MVStore s = openStore(fileName);
                Map<String, Integer> m = s.openMap("data");
                for (int i = 0; i < 3; i++) {
                    Integer x = m.get("value");
                    m.put("value", x == null ? 0 : x + 1);
                    s.commit();
                }
                s.close();
            }
            // System.out.println("open/close: " +
            //        TimeUnit.NANOSECONDS.toMillis(System.nanoTime() - t));
            // System.out.println("size: " + FileUtils.size(fileName));
        }
    }

    private void testOldVersion() {
        MVStore s;
        for (int op = 0; op <= 1; op++) {
            for (int i = 0; i < 5; i++) {
                s = openStore(null);
                s.setVersionsToKeep(Integer.MAX_VALUE);
                MVMap<String, String> m;
                m = s.openMap("data");
                for (int j = 0; j < 5; j++) {
                    if (op == 1) {
                        m.put("1", "" + s.getCurrentVersion());
                    }
                    s.commit();
                }
                for (int j = 0; j < s.getCurrentVersion(); j++) {
                    MVMap<String, String> old = m.openVersion(j);
                    if (op == 1) {
                        assertEquals("" + j, old.get("1"));
                    }
                }
                s.close();
            }
        }
    }

    private void testVersion() {
        String fileName = getBaseDir() + "/" + getTestName();
        FileUtils.delete(fileName);
        MVStore s;
        s = openStore(fileName);
        s.setVersionsToKeep(100);
        s.setAutoCommitDelay(0);
        s.setRetentionTime(Integer.MAX_VALUE);
        MVMap<String, String> m = s.openMap("data");
        s.commit();
        long first = s.getCurrentVersion();
        m.put("0", "test");
        s.commit();
        m.put("1", "Hello");
        m.put("2", "World");
        for (int i = 10; i < 20; i++) {
            m.put("" + i, "data");
        }
        long old = s.getCurrentVersion();
        s.commit();
        m.put("1", "Hallo");
        m.put("2", "Welt");
        MVMap<String, String> mFirst;
        mFirst = m.openVersion(first);
        assertEquals(0, mFirst.size());
        MVMap<String, String> mOld;
        assertEquals("Hallo", m.get("1"));
        assertEquals("Welt", m.get("2"));
        mOld = m.openVersion(old);
        assertEquals("Hello", mOld.get("1"));
        assertEquals("World", mOld.get("2"));
        assertTrue(mOld.isReadOnly());
        long old3 = s.getCurrentVersion();
        assertEquals(3, old3);
        s.commit();

        // the old version is still available
        assertEquals("Hello", mOld.get("1"));
        assertEquals("World", mOld.get("2"));

        mOld = m.openVersion(old3);
        assertEquals("Hallo", mOld.get("1"));
        assertEquals("Welt", mOld.get("2"));

        m.put("1",  "Hi");
        assertEquals("Welt", m.remove("2"));
        s.close();

        s = openStore(fileName);
        m = s.openMap("data");
        assertEquals("Hi", m.get("1"));
        assertEquals(null, m.get("2"));

        // This test tries to cast in bronze some peculiar behaviour,
        // which is rather implementation artifact then intentional.
        // Once store is closed, only one single version of the data
        // will exists upon re-opening - the latest.
        // I hope nobody relies on this "multi-versioning".
/*
        mOld = m.openVersion(old3);
        assertEquals("Hallo", mOld.get("1"));
        assertEquals("Welt", mOld.get("2"));
*/

        try {
            m.openVersion(-3);
            fail();
        } catch (IllegalArgumentException e) {
            // expected
        }
        s.close();
    }

    private void testTruncateFile() {
        String fileName = getBaseDir() + "/" + getTestName();
        FileUtils.delete(fileName);
        MVStore s;
        MVMap<Integer, String> m;
        s = openStore(fileName);
        m = s.openMap("data");
        String data = new String(new char[10000]).replace((char) 0, 'x');
        for (int i = 1; i < 10; i++) {
            m.put(i, data);
            s.commit();
        }
        s.close();
        long len = FileUtils.size(fileName);
        s = openStore(fileName);
        s.setRetentionTime(0);
        // remove 75%
        m = s.openMap("data");
        for (int i = 0; i < 10; i++) {
            if (i % 4 != 0) {
                sleep(2);
                m.remove(i);
                s.commit();
            }
        }
        assertTrue(s.compact(100, 50 * 1024));
        // compaction alone will not guarantee file size reduction
        s.compactMoveChunks();
        s.close();
        long len2 = FileUtils.size(fileName);
        assertTrue("len2: " + len2 + " len: " + len, len2 < len);
    }

    private void testFastDelete() {
        String fileName = getBaseDir() + "/" + getTestName();
        FileUtils.delete(fileName);
        MVStore s;
        MVMap<Integer, String> m;
        s = openStore(fileName, 700);
        m = s.openMap("data");
        for (int i = 0; i < 1000; i++) {
            m.put(i, "Hello World");
            assertEquals(i + 1, m.size());
        }
        assertEquals(1000, m.size());
        // memory calculations were adjusted, so as this out-of-the-thin-air number
<<<<<<< HEAD
        assertEquals(127146, s.getUnsavedMemory());
=======
        assertEquals(93522, s.getUnsavedMemory());
>>>>>>> 515bee4a
        s.commit();
        assertEquals(2, s.getFileStore().getWriteCount());
        s.close();

        s = openStore(fileName);
        m = s.openMap("data");
        m.clear();
        assertEquals(0, m.size());
        s.commit();
        // ensure only nodes are read, but not leaves
        assertEquals(10, s.getFileStore().getReadCount());
        assertTrue(s.getFileStore().getWriteCount() < 5);
        s.close();
    }

    private void testRollback() {
        MVStore s = MVStore.open(null);
        MVMap<Integer, Integer> m = s.openMap("m");
        m.put(1, -1);
        s.commit();
        for (int i = 0; i < 10; i++) {
            m.put(1, i);
            s.rollback();
            assertEquals(i - 1, m.get(1).intValue());
            m.put(1, i);
            s.commit();
        }
    }

    private void testRollbackStored() {
        String fileName = getBaseDir() + "/" + getTestName();
        FileUtils.delete(fileName);
        MVMap<String, String> meta;
        MVStore s = openStore(fileName);
        assertEquals(45000, s.getRetentionTime());
        s.setRetentionTime(0);
        assertEquals(0, s.getRetentionTime());
        s.setRetentionTime(45000);
        assertEquals(45000, s.getRetentionTime());
        assertEquals(0, s.getCurrentVersion());
        assertFalse(s.hasUnsavedChanges());
        MVMap<String, String> m = s.openMap("data");
        assertTrue(s.hasUnsavedChanges());
        MVMap<String, String> m0 = s.openMap("data0");
        m.put("1", "Hello");
        assertEquals(1, s.commit());
        s.rollbackTo(1);
        assertEquals(1, s.getCurrentVersion());
        assertEquals("Hello", m.get("1"));
        // so a new version is created
        m.put("1", "Hello");

        long v2 = s.commit();
        assertEquals(2, v2);
        assertEquals(2, s.getCurrentVersion());
        assertFalse(s.hasUnsavedChanges());
        assertEquals("Hello", m.get("1"));
        s.close();

        s = openStore(fileName);
        s.setRetentionTime(45000);
        assertEquals(1, s.getLastStoredVersion());
        assertEquals(2, s.getCurrentVersion());
        meta = s.getMetaMap();
        m = s.openMap("data");
        assertFalse(s.hasUnsavedChanges());
        assertEquals("Hello", m.get("1"));
        m0 = s.openMap("data0");
        MVMap<String, String> m1 = s.openMap("data1");
        m.put("1", "Hallo");
        m0.put("1", "Hallo");
        m1.put("1", "Hallo");
        assertEquals("Hallo", m.get("1"));
        assertEquals("Hallo", m1.get("1"));
        assertTrue(s.hasUnsavedChanges());
        s.rollbackTo(v2);
        assertEquals(1, s.getLastStoredVersion());
        assertEquals(1, meta.getVersion());
        assertFalse(s.hasUnsavedChanges());
        assertNull(meta.get("name.data1"));
        assertNull(m0.get("1"));
        assertEquals("Hello", m.get("1"));
        // no changes - no real commit here
        assertEquals(2, s.commit());
        s.close();

        s = openStore(fileName);
        s.setRetentionTime(45000);
        assertEquals(2, s.getCurrentVersion());
        meta = s.getMetaMap();
        assertNotNull(meta.get("name.data"));
        assertNotNull(meta.get("name.data0"));
        assertNull(meta.get("name.data1"));
        m = s.openMap("data");
        m0 = s.openMap("data0");
        assertNull(m0.get("1"));
        assertEquals("Hello", m.get("1"));
        assertFalse(m0.isReadOnly());
        m.put("1",  "Hallo");
        s.commit();
        long v3 = s.getCurrentVersion();
        assertEquals(3, v3);
        s.close();

        s = openStore(fileName);
        s.setRetentionTime(45000);
        assertEquals(3, s.getCurrentVersion());
        m = s.openMap("data");
        m.put("1",  "Hi");
        s.close();

        s = openStore(fileName);
        s.setRetentionTime(45000);
        m = s.openMap("data");
        assertEquals("Hi", m.get("1"));
        s.rollbackTo(v3);
        assertEquals("Hallo", m.get("1"));
        s.close();

        s = openStore(fileName);
        s.setRetentionTime(45000);
        m = s.openMap("data");
        assertEquals("Hallo", m.get("1"));
        s.close();
    }

    private void testRollbackInMemory() {
        String fileName = getBaseDir() + "/" + getTestName();
        FileUtils.delete(fileName);
        MVStore s = openStore(fileName, 5);
        s.setAutoCommitDelay(0);
        assertEquals(0, s.getCurrentVersion());
        MVMap<String, String> m = s.openMap("data");
        s.rollbackTo(0);
        assertTrue(m.isClosed());
        assertEquals(0, s.getCurrentVersion());
        m = s.openMap("data");

        MVMap<String, String> m0 = s.openMap("data0");
        MVMap<String, String> m2 = s.openMap("data2");
        m.put("1", "Hello");
        for (int i = 0; i < 10; i++) {
            m2.put("" + i, "Test");
        }
        long v1 = s.commit();
        assertEquals(1, v1);
        assertEquals(1, s.getCurrentVersion());
        MVMap<String, String> m1 = s.openMap("data1");
        assertEquals("Test", m2.get("1"));
        m.put("1", "Hallo");
        m0.put("1", "Hallo");
        m1.put("1", "Hallo");
        m2.clear();
        assertEquals("Hallo", m.get("1"));
        assertEquals("Hallo", m1.get("1"));
        s.rollbackTo(v1);
        assertEquals(1, s.getCurrentVersion());
        for (int i = 0; i < 10; i++) {
            assertEquals("Test", m2.get("" + i));
        }
        assertEquals("Hello", m.get("1"));
        assertNull(m0.get("1"));
        assertTrue(m1.isClosed());
        assertFalse(m0.isReadOnly());
        s.close();
    }

    private void testMeta() {
        String fileName = getBaseDir() + "/" + getTestName();
        FileUtils.delete(fileName);
        MVStore s = openStore(fileName);
        s.setRetentionTime(Integer.MAX_VALUE);
        MVMap<String, String> m = s.getMetaMap();
        assertEquals("[]", s.getMapNames().toString());
        MVMap<String, String> data = s.openMap("data");
        data.put("1", "Hello");
        data.put("2", "World");
        s.commit();
        assertEquals(1, s.getCurrentVersion());

        assertEquals("[data]", s.getMapNames().toString());
        assertEquals("data", s.getMapName(data.getId()));
        assertNull(s.getMapName(s.getMetaMap().getId()));
        assertNull(s.getMapName(data.getId() + 1));

        String id = s.getMetaMap().get("name.data");
        assertTrue(m.get("map." + id).startsWith("name:data"));
        assertEquals("Hello", data.put("1", "Hallo"));
        s.commit();
        assertTrue(m.get("map." + id).startsWith("name:data"));
        assertTrue(m.get("root.1").length() > 0);
        assertTrue(m.containsKey("chunk.1"));

        assertEquals(2, s.getCurrentVersion());

        s.rollbackTo(1);
        assertEquals("Hello", data.get("1"));
        assertEquals("World", data.get("2"));

        s.close();
    }

    private void testInMemory() {
        for (int j = 0; j < 1; j++) {
            MVStore s = openStore(null);
            // s.setMaxPageSize(10);
            int len = 100;
            // TreeMap<Integer, String> m = new TreeMap<Integer, String>();
            // HashMap<Integer, String> m = New.hashMap();
            MVMap<Integer, String> m = s.openMap("data");
            for (int i = 0; i < len; i++) {
                assertNull(m.put(i, "Hello World"));
            }
            for (int i = 0; i < len; i++) {
                assertEquals("Hello World", m.get(i));
            }
            for (int i = 0; i < len; i++) {
                assertEquals("Hello World", m.remove(i));
            }
            assertEquals(null, m.get(0));
            assertEquals(0, m.size());
            s.close();
        }
    }

    private void testLargeImport() {
        String fileName = getBaseDir() + "/" + getTestName();
        FileUtils.delete(fileName);
        int len = 1000;
        for (int j = 0; j < 5; j++) {
            FileUtils.delete(fileName);
            MVStore s = openStore(fileName, 40);
            MVMap<Integer, Object[]> m = s.openMap("data",
                    new MVMap.Builder<Integer, Object[]>()
                            .valueType(new RowDataType(new DataType[] {
                                    new ObjectDataType(),
                                    StringDataType.INSTANCE,
                                    StringDataType.INSTANCE })));

            // Profiler prof = new Profiler();
            // prof.startCollecting();
            // long t = System.nanoTime();
            for (int i = 0; i < len;) {
                Object[] o = new Object[3];
                o[0] = i;
                o[1] = "Hello World";
                o[2] = "World";
                m.put(i, o);
                i++;
                if (i % 10000 == 0) {
                    s.commit();
                }
            }
            s.close();
            // System.out.println(prof.getTop(5));
            // System.out.println("store time " +
            //         TimeUnit.NANOSECONDS.toMillis(System.nanoTime() - t));
            // System.out.println("store size " +
            //         FileUtils.size(fileName));
        }
    }

    private void testBtreeStore() {
        String fileName = getBaseDir() + "/" + getTestName();
        FileUtils.delete(fileName);
        MVStore s = openStore(fileName);
        s.close();

        s = openStore(fileName);
        MVMap<Integer, String> m = s.openMap("data");
        int count = 2000;
        for (int i = 0; i < count; i++) {
            assertNull(m.put(i, "hello " + i));
            assertEquals("hello " + i, m.get(i));
        }
        s.commit();
        assertEquals("hello 0", m.remove(0));
        assertNull(m.get(0));
        for (int i = 1; i < count; i++) {
            assertEquals("hello " + i, m.get(i));
        }
        s.close();

        s = openStore(fileName);
        m = s.openMap("data");
        assertNull(m.get(0));
        for (int i = 1; i < count; i++) {
            assertEquals("hello " + i, m.get(i));
        }
        for (int i = 1; i < count; i++) {
            m.remove(i);
        }
        s.commit();
        assertNull(m.get(0));
        for (int i = 0; i < count; i++) {
            assertNull(m.get(i));
        }
        s.close();
    }

    private void testCompactMapNotOpen() {
        String fileName = getBaseDir() + "/" + getTestName();
        FileUtils.delete(fileName);
        MVStore s = openStore(fileName, 1000);
        MVMap<Integer, String> m = s.openMap("data");
        int factor = 100;
        for (int j = 0; j < 10; j++) {
            for (int i = j * factor; i < 10 * factor; i++) {
                m.put(i, "Hello" + j);
            }
            s.commit();
        }
        s.close();

        s = openStore(fileName);
        s.setRetentionTime(0);

        Map<String, String> meta = s.getMetaMap();
        int chunkCount1 = 0;
        for (String k : meta.keySet()) {
            if (k.startsWith("chunk.")) {
                chunkCount1++;
            }
        }
        s.compact(80, 1);
        s.compact(80, 1);

        int chunkCount2 = 0;
        for (String k : meta.keySet()) {
            if (k.startsWith("chunk.")) {
                chunkCount2++;
            }
        }
        assertTrue(chunkCount2 >= chunkCount1);

        m = s.openMap("data");
        for (int i = 0; i < 10; i++) {
            sleep(1);
            boolean result = s.compact(50, 50 * 1024);
            if (!result) {
                break;
            }
        }
        assertFalse(s.compact(50, 1024));

        int chunkCount3 = 0;
        for (String k : meta.keySet()) {
            if (k.startsWith("chunk.")) {
                chunkCount3++;
            }
        }

        assertTrue(chunkCount1 + ">" + chunkCount2 + ">" + chunkCount3,
                chunkCount3 < chunkCount1);

        for (int i = 0; i < 10 * factor; i++) {
            assertEquals("x" + i, "Hello" + (i / factor), m.get(i));
        }
        s.close();
    }

    private void testCompact() {
        String fileName = getBaseDir() + "/" + getTestName();
        FileUtils.delete(fileName);
        long initialLength = 0;
        for (int j = 0; j < 20; j++) {
            sleep(2);
            MVStore s = openStore(fileName);
            s.setRetentionTime(0);
            MVMap<Integer, String> m = s.openMap("data");
            for (int i = 0; i < 100; i++) {
                m.put(j + i, "Hello " + j);
            }
            s.compact(80, 1024);
            s.close();
            long len = FileUtils.size(fileName);
            // System.out.println("   len:" + len);
            if (initialLength == 0) {
                initialLength = len;
            } else {
                assertTrue("initial: " + initialLength + " len: " + len,
                        len <= initialLength * 3);
            }
        }
        // long len = FileUtils.size(fileName);
        // System.out.println("len0: " + len);
        MVStore s = openStore(fileName);
        MVMap<Integer, String> m = s.openMap("data");
        for (int i = 0; i < 100; i++) {
            m.remove(i);
        }
        s.compact(80, 1024);
        s.close();
        // len = FileUtils.size(fileName);
        // System.out.println("len1: " + len);
        s = openStore(fileName);
        m = s.openMap("data");
        s.compact(80, 1024);
        s.close();
        // len = FileUtils.size(fileName);
        // System.out.println("len2: " + len);
    }

    private void testReuseSpace() {
        String fileName = getBaseDir() + "/" + getTestName();
        FileUtils.delete(fileName);
        long initialLength = 0;
        for (int j = 0; j < 20; j++) {
            sleep(2);
            MVStore s = openStore(fileName);
            s.setRetentionTime(0);
            MVMap<Integer, String> m = s.openMap("data");
            for (int i = 0; i < 10; i++) {
                m.put(i, "Hello");
            }
            s.commit();
            for (int i = 0; i < 10; i++) {
                assertEquals("Hello", m.get(i));
                assertEquals("Hello", m.remove(i));
            }
            s.close();
            long len = FileUtils.size(fileName);
            if (initialLength == 0) {
                initialLength = len;
            } else {
                assertTrue("len: " + len + " initial: " + initialLength + " j: " + j,
                        len <= initialLength * 5);
            }
        }
    }

    private void testRandom() {
        String fileName = getBaseDir() + "/" + getTestName();
        FileUtils.delete(fileName);
        MVStore s = openStore(fileName);
        MVMap<Integer, Integer> m = s.openMap("data");
        TreeMap<Integer, Integer> map = new TreeMap<>();
        Random r = new Random(1);
        int operationCount = 1000;
        int maxValue = 30;
        Integer expected, got;
        for (int i = 0; i < operationCount; i++) {
            int k = r.nextInt(maxValue);
            int v = r.nextInt();
            boolean compareAll;
            switch (r.nextInt(3)) {
            case 0:
                log(i + ": put " + k + " = " + v);
                expected = map.put(k, v);
                got = m.put(k, v);
                if (expected == null) {
                    assertNull(got);
                } else {
                    assertEquals(expected, got);
                }
                compareAll = true;
                break;
            case 1:
                log(i + ": remove " + k);
                expected = map.remove(k);
                got = m.remove(k);
                if (expected == null) {
                    assertNull(got);
                } else {
                    assertEquals(expected, got);
                }
                compareAll = true;
                break;
            default:
                Integer a = map.get(k);
                Integer b = m.get(k);
                if (a == null || b == null) {
                    assertTrue(a == b);
                } else {
                    assertEquals(a.intValue(), b.intValue());
                }
                compareAll = false;
                break;
            }
            if (compareAll) {
                Iterator<Integer> it = m.keyIterator(null);
                Iterator<Integer> itExpected = map.keySet().iterator();
                while (itExpected.hasNext()) {
                    assertTrue(it.hasNext());
                    expected = itExpected.next();
                    got = it.next();
                    assertEquals(expected, got);
                }
                assertFalse(it.hasNext());
            }
        }
        s.close();
    }

    private void testKeyValueClasses() {
        String fileName = getBaseDir() + "/" + getTestName();
        FileUtils.delete(fileName);
        MVStore s = openStore(fileName);
        MVMap<Integer, String> is = s.openMap("intString");
        is.put(1, "Hello");
        MVMap<Integer, Integer> ii = s.openMap("intInt");
        ii.put(1, 10);
        MVMap<String, Integer> si = s.openMap("stringInt");
        si.put("Test", 10);
        MVMap<String, String> ss = s.openMap("stringString");
        ss.put("Hello", "World");
        s.close();
        s = openStore(fileName);
        is = s.openMap("intString");
        assertEquals("Hello", is.get(1));
        ii = s.openMap("intInt");
        assertEquals(10, ii.get(1).intValue());
        si = s.openMap("stringInt");
        assertEquals(10, si.get("Test").intValue());
        ss = s.openMap("stringString");
        assertEquals("World", ss.get("Hello"));
        s.close();
    }

    private void testIterate() {
        String fileName = getBaseDir() + "/" + getTestName();
        FileUtils.delete(fileName);
        MVStore s = openStore(fileName);
        MVMap<Integer, String> m = s.openMap("data");
        Iterator<Integer> it = m.keyIterator(null);
        assertFalse(it.hasNext());
        for (int i = 0; i < 10; i++) {
            m.put(i, "hello " + i);
        }
        s.commit();
        it = m.keyIterator(null);
        it.next();
        assertThrows(UnsupportedOperationException.class, it).remove();

        it = m.keyIterator(null);
        for (int i = 0; i < 10; i++) {
            assertTrue(it.hasNext());
            assertEquals(i, it.next().intValue());
        }
        assertFalse(it.hasNext());
        assertNull(it.next());
        for (int j = 0; j < 10; j++) {
            it = m.keyIterator(j);
            for (int i = j; i < 10; i++) {
                assertTrue(it.hasNext());
                assertEquals(i, it.next().intValue());
            }
            assertFalse(it.hasNext());
        }
        s.close();
    }

    private void testCloseTwice() {
        String fileName = getBaseDir() + "/" + getTestName();
        FileUtils.delete(fileName);
        MVStore s = openStore(fileName);
        MVMap<Integer, String> m = s.openMap("data");
        for (int i = 0; i < 3; i++) {
            m.put(i, "hello " + i);
        }
        // closing twice should be fine
        s.close();
        s.close();
    }

    private void testSimple() {
        String fileName = getBaseDir() + "/" + getTestName();
        FileUtils.delete(fileName);
        MVStore s = openStore(fileName);
        MVMap<Integer, String> m = s.openMap("data");
        for (int i = 0; i < 3; i++) {
            m.put(i, "hello " + i);
        }
        s.commit();
        assertEquals("hello 0", m.remove(0));

        assertNull(m.get(0));
        for (int i = 1; i < 3; i++) {
            assertEquals("hello " + i, m.get(i));
        }
        s.close();

        s = openStore(fileName);
        m = s.openMap("data");
        assertNull(m.get(0));
        for (int i = 1; i < 3; i++) {
            assertEquals("hello " + i, m.get(i));
        }
        s.close();
    }

    private void testLargerThan2G() {
        if (!config.big) {
            return;
        }
        String fileName = getBaseDir() + "/" + getTestName();
        FileUtils.delete(fileName);
        MVStore store = new MVStore.Builder().cacheSize(16).
                fileName(fileName).open();
        try {
            MVMap<Integer, String> map = store.openMap("test");
            long last = System.nanoTime();
            String data = new String(new char[2500]).replace((char) 0, 'x');
            for (int i = 0;; i++) {
                map.put(i, data);
                if (i % 10000 == 0) {
                    store.commit();
                    long time = System.nanoTime();
                    if (time - last > TimeUnit.SECONDS.toNanos(2)) {
                        long mb = store.getFileStore().size() / 1024 / 1024;
                        trace(mb + "/4500");
                        if (mb > 4500) {
                            break;
                        }
                        last = time;
                    }
                }
            }
            store.commit();
            store.close();
        } finally {
            store.closeImmediately();
        }
        FileUtils.delete(fileName);
    }

    /**
     * Open a store for the given file name, using a small page size.
     *
     * @param fileName the file name (null for in-memory)
     * @return the store
     */
    protected static MVStore openStore(String fileName) {
        return openStore(fileName, 1000);
    }

    /**
     * Open a store for the given file name, using a small page size.
     *
     * @param fileName the file name (null for in-memory)
     * @param pageSplitSize the page split size
     * @return the store
     */
    protected static MVStore openStore(String fileName, int pageSplitSize) {
        MVStore store = new MVStore.Builder().
                fileName(fileName).pageSplitSize(pageSplitSize).open();
        return store;
    }

    /**
     * Log the message.
     *
     * @param msg the message
     */
    @SuppressWarnings("unused")
    protected static void log(String msg) {
        // System.out.println(msg);
    }

}<|MERGE_RESOLUTION|>--- conflicted
+++ resolved
@@ -1460,11 +1460,7 @@
         }
         assertEquals(1000, m.size());
         // memory calculations were adjusted, so as this out-of-the-thin-air number
-<<<<<<< HEAD
-        assertEquals(127146, s.getUnsavedMemory());
-=======
         assertEquals(93522, s.getUnsavedMemory());
->>>>>>> 515bee4a
         s.commit();
         assertEquals(2, s.getFileStore().getWriteCount());
         s.close();
