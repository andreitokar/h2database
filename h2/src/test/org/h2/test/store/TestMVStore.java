/*
 * Copyright 2004-2014 H2 Group. Multiple-Licensed under the MPL 2.0,
 * and the EPL 1.0 (http://h2database.com/html/license.html).
 * Initial Developer: H2 Group
 */
package org.h2.test.store;

import java.lang.Thread.UncaughtExceptionHandler;
import java.nio.ByteBuffer;
import java.nio.channels.FileChannel;
import java.util.Iterator;
import java.util.Map;
import java.util.Map.Entry;
import java.util.Random;
import java.util.TreeMap;
import java.util.concurrent.TimeUnit;
import java.util.concurrent.atomic.AtomicInteger;
import java.util.concurrent.atomic.AtomicReference;
import org.h2.mvstore.Chunk;
import org.h2.mvstore.Cursor;
import org.h2.mvstore.DataUtils;
import org.h2.mvstore.FileStore;
import org.h2.mvstore.MVMap;
import org.h2.mvstore.MVStore;
import org.h2.mvstore.OffHeapStore;
import org.h2.mvstore.type.DataType;
import org.h2.mvstore.type.ObjectDataType;
import org.h2.mvstore.type.StringDataType;
import org.h2.store.fs.FilePath;
import org.h2.store.fs.FileUtils;
import org.h2.test.TestBase;
import org.h2.test.utils.AssertThrows;

/**
 * Tests the MVStore.
 */
public class TestMVStore extends TestBase {

    /**
     * Run just this test.
     *
     * @param a ignored
     */
    public static void main(String... a) throws Exception {
        TestBase test = TestBase.createCaller().init();
        test.config.traceTest = true;
        test.config.big = true;
        test.test();
    }

    @Override
    public void test() throws Exception {
        testRemoveMapRollback();
        testProvidedFileStoreNotOpenedAndClosed();
        testVolatileMap();
        testEntrySet();
        testCompressEmptyPage();
        testCompressed();
        testFileFormatExample();
        testMaxChunkLength();
        testCacheInfo();
        testRollback();
        testVersionsToKeep();
        testVersionsToKeep2();
        testRemoveMap();
        testIsEmpty();
        testOffHeapStorage();
        testNewerWriteVersion();
        testCompactFully();
        testBackgroundExceptionListener();
        testOldVersion();
        testAtomicOperations();
        testWriteBuffer();
        testWriteDelay();
        testEncryptedFile();
        testFileFormatChange();
        testRecreateMap();
        testRenameMapRollback();
        testCustomMapType();
        testCacheSize();
        testConcurrentOpen();
        testFileHeader();
        testFileHeaderCorruption();
        testIndexSkip();
        testMinMaxNextKey();
        testStoreVersion();
        testIterateOldVersion();
        testObjects();
        testExample();
        testExampleMvcc();
        testOpenStoreCloseLoop();
        testVersion();
        testTruncateFile();
        testFastDelete();
        testRollbackInMemory();
        testRollbackStored();
        testMeta();
        testInMemory();
        testLargeImport();
        testBtreeStore();
        testCompact();
        testCompactMapNotOpen();
        testReuseSpace();
        testRandom();
        testKeyValueClasses();
        testIterate();
        testCloseTwice();
        testSimple();

        // longer running tests
        testLargerThan2G();
    }

    private void testRemoveMapRollback() {
        MVStore store = new MVStore.Builder().
                open();
        MVMap<String, String> map = store.openMap("test");
        map.put("1", "Hello");
        store.commit();
        store.removeMap(map);
        store.rollback();
        assertTrue(store.hasMap("test"));
        map = store.openMap("test");
        // TODO the data should get back alive
        assertNull(map.get("1"));
        store.close();

        String fileName = getBaseDir() + "/" + getTestName();
        FileUtils.delete(fileName);
        store = new MVStore.Builder().
                autoCommitDisabled().
                fileName(fileName).
                open();
        map = store.openMap("test");
        map.put("1", "Hello");
        store.commit();
        store.removeMap(map);
        store.rollback();
        assertTrue(store.hasMap("test"));
        map = store.openMap("test");
        // TODO the data should get back alive
        assertNull(map.get("1"));
        store.close();
    }

    private void testProvidedFileStoreNotOpenedAndClosed() {
        final AtomicInteger openClose = new AtomicInteger();
        FileStore fileStore = new OffHeapStore() {

            @Override
            public void open(String fileName, boolean readOnly, char[] encryptionKey) {
                openClose.incrementAndGet();
                super.open(fileName, readOnly, encryptionKey);
            }

            @Override
            public void close() {
                openClose.incrementAndGet();
                super.close();
            }
        };
        MVStore store = new MVStore.Builder().
                fileStore(fileStore).
                open();
        store.close();
        assertEquals(0, openClose.get());
    }

    private void testVolatileMap() {
        String fileName = getBaseDir() + "/" + getTestName();
        FileUtils.delete(fileName);
        MVStore store = new MVStore.Builder().
                fileName(fileName).
                open();
        MVMap<String, String> map = store.openMap("test");
        assertFalse(map.isVolatile());
        map.setVolatile(true);
        assertTrue(map.isVolatile());
        map.put("1", "Hello");
        assertEquals("Hello", map.get("1"));
        assertEquals(1, map.size());
        store.close();
        store = new MVStore.Builder().
                fileName(fileName).
                open();
        assertTrue(store.hasMap("test"));
        map = store.openMap("test");
        assertEquals(0, map.size());
        store.close();
    }

    private void testEntrySet() {
        MVStore s = new MVStore.Builder().open();
        MVMap<Integer, Integer> map;
        map = s.openMap("data");
        for (int i = 0; i < 20; i++) {
            map.put(i, i * 10);
        }
        int next = 0;
        for (Entry<Integer, Integer> e : map.entrySet()) {
            assertEquals(next, e.getKey().intValue());
            assertEquals(next * 10, e.getValue().intValue());
            next++;
        }
    }

    private void testCompressEmptyPage() {
        String fileName = getBaseDir() + "/" + getTestName();
        FileUtils.delete(fileName);
        MVStore store = new MVStore.Builder().
                cacheSize(100).fileName(fileName).
                compress().
                autoCommitBufferSize(10 * 1024).
                open();
        MVMap<String, String> map = store.openMap("test");
        store.removeMap(map);
        store.commit();
        store.close();
        store = new MVStore.Builder().
                compress().
                open();
        store.close();
    }

    private void testCompressed() {
        String fileName = getBaseDir() + "/" + getTestName();
        FileUtils.delete(fileName);
        long lastSize = 0;
        for (int level = 0; level <= 2; level++) {
            FileUtils.delete(fileName);
            MVStore.Builder builder = new MVStore.Builder().fileName(fileName);
            if (level == 1) {
                builder.compress();
            } else if (level == 2) {
                builder.compressHigh();
            }
            MVStore s = builder.open();
            MVMap<String, String> map = s.openMap("data");
            String data = new String(new char[1000]).replace((char) 0, 'x');
            for (int i = 0; i < 400; i++) {
                map.put(data + i, data);
            }
            s.close();
            long size = FileUtils.size(fileName);
            if (level > 0) {
                assertTrue(size < lastSize);
            }
            lastSize = size;
            s = new MVStore.Builder().fileName(fileName).open();
            map = s.openMap("data");
            for (int i = 0; i < 400; i++) {
                assertEquals(data, map.get(data + i));
            }
            s.close();
        }
    }

    private void testFileFormatExample() {
        String fileName = getBaseDir() + "/" + getTestName();
        FileUtils.delete(fileName);
        MVStore s = MVStore.open(fileName);
        MVMap<Integer, String> map = s.openMap("data");
        for (int i = 0; i < 400; i++) {
            map.put(i, "Hello");
        }
        s.commit();
        for (int i = 0; i < 100; i++) {
            map.put(0, "Hi");
        }
        s.commit();
        s.close();
        // ;MVStoreTool.dump(fileName);
    }

    private void testMaxChunkLength() {
        String fileName = getBaseDir() + "/" + getTestName();
        FileUtils.delete(fileName);
        MVStore s = new MVStore.Builder().fileName(fileName).open();
        MVMap<Integer, byte[]> map = s.openMap("data");
        map.put(0, new byte[2 * 1024 * 1024]);
        s.commit();
        map.put(1, new byte[10 * 1024]);
        s.commit();
        MVMap<String, String> meta = s.getMetaMap();
        Chunk c = Chunk.fromString(meta.get("chunk.1"));
        assertTrue(c.maxLen < Integer.MAX_VALUE);
        assertTrue(c.maxLenLive < Integer.MAX_VALUE);
        s.close();
    }

    private void testCacheInfo() {
        String fileName = getBaseDir() + "/" + getTestName();
        FileUtils.delete(fileName);
        MVStore s = new MVStore.Builder().fileName(fileName).cacheSize(2).open();
        assertEquals(2, s.getCacheSize());
        MVMap<Integer, byte[]> map;
        map = s.openMap("data");
        byte[] data = new byte[1024];
        for (int i = 0; i < 1000; i++) {
            map.put(i, data);
            s.commit();
            if (i < 50) {
                assertEquals(0, s.getCacheSizeUsed());
            } else if (i > 300) {
                assertTrue(s.getCacheSizeUsed() >= 1);
            }
        }
        s.close();
        s = new MVStore.Builder().open();
        assertEquals(0, s.getCacheSize());
        assertEquals(0, s.getCacheSizeUsed());
        s.close();
    }

    private void testVersionsToKeep() throws Exception {
        MVStore s = new MVStore.Builder().open();
        MVMap<Integer, Integer> map;
        map = s.openMap("data");
        for (int i = 0; i < 20; i++) {
            long version = s.getCurrentVersion();
            map.put(i, i);
            s.commit();
            if (version >= 6) {
                map.openVersion(version - 5);
                try {
                    map.openVersion(version - 6);
                    fail();
                } catch (IllegalArgumentException e) {
                    // expected
                }
            }
        }
    }

    private void testVersionsToKeep2() {
        MVStore s = new MVStore.Builder().autoCommitDisabled().open();
        s.setVersionsToKeep(2);
        final MVMap<Integer, String> m = s.openMap("data");
        s.commit();
        assertEquals(1, s.getCurrentVersion());
        m.put(1, "version 1");
        s.commit();
        assertEquals(2, s.getCurrentVersion());
        m.put(1, "version 2");
        s.commit();
        assertEquals(3, s.getCurrentVersion());
        m.put(1, "version 3");
        s.commit();
        m.put(1, "version 4");
        assertEquals("version 4", m.openVersion(4).get(1));
        assertEquals("version 3", m.openVersion(3).get(1));
        assertEquals("version 2", m.openVersion(2).get(1));
        new AssertThrows(IllegalArgumentException.class) {
            @Override
            public void test() throws Exception {
                m.openVersion(1);
            }
        };
        s.close();
    }

    private void testRemoveMap() throws Exception {
        String fileName = getBaseDir() + "/" + getTestName();
        FileUtils.delete(fileName);
        MVStore s = new MVStore.Builder().
            fileName(fileName).
            open();
        MVMap<Integer, Integer> map;

        map = s.openMap("data");
        map.put(1, 1);
        assertEquals(1, map.get(1).intValue());
        s.commit();

        s.removeMap(map);
        s.commit();

        map = s.openMap("data");
        assertTrue(map.isEmpty());
        map.put(2, 2);

        s.close();
    }

    private void testIsEmpty() throws Exception {
        MVStore s = new MVStore.Builder().
                pageSplitSize(50).
                open();
        Map<Integer, byte[]> m = s.openMap("data");
        m.put(1, new byte[50]);
        m.put(2, new byte[50]);
        m.put(3, new byte[50]);
        m.remove(1);
        m.remove(2);
        m.remove(3);
        assertEquals(0, m.size());
        assertTrue(m.isEmpty());
        s.close();
    }

    private void testOffHeapStorage() throws Exception {
        OffHeapStore offHeap = new OffHeapStore();
        MVStore s = new MVStore.Builder().
                fileStore(offHeap).
                open();
        int count = 1000;
        Map<Integer, String> map = s.openMap("data");
        for (int i = 0; i < count; i++) {
            map.put(i, "Hello " + i);
            s.commit();
        }
        assertTrue(offHeap.getWriteCount() > count);
        s.close();

        s = new MVStore.Builder().
                fileStore(offHeap).
                open();
        map = s.openMap("data");
        for (int i = 0; i < count; i++) {
            assertEquals("Hello " + i, map.get(i));
        }
        s.close();
    }

    private void testNewerWriteVersion() throws Exception {
        String fileName = getBaseDir() + "/" + getTestName();
        FileUtils.delete(fileName);
        MVStore s = new MVStore.Builder().
                encryptionKey("007".toCharArray()).
                fileName(fileName).
                open();
        s.setRetentionTime(Integer.MAX_VALUE);
        Map<String, Object> header = s.getStoreHeader();
        assertEquals("1", header.get("format").toString());
        header.put("formatRead", "1");
        header.put("format", "2");
        forceWriteStoreHeader(s);
        MVMap<Integer, String> m = s.openMap("data");
        forceWriteStoreHeader(s);
        m.put(0, "Hello World");
        s.close();
        try {
            s = new MVStore.Builder().
                    encryptionKey("007".toCharArray()).
                    fileName(fileName).
                    open();
            header = s.getStoreHeader();
            fail(header.toString());
        } catch (IllegalStateException e) {
            assertEquals(DataUtils.ERROR_UNSUPPORTED_FORMAT,
                    DataUtils.getErrorCode(e.getMessage()));
        }
        s = new MVStore.Builder().
                encryptionKey("007".toCharArray()).
                readOnly().
                fileName(fileName).
                open();
        assertTrue(s.getFileStore().isReadOnly());
        m = s.openMap("data");
        assertEquals("Hello World", m.get(0));
        s.close();

        FileUtils.setReadOnly(fileName);
        s = new MVStore.Builder().
                encryptionKey("007".toCharArray()).
                fileName(fileName).
                open();
        assertTrue(s.getFileStore().isReadOnly());
        m = s.openMap("data");
        assertEquals("Hello World", m.get(0));
        s.close();

    }

    private void testCompactFully() throws Exception {
        String fileName = getBaseDir() + "/" + getTestName();
        FileUtils.delete(fileName);
        MVStore s = new MVStore.Builder().
                fileName(fileName).
                autoCommitDisabled().
                open();
        MVMap<Integer, String> m;
        for (int i = 0; i < 100; i++) {
            m = s.openMap("data" + i);
            m.put(0, "Hello World");
            s.commit();
        }
        for (int i = 0; i < 100; i += 2) {
            m = s.openMap("data" + i);
            s.removeMap(m);
            s.commit();
        }
        long sizeOld = s.getFileStore().size();
        s.compactMoveChunks();
        long sizeNew = s.getFileStore().size();
        assertTrue("old: " + sizeOld + " new: " + sizeNew, sizeNew < sizeOld);
        s.close();
    }

    private void testBackgroundExceptionListener() throws Exception {
        String fileName = getBaseDir() + "/" + getTestName();
        FileUtils.delete(fileName);
        MVStore s;
        final AtomicReference<Throwable> exRef =
                new AtomicReference<Throwable>();
        s = new MVStore.Builder().
                fileName(fileName).
                backgroundExceptionHandler(new UncaughtExceptionHandler() {

                    @Override
                    public void uncaughtException(Thread t, Throwable e) {
                        exRef.set(e);
                    }

                }).
                open();
        s.setAutoCommitDelay(10);
        MVMap<Integer, String> m;
        m = s.openMap("data");
        s.getFileStore().getFile().close();
        try {
            m.put(1, "Hello");
            for (int i = 0; i < 200; i++) {
                if (exRef.get() != null) {
                    break;
                }
                sleep(10);
            }
            Throwable e = exRef.get();
            assertTrue(e != null);
            assertEquals(DataUtils.ERROR_WRITING_FAILED,
                    DataUtils.getErrorCode(e.getMessage()));
        } catch (IllegalStateException e) {
            // sometimes it is detected right away
            assertEquals(DataUtils.ERROR_CLOSED,
                    DataUtils.getErrorCode(e.getMessage()));
        }

        s.closeImmediately();
        FileUtils.delete(fileName);
    }

    private void testAtomicOperations() {
        String fileName = getBaseDir() + "/" + getTestName();
        FileUtils.delete(fileName);
        MVStore s;
        MVMap<Integer, byte[]> m;
        s = new MVStore.Builder().
                fileName(fileName).
                open();
        m = s.openMap("data");

        // putIfAbsent
        assertNull(m.putIfAbsent(1, new byte[1]));
        assertEquals(1, m.putIfAbsent(1, new byte[2]).length);
        assertEquals(1, m.get(1).length);

        // replace
        assertNull(m.replace(2, new byte[2]));
        assertNull(m.get(2));
        assertEquals(1, m.replace(1, new byte[2]).length);
        assertEquals(2, m.replace(1, new byte[3]).length);
        assertEquals(3, m.replace(1, new byte[1]).length);

        // replace with oldValue
        assertFalse(m.replace(1, new byte[2], new byte[10]));
        assertTrue(m.replace(1, new byte[1], new byte[2]));
        assertTrue(m.replace(1, new byte[2], new byte[1]));

        // remove
        assertFalse(m.remove(1, new byte[2]));
        assertTrue(m.remove(1, new byte[1]));

        s.close();
        FileUtils.delete(fileName);
    }

    private void testWriteBuffer() {
        String fileName = getBaseDir() + "/" + getTestName();
        FileUtils.delete(fileName);
        MVStore s;
        MVMap<Integer, byte[]> m;
        byte[] data = new byte[1000];
        long lastSize = 0;
        int len = 1000;
        for (int bs = 0; bs <= 1; bs++) {
            s = new MVStore.Builder().
                    fileName(fileName).
                    autoCommitBufferSize(bs).
                    open();
            m = s.openMap("data");
            for (int i = 0; i < len; i++) {
                m.put(i, data);
            }
            long size = s.getFileStore().size();
            assertTrue("last:" + lastSize + " now: " + size, size > lastSize);
            lastSize = size;
            s.close();
        }

        s = new MVStore.Builder().
                fileName(fileName).
                open();
        m = s.openMap("data");
        assertTrue(m.containsKey(1));

        m.put(-1, data);
        s.commit();
        m.put(-2, data);
        s.close();

        s = new MVStore.Builder().
                fileName(fileName).
                open();
        m = s.openMap("data");
        assertTrue(m.containsKey(-1));
        assertTrue(m.containsKey(-2));

        s.close();
        FileUtils.delete(fileName);
    }

    private void testWriteDelay() {
        String fileName = getBaseDir() + "/" + getTestName();
        FileUtils.delete(fileName);
        MVStore s;
        MVMap<Integer, String> m;

        FileUtils.delete(fileName);
        s = new MVStore.Builder().
                autoCommitDisabled().
                fileName(fileName).open();
        m = s.openMap("data");
        m.put(1, "1");
        s.commit();
        s.close();
        s = new MVStore.Builder().
                autoCommitDisabled().
                fileName(fileName).open();
        m = s.openMap("data");
        assertEquals(1, m.size());
        s.close();

        FileUtils.delete(fileName);
        s = new MVStore.Builder().
                fileName(fileName).
                open();
        m = s.openMap("data");
        m.put(1, "Hello");
        m.put(2, "World.");
        s.commit();
        s.close();

        s = new MVStore.Builder().
                fileName(fileName).
                open();
        s.setAutoCommitDelay(2);
        m = s.openMap("data");
        assertEquals("World.", m.get(2));
        m.put(2, "World");
        s.commit();
        long v = s.getCurrentVersion();
        long time = System.nanoTime();
        m.put(3, "!");

        for (int i = 200; i > 0; i--) {
            if (s.getCurrentVersion() > v) {
                break;
            }
            long diff = System.nanoTime() - time;
            if (diff > TimeUnit.SECONDS.toNanos(1)) {
                fail("diff=" + TimeUnit.NANOSECONDS.toMillis(diff));
            }
            sleep(10);
        }
        s.closeImmediately();

        s = new MVStore.Builder().
                fileName(fileName).
                open();
        m = s.openMap("data");
        assertEquals("Hello", m.get(1));
        assertEquals("World", m.get(2));
        assertEquals("!", m.get(3));
        s.close();

        FileUtils.delete(fileName);
    }

    private void testEncryptedFile() {
        String fileName = getBaseDir() + "/" + getTestName();
        FileUtils.delete(fileName);
        MVStore s;
        MVMap<Integer, String> m;

        char[] passwordChars = "007".toCharArray();
        s = new MVStore.Builder().
                fileName(fileName).
                encryptionKey(passwordChars).
                open();
        assertEquals(0, passwordChars[0]);
        assertEquals(0, passwordChars[1]);
        assertEquals(0, passwordChars[2]);
        assertTrue(FileUtils.exists(fileName));
        m = s.openMap("test");
        m.put(1, "Hello");
        assertEquals("Hello", m.get(1));
        s.close();

        passwordChars = "008".toCharArray();
        try {
            s = new MVStore.Builder().
                    fileName(fileName).
                    encryptionKey(passwordChars).open();
            fail();
        } catch (IllegalStateException e) {
            assertEquals(DataUtils.ERROR_FILE_CORRUPT,
                    DataUtils.getErrorCode(e.getMessage()));
        }
        assertEquals(0, passwordChars[0]);
        assertEquals(0, passwordChars[1]);
        assertEquals(0, passwordChars[2]);

        passwordChars = "007".toCharArray();
        s = new MVStore.Builder().
                fileName(fileName).
                encryptionKey(passwordChars).open();
        assertEquals(0, passwordChars[0]);
        assertEquals(0, passwordChars[1]);
        assertEquals(0, passwordChars[2]);
        m = s.openMap("test");
        assertEquals("Hello", m.get(1));
        s.close();

        FileUtils.setReadOnly(fileName);
        passwordChars = "007".toCharArray();
        s = new MVStore.Builder().
                fileName(fileName).
                encryptionKey(passwordChars).open();
        assertTrue(s.getFileStore().isReadOnly());
        s.close();

        FileUtils.delete(fileName);
        assertFalse(FileUtils.exists(fileName));
    }

    private void testFileFormatChange() {
        String fileName = getBaseDir() + "/" + getTestName();
        FileUtils.delete(fileName);
        MVStore s;
        MVMap<Integer, Integer> m;
        s = openStore(fileName);
        s.setRetentionTime(Integer.MAX_VALUE);
        m = s.openMap("test");
        m.put(1, 1);
        Map<String, Object> header = s.getStoreHeader();
        int format = Integer.parseInt(header.get("format").toString());
        assertEquals(1, format);
        header.put("format", Integer.toString(format + 1));
        forceWriteStoreHeader(s);
        s.close();
        try {
            openStore(fileName).close();
            fail();
        } catch (IllegalStateException e) {
            assertEquals(DataUtils.ERROR_UNSUPPORTED_FORMAT,
                    DataUtils.getErrorCode(e.getMessage()));
        }
        FileUtils.delete(fileName);
    }

    private void testRecreateMap() {
        String fileName = getBaseDir() + "/" + getTestName();
        FileUtils.delete(fileName);
        MVStore s = openStore(fileName);
        MVMap<Integer, Integer> m = s.openMap("test");
        m.put(1, 1);
        s.commit();
        s.removeMap(m);
        s.close();
        s = openStore(fileName);
        m = s.openMap("test");
        assertNull(m.get(1));
        s.close();
    }

    private void testRenameMapRollback() {
        MVStore s = openStore(null);
        MVMap<Integer, Integer> map;
        map = s.openMap("hello");
        map.put(1, 10);
        long old = s.commit();
        s.renameMap(map, "world");
        map.put(2, 20);
        assertEquals("world", map.getName());
        s.rollbackTo(old);
        assertEquals("hello", map.getName());
        s.rollbackTo(0);
        assertTrue(map.isClosed());
        s.close();
    }

    private void testCustomMapType() {
        String fileName = getBaseDir() + "/" + getTestName();
        FileUtils.delete(fileName);
        MVStore s = openStore(fileName);
        SequenceMap seq = s.openMap("data", new SequenceMap.Builder());
        StringBuilder buff = new StringBuilder();
        for (long x : seq.keySet()) {
            buff.append(x).append(';');
        }
        assertEquals("1;2;3;4;5;6;7;8;9;10;", buff.toString());
        s.close();
    }

    private void testCacheSize() {
        String fileName = getBaseDir() + "/" + getTestName();
        FileUtils.delete(fileName);
        MVStore s;
        MVMap<Integer, String> map;
        s = new MVStore.Builder().
                fileName(fileName).
                autoCommitDisabled().
                compress().open();
        map = s.openMap("test");
        // add 10 MB of data
        for (int i = 0; i < 1024; i++) {
            map.put(i, new String(new char[10240]));
        }
        s.close();
        int[] expectedReadsForCacheSize = {
                3407, 2590, 1924, 1440, 1330, 956, 918
        };
        for (int cacheSize = 0; cacheSize <= 6; cacheSize += 4) {
            int cacheMB = 1 + 3 * cacheSize;
            s = new MVStore.Builder().
                    fileName(fileName).
                    cacheSize(cacheMB).open();
            assertEquals(cacheMB, s.getCacheSize());
            map = s.openMap("test");
            for (int i = 0; i < 1024; i += 128) {
                for (int j = 0; j < i; j++) {
                    String x = map.get(j);
                    assertEquals(10240, x.length());
                }
            }
            long readCount = s.getFileStore().getReadCount();
            int expected = expectedReadsForCacheSize[cacheSize];
            assertTrue("reads: " + readCount + " expected: " + expected,
                    Math.abs(100 - (100 * expected / readCount)) < 5);
            s.close();
        }

    }

    private void testConcurrentOpen() {
        String fileName = getBaseDir() + "/" + getTestName();
        FileUtils.delete(fileName);
        MVStore s = new MVStore.Builder().fileName(fileName).open();
        try {
            MVStore s1 = new MVStore.Builder().fileName(fileName).open();
            s1.close();
            fail();
        } catch (IllegalStateException e) {
            // expected
        }
        try {
            MVStore s1 = new MVStore.Builder().fileName(fileName).readOnly().open();
            s1.close();
            fail();
        } catch (IllegalStateException e) {
            // expected
        }
        assertFalse(s.getFileStore().isReadOnly());
        s.close();
        s = new MVStore.Builder().fileName(fileName).readOnly().open();
        assertTrue(s.getFileStore().isReadOnly());
        s.close();
    }

    private void testFileHeader() {
        String fileName = getBaseDir() + "/" + getTestName();
        FileUtils.delete(fileName);
        MVStore s = openStore(fileName);
        s.setRetentionTime(Integer.MAX_VALUE);
        long time = System.currentTimeMillis();
        Map<String, Object> m = s.getStoreHeader();
        assertEquals("1", m.get("format").toString());
        long creationTime = (Long) m.get("created");
        assertTrue(Math.abs(time - creationTime) < 100);
        m.put("test", "123");
        forceWriteStoreHeader(s);
        s.close();
        s = openStore(fileName);
        Object test = s.getStoreHeader().get("test");
        assertFalse(test == null);
        assertEquals("123", test.toString());
        s.close();
    }

    private static void forceWriteStoreHeader(MVStore s) {
        MVMap<Integer, Integer> map = s.openMap("dummy");
        map.put(10, 100);
        // this is to ensure the file header is overwritten
        // the header is written at least every 20 commits
        for (int i = 0; i < 30; i++) {
            if (i > 5) {
                s.setRetentionTime(0);
                // ensure that the next save time is different,
                // so that blocks can be reclaimed
                // (on Windows, resolution is 10 ms)
                sleep(1);
            }
            map.put(10, 110);
            s.commit();
        }
        s.removeMap(map);
        s.commit();
    }

    private static void sleep(long ms) {
        // on Windows, need to sleep in some cases,
        // mainly because the milliseconds resolution of
        // System.currentTimeMillis is 10 ms.
        try {
            Thread.sleep(ms);
        } catch (InterruptedException e) {
            // ignore
        }
    }

    private void testFileHeaderCorruption() throws Exception {
        String fileName = getBaseDir() + "/" + getTestName();
        FileUtils.delete(fileName);
        MVStore s = new MVStore.Builder().
                fileName(fileName).pageSplitSize(1000).autoCommitDisabled().open();
        s.setRetentionTime(0);
        MVMap<Integer, byte[]> map;
        map = s.openMap("test");
        map.put(0, new byte[100]);
        for (int i = 0; i < 10; i++) {
            map = s.openMap("test" + i);
            map.put(0, new byte[1000]);
            s.commit();
        }
        FileStore fs = s.getFileStore();
        long size = fs.getFile().size();
        for (int i = 0; i < 100; i++) {
            map = s.openMap("test" + i);
            s.removeMap(map);
            s.commit();
            s.compact(100, 1);
            if (fs.getFile().size() <= size) {
                break;
            }
        }
        // the last chunk is at the end
        s.setReuseSpace(false);
        map = s.openMap("test2");
        map.put(1, new byte[1000]);
        s.close();
        FilePath f = FilePath.get(fileName);
        int blockSize = 4 * 1024;
        // test corrupt file headers
        for (int i = 0; i <= blockSize; i += blockSize) {
            FileChannel fc = f.open("rw");
            if (i == 0) {
                // corrupt the last block (the end header)
                fc.write(ByteBuffer.allocate(256), fc.size() - 256);
            }
            ByteBuffer buff = ByteBuffer.allocate(4 * 1024);
            fc.read(buff, i);
            String h = new String(buff.array(), "UTF-8").trim();
            int idx = h.indexOf("fletcher:");
            int old = Character.digit(h.charAt(idx + "fletcher:".length()), 16);
            int bad = (old + 1) & 15;
            buff.put(idx + "fletcher:".length(),
                    (byte) Character.forDigit(bad, 16));
            buff.rewind();
            fc.write(buff, i);
            fc.close();

            if (i == 0) {
                // if the first header is corrupt, the second
                // header should be used
                s = openStore(fileName);
                map = s.openMap("test");
                assertEquals(100, map.get(0).length);
                map = s.openMap("test2");
                assertFalse(map.containsKey(1));
                s.close();
            } else {
                // both headers are corrupt
                try {
                    s = openStore(fileName);
                    fail();
                } catch (Exception e) {
                    // expected
                }
            }
        }
    }

    private void testIndexSkip() {
        MVStore s = openStore(null, 4);
        MVMap<Integer, Integer> map = s.openMap("test");
        for (int i = 0; i < 100; i += 2) {
            map.put(i, 10 * i);
        }

        Cursor<Integer, Integer> c = map.cursor(50);
        // skip must reset the root of the cursor
        c.skip(10);
        for (int i = 70; i < 100; i += 2) {
            assertTrue(c.hasNext());
            assertEquals(i, c.next().intValue());
        }
        assertFalse(c.hasNext());

        for (int i = -1; i < 100; i++) {
            long index = map.getKeyIndex(i);
            if (i < 0 || (i % 2) != 0) {
                assertEquals(i < 0 ? -1 : -(i / 2) - 2, index);
            } else {
                assertEquals(i / 2, index);
            }
        }
        for (int i = -1; i < 60; i++) {
            Integer k = map.getKey(i);
            if (i < 0 || i >= 50) {
                assertNull(k);
            } else {
                assertEquals(i * 2, k.intValue());
            }
        }
        // skip
        c = map.cursor(0);
        assertTrue(c.hasNext());
        assertEquals(0, c.next().intValue());
        c.skip(0);
        assertEquals(2, c.next().intValue());
        c.skip(1);
        assertEquals(6, c.next().intValue());
        c.skip(20);
        assertEquals(48, c.next().intValue());

        c = map.cursor(0);
        c.skip(20);
        assertEquals(40, c.next().intValue());

        c = map.cursor(0);
        assertEquals(0, c.next().intValue());

        assertEquals(12, map.keyList().indexOf(24));
        assertEquals(24, map.keyList().get(12).intValue());
        assertEquals(-14, map.keyList().indexOf(25));
        assertEquals(map.size(), map.keyList().size());
    }

    private void testMinMaxNextKey() {
        MVStore s = openStore(null);
        MVMap<Integer, Integer> map = s.openMap("test");
        map.put(10, 100);
        map.put(20, 200);

        assertEquals(10, map.firstKey().intValue());
        assertEquals(20, map.lastKey().intValue());

        assertEquals(20, map.ceilingKey(15).intValue());
        assertEquals(20, map.ceilingKey(20).intValue());
        assertEquals(10, map.floorKey(15).intValue());
        assertEquals(10, map.floorKey(10).intValue());
        assertEquals(20, map.higherKey(10).intValue());
        assertEquals(10, map.lowerKey(20).intValue());

        final MVMap<Integer, Integer> m = map;
        assertEquals(10, m.ceilingKey(null).intValue());
        assertEquals(10, m.higherKey(null).intValue());
        assertNull(m.lowerKey(null));
        assertNull(m.floorKey(null));

        for (int i = 3; i < 20; i++) {
            s = openStore(null, 4);
            map = s.openMap("test");
            for (int j = 3; j < i; j++) {
                map.put(j * 2, j * 20);
            }
            if (i == 3) {
                assertNull(map.firstKey());
                assertNull(map.lastKey());
            } else {
                assertEquals(6, map.firstKey().intValue());
                int max = (i - 1) * 2;
                assertEquals(max, map.lastKey().intValue());

                for (int j = 0; j < i * 2 + 2; j++) {
                    if (j > max) {
                        assertNull(map.ceilingKey(j));
                    } else {
                        int ceiling = Math.max((j + 1) / 2 * 2, 6);
                        assertEquals(ceiling, map.ceilingKey(j).intValue());
                    }

                    int floor = Math.min(max, Math.max(j / 2 * 2, 4));
                    if (floor < 6) {
                        assertNull(map.floorKey(j));
                    } else {
                        map.floorKey(j);
                    }

                    int lower = Math.min(max, Math.max((j - 1) / 2 * 2, 4));
                    if (lower < 6) {
                        assertNull(map.lowerKey(j));
                    } else {
                        assertEquals(lower, map.lowerKey(j).intValue());
                    }

                    int higher = Math.max((j + 2) / 2 * 2, 6);
                    if (higher > max) {
                        assertNull(map.higherKey(j));
                    } else {
                        assertEquals(higher, map.higherKey(j).intValue());
                    }
                }
            }
        }
    }

    private void testStoreVersion() {
        String fileName = getBaseDir() + "/" + getTestName();
        FileUtils.delete(fileName);
        MVStore s = MVStore.open(fileName);
        assertEquals(0, s.getCurrentVersion());
        assertEquals(0, s.getStoreVersion());
        s.setStoreVersion(0);
        s.commit();
        s.setStoreVersion(1);
        s.closeImmediately();
        s = MVStore.open(fileName);
        assertEquals(1, s.getCurrentVersion());
        assertEquals(0, s.getStoreVersion());
        s.setStoreVersion(1);
        s.close();
        s = MVStore.open(fileName);
        assertEquals(2, s.getCurrentVersion());
        assertEquals(1, s.getStoreVersion());
        s.close();
    }

    private void testIterateOldVersion() {
        MVStore s;
        Map<Integer, Integer> map;
        s = new MVStore.Builder().open();
        map = s.openMap("test");
        int len = 100;
        for (int i = 0; i < len; i++) {
            map.put(i, 10 * i);
        }
        Iterator<Integer> it = map.keySet().iterator();
        s.commit();
        for (int i = 0; i < len; i += 2) {
            map.remove(i);
        }
        int count = 0;
        while (it.hasNext()) {
            it.next();
            count++;
        }
        assertEquals(len, count);
        s.close();
    }

    private void testObjects() {
        String fileName = getBaseDir() + "/" + getTestName();
        FileUtils.delete(fileName);
        MVStore s;
        Map<Object, Object> map;
        s = new MVStore.Builder().fileName(fileName).open();
        map = s.openMap("test");
        map.put(1,  "Hello");
        map.put("2", 200);
        map.put(new Object[1], new Object[]{1, "2"});
        s.close();

        s = new MVStore.Builder().fileName(fileName).open();
        map = s.openMap("test");
        assertEquals("Hello", map.get(1).toString());
        assertEquals(200, ((Integer) map.get("2")).intValue());
        Object[] x = (Object[]) map.get(new Object[1]);
        assertEquals(2, x.length);
        assertEquals(1, ((Integer) x[0]).intValue());
        assertEquals("2", (String) x[1]);
        s.close();
    }

    private void testExample() {
        String fileName = getBaseDir() + "/" + getTestName();
        FileUtils.delete(fileName);

        // open the store (in-memory if fileName is null)
        MVStore s = MVStore.open(fileName);

        // create/get the map named "data"
        MVMap<Integer, String> map = s.openMap("data");

        // add and read some data
        map.put(1, "Hello World");
        // System.out.println(map.get(1));

        // close the store (this will persist changes)
        s.close();

        s = MVStore.open(fileName);
        map = s.openMap("data");
        assertEquals("Hello World", map.get(1));
        s.close();
    }

    private void testExampleMvcc() {
        String fileName = getBaseDir() + "/" + getTestName();
        FileUtils.delete(fileName);

        // open the store (in-memory if fileName is null)
        MVStore s = MVStore.open(fileName);

        // create/get the map named "data"
        MVMap<Integer, String> map = s.openMap("data");

        // add some data
        map.put(1, "Hello");
        map.put(2, "World");

        // get the current version, for later use
        long oldVersion = s.getCurrentVersion();

        // from now on, the old version is read-only
        s.commit();

        // more changes, in the new version
        // changes can be rolled back if required
        // changes always go into "head" (the newest version)
        map.put(1, "Hi");
        map.remove(2);

        // access the old data (before the commit)
        MVMap<Integer, String> oldMap =
                map.openVersion(oldVersion);

        // print the old version (can be done
        // concurrently with further modifications)
        // this will print "Hello" and "World":
        // System.out.println(oldMap.get(1));
        assertEquals("Hello", oldMap.get(1));
        // System.out.println(oldMap.get(2));
        assertEquals("World", oldMap.get(2));

        // print the newest version ("Hi")
        // System.out.println(map.get(1));
        assertEquals("Hi", map.get(1));

        // close the store
        s.close();
    }

    private void testOpenStoreCloseLoop() {
        String fileName = getBaseDir() + "/" + getTestName();
        FileUtils.delete(fileName);
        for (int k = 0; k < 1; k++) {
            // long t = System.nanoTime();
            for (int j = 0; j < 3; j++) {
                MVStore s = openStore(fileName);
                Map<String, Integer> m = s.openMap("data");
                for (int i = 0; i < 3; i++) {
                    Integer x = m.get("value");
                    m.put("value", x == null ? 0 : x + 1);
                    s.commit();
                }
                s.close();
            }
            // System.out.println("open/close: " +
            //        TimeUnit.NANOSECONDS.toMillis(System.nanoTime() - t));
            // System.out.println("size: " + FileUtils.size(fileName));
        }
    }

    private void testOldVersion() {
        MVStore s;
        for (int op = 0; op <= 1; op++) {
            for (int i = 0; i < 5; i++) {
                s = openStore(null);
                s.setVersionsToKeep(Integer.MAX_VALUE);
                MVMap<String, String> m;
                m = s.openMap("data");
                for (int j = 0; j < 5; j++) {
                    if (op == 1) {
                        m.put("1", "" + s.getCurrentVersion());
                    }
                    s.commit();
                }
                for (int j = 0; j < s.getCurrentVersion(); j++) {
                    MVMap<String, String> old = m.openVersion(j);
                    if (op == 1) {
                        assertEquals("" + j, old.get("1"));
                    }
                }
                s.close();
            }
        }
    }

    private void testVersion() {
        String fileName = getBaseDir() + "/" + getTestName();
        FileUtils.delete(fileName);
        MVStore s;
        s = openStore(fileName);
        s.setVersionsToKeep(100);
        s.setAutoCommitDelay(0);
        s.setRetentionTime(Integer.MAX_VALUE);
        MVMap<String, String> m = s.openMap("data");
        s.commit();
        long first = s.getCurrentVersion();
        m.put("0", "test");
        s.commit();
        m.put("1", "Hello");
        m.put("2", "World");
        for (int i = 10; i < 20; i++) {
            m.put("" + i, "data");
        }
        long old = s.getCurrentVersion();
        s.commit();
        m.put("1", "Hallo");
        m.put("2", "Welt");
        MVMap<String, String> mFirst;
        mFirst = m.openVersion(first);
        assertEquals(0, mFirst.size());
        MVMap<String, String> mOld;
        assertEquals("Hallo", m.get("1"));
        assertEquals("Welt", m.get("2"));
        mOld = m.openVersion(old);
        assertEquals("Hello", mOld.get("1"));
        assertEquals("World", mOld.get("2"));
        assertTrue(mOld.isReadOnly());
        s.getCurrentVersion();
        long old3 = s.commit();

        // the old version is still available
        assertEquals("Hello", mOld.get("1"));
        assertEquals("World", mOld.get("2"));

        mOld = m.openVersion(old3);
        assertEquals("Hallo", mOld.get("1"));
        assertEquals("Welt", mOld.get("2"));

        m.put("1",  "Hi");
        assertEquals("Welt", m.remove("2"));
        s.close();

        s = openStore(fileName);
        m = s.openMap("data");
        assertEquals("Hi", m.get("1"));
        assertEquals(null, m.get("2"));

        mOld = m.openVersion(old3);
        assertEquals("Hallo", mOld.get("1"));
        assertEquals("Welt", mOld.get("2"));

        try {
            m.openVersion(-3);
            fail();
        } catch (IllegalArgumentException e) {
            // expected
        }
        s.close();
    }

    private void testTruncateFile() {
        String fileName = getBaseDir() + "/" + getTestName();
        FileUtils.delete(fileName);
        MVStore s;
        MVMap<Integer, String> m;
        s = openStore(fileName);
        m = s.openMap("data");
        String data = new String(new char[10000]).replace((char) 0, 'x');
        for (int i = 1; i < 10; i++) {
            m.put(i, data);
            s.commit();
        }
        s.close();
        long len = FileUtils.size(fileName);
        s = openStore(fileName);
        s.setRetentionTime(0);
        // remove 75%
        m = s.openMap("data");
        for (int i = 0; i < 10; i++) {
            if (i % 4 != 0) {
//                sleep(2);
                m.remove(i);
                s.commit();
            }
        }
        assertTrue(s.compact(100, 50 * 1024));
        s.compactMoveChunks();
        s.close();
        long len2 = FileUtils.size(fileName);
        assertTrue("len2: " + len2 + " len: " + len, len2 < len);
    }

    private void testFastDelete() {
        String fileName = getBaseDir() + "/" + getTestName();
        FileUtils.delete(fileName);
        MVStore s;
        MVMap<Integer, String> m;
        s = openStore(fileName, 700);
        m = s.openMap("data");
        for (int i = 0; i < 1000; i++) {
            m.put(i, "Hello World");
            assertEquals(i + 1, m.size());
        }
        assertEquals(1000, m.size());
<<<<<<< HEAD
        // previously (131896) we fail to account for initial root page for every map
        // there are two of them here (meta and "data"), hence lack of 256 bytes
        assertEquals(132152, s.getUnsavedMemory());
=======
//        assertEquals(131896, s.getUnsavedMemory());
        assertEquals(152962, s.getUnsavedMemory());
>>>>>>> f548bd6e
        s.commit();
        assertEquals(2, s.getFileStore().getWriteCount());
        s.close();

        s = openStore(fileName);
        m = s.openMap("data");
        m.clear();
        assertEquals(0, m.size());
        s.commit();
        // ensure only nodes are read, but not leaves
        assertEquals(45, s.getFileStore().getReadCount());
        assertTrue(s.getFileStore().getWriteCount() < 5);
        s.close();
    }

    private void testRollback() {
        MVStore s = MVStore.open(null);
        MVMap<Integer, Integer> m = s.openMap("m");
        m.put(1, -1);
        s.commit();
        for (int i = 0; i < 10; i++) {
            m.put(1, i);
            s.rollback();
            assertEquals(i - 1, m.get(1).intValue());
            m.put(1, i);
            s.commit();
        }
    }

    private void testRollbackStored() {
        String fileName = getBaseDir() + "/" + getTestName();
        FileUtils.delete(fileName);
        MVMap<String, String> meta;
        MVStore s = openStore(fileName);
        assertEquals(45000, s.getRetentionTime());
        s.setRetentionTime(0);
        assertEquals(0, s.getRetentionTime());
        s.setRetentionTime(45000);
        assertEquals(45000, s.getRetentionTime());
        assertEquals(0, s.getCurrentVersion());
        assertFalse(s.hasUnsavedChanges());
        MVMap<String, String> m = s.openMap("data");
        assertTrue(s.hasUnsavedChanges());
        MVMap<String, String> m0 = s.openMap("data0");
        m.put("1", "Hello");
        assertEquals(1, s.commit());
        s.rollbackTo(1);
        assertEquals(1, s.getCurrentVersion());
        assertEquals("Hello", m.get("1"));
        // so a new version is created
        m.put("1", "Hello");

        long v2 = s.commit();
        assertEquals(2, v2);
        assertEquals(2, s.getCurrentVersion());
        assertFalse(s.hasUnsavedChanges());
        assertEquals("Hello", m.get("1"));
        s.close();

        s = openStore(fileName);
        s.setRetentionTime(45000);
        assertEquals(2, s.getCurrentVersion());
        meta = s.getMetaMap();
        m = s.openMap("data");
        assertFalse(s.hasUnsavedChanges());
        assertEquals("Hello", m.get("1"));
        m0 = s.openMap("data0");
        MVMap<String, String> m1 = s.openMap("data1");
        m.put("1", "Hallo");
        m0.put("1", "Hallo");
        m1.put("1", "Hallo");
        assertEquals("Hallo", m.get("1"));
        assertEquals("Hallo", m1.get("1"));
        assertTrue(s.hasUnsavedChanges());
        s.rollbackTo(v2);
        assertFalse(s.hasUnsavedChanges());
        assertNull(meta.get("name.data1"));
        assertNull(m0.get("1"));
        assertEquals("Hello", m.get("1"));
        assertEquals(2, s.commit());
        s.close();

        s = openStore(fileName);
        s.setRetentionTime(45000);
        assertEquals(2, s.getCurrentVersion());
        meta = s.getMetaMap();
        assertTrue(meta.get("name.data") != null);
        assertTrue(meta.get("name.data0") != null);
        assertNull(meta.get("name.data1"));
        m = s.openMap("data");
        m0 = s.openMap("data0");
        assertNull(m0.get("1"));
        assertEquals("Hello", m.get("1"));
        assertFalse(m0.isReadOnly());
        m.put("1",  "Hallo");
        s.commit();
        long v3 = s.getCurrentVersion();
        assertEquals(3, v3);
        s.close();

        s = openStore(fileName);
        s.setRetentionTime(45000);
        assertEquals(3, s.getCurrentVersion());
        m = s.openMap("data");
        m.put("1",  "Hi");
        s.close();

        s = openStore(fileName);
        s.setRetentionTime(45000);
        m = s.openMap("data");
        assertEquals("Hi", m.get("1"));
        s.rollbackTo(v3);
        assertEquals("Hallo", m.get("1"));
        s.close();

        s = openStore(fileName);
        s.setRetentionTime(45000);
        m = s.openMap("data");
        assertEquals("Hallo", m.get("1"));
        s.close();
    }

    private void testRollbackInMemory() {
        String fileName = getBaseDir() + "/" + getTestName();
        FileUtils.delete(fileName);
        MVStore s = openStore(fileName, 5);
        s.setAutoCommitDelay(0);
        assertEquals(0, s.getCurrentVersion());
        MVMap<String, String> m = s.openMap("data");
        s.rollbackTo(0);
        assertTrue(m.isClosed());
        assertEquals(0, s.getCurrentVersion());
        m = s.openMap("data");

        MVMap<String, String> m0 = s.openMap("data0");
        MVMap<String, String> m2 = s.openMap("data2");
        m.put("1", "Hello");
        for (int i = 0; i < 10; i++) {
            m2.put("" + i, "Test");
        }
        long v1 = s.commit();
        assertEquals(1, v1);
        assertEquals(1, s.getCurrentVersion());
        MVMap<String, String> m1 = s.openMap("data1");
        assertEquals("Test", m2.get("1"));
        m.put("1", "Hallo");
        m0.put("1", "Hallo");
        m1.put("1", "Hallo");
        m2.clear();
        assertEquals("Hallo", m.get("1"));
        assertEquals("Hallo", m1.get("1"));
        s.rollbackTo(v1);
        assertEquals(1, s.getCurrentVersion());
        for (int i = 0; i < 10; i++) {
            assertEquals("Test", m2.get("" + i));
        }
        assertEquals("Hello", m.get("1"));
        assertNull(m0.get("1"));
        assertTrue(m1.isClosed());
        assertFalse(m0.isReadOnly());
        s.close();
    }

    private void testMeta() {
        String fileName = getBaseDir() + "/" + getTestName();
        FileUtils.delete(fileName);
        MVStore s = openStore(fileName);
        s.setRetentionTime(Integer.MAX_VALUE);
        MVMap<String, String> m = s.getMetaMap();
        assertEquals("[]", s.getMapNames().toString());
        MVMap<String, String> data = s.openMap("data");
        data.put("1", "Hello");
        data.put("2", "World");
        s.commit();
        assertEquals(1, s.getCurrentVersion());

        assertEquals("[data]", s.getMapNames().toString());
        assertEquals("data", s.getMapName(data.getId()));
        assertNull(s.getMapName(s.getMetaMap().getId()));
        assertNull(s.getMapName(data.getId() + 1));

        String id = s.getMetaMap().get("name.data");
        assertEquals("name:data", m.get("map." + id));
        assertEquals("Hello", data.put("1", "Hallo"));
        s.commit();
        assertEquals("name:data", m.get("map." + id));
        assertTrue(m.get("root.1").length() > 0);
        assertTrue(m.containsKey("chunk.1"));

        assertEquals(2, s.getCurrentVersion());

        s.rollbackTo(1);
        assertEquals("Hello", data.get("1"));
        assertEquals("World", data.get("2"));

        s.close();
    }

    private void testInMemory() {
        for (int j = 0; j < 1; j++) {
            MVStore s = openStore(null);
            // s.setMaxPageSize(10);
            int len = 100;
            // TreeMap<Integer, String> m = new TreeMap<Integer, String>();
            // HashMap<Integer, String> m = New.hashMap();
            MVMap<Integer, String> m = s.openMap("data");
            for (int i = 0; i < len; i++) {
                assertNull(m.put(i, "Hello World"));
            }
            for (int i = 0; i < len; i++) {
                assertEquals("Hello World", m.get(i));
            }
            for (int i = 0; i < len; i++) {
                assertEquals("Hello World", m.remove(i));
            }
            assertEquals(null, m.get(0));
            assertEquals(0, m.size());
            s.close();
        }
    }

    private void testLargeImport() {
        String fileName = getBaseDir() + "/" + getTestName();
        FileUtils.delete(fileName);
        int len = 1000;
        for (int j = 0; j < 5; j++) {
            FileUtils.delete(fileName);
            MVStore s = openStore(fileName, 40);
            MVMap<Integer, Object[]> m = s.openMap("data",
                    new MVMap.Builder<Integer, Object[]>()
                            .valueType(new RowDataType(new DataType[] {
                                    new ObjectDataType(),
                                    StringDataType.INSTANCE,
                                    StringDataType.INSTANCE })));

            // Profiler prof = new Profiler();
            // prof.startCollecting();
            // long t = System.nanoTime();
            for (int i = 0; i < len;) {
                Object[] o = new Object[3];
                o[0] = i;
                o[1] = "Hello World";
                o[2] = "World";
                m.put(i, o);
                i++;
                if (i % 10000 == 0) {
                    s.commit();
                }
            }
            s.close();
            // System.out.println(prof.getTop(5));
            // System.out.println("store time " +
            //         TimeUnit.NANOSECONDS.toMillis(System.nanoTime() - t));
            // System.out.println("store size " +
            //         FileUtils.size(fileName));
        }
    }

    private void testBtreeStore() {
        String fileName = getBaseDir() + "/" + getTestName();
        FileUtils.delete(fileName);
        MVStore s = openStore(fileName);
        s.close();

        s = openStore(fileName);
        MVMap<Integer, String> m = s.openMap("data");
        int count = 2000;
        for (int i = 0; i < count; i++) {
            assertNull(m.put(i, "hello " + i));
            assertEquals("hello " + i, m.get(i));
        }
        s.commit();
        assertEquals("hello 0", m.remove(0));
        assertNull(m.get(0));
        for (int i = 1; i < count; i++) {
            assertEquals("hello " + i, m.get(i));
        }
        s.close();

        s = openStore(fileName);
        m = s.openMap("data");
        assertNull(m.get(0));
        for (int i = 1; i < count; i++) {
            assertEquals("hello " + i, m.get(i));
        }
        for (int i = 1; i < count; i++) {
            m.remove(i);
        }
        s.commit();
        assertNull(m.get(0));
        for (int i = 0; i < count; i++) {
            assertNull(m.get(i));
        }
        s.close();
    }

    private void testCompactMapNotOpen() {
        String fileName = getBaseDir() + "/" + getTestName();
        FileUtils.delete(fileName);
        MVStore s = openStore(fileName, 1000);
        MVMap<Integer, String> m = s.openMap("data");
        int factor = 100;
        for (int j = 0; j < 10; j++) {
            for (int i = j * factor; i < 10 * factor; i++) {
                m.put(i, "Hello" + j);
            }
            s.commit();
        }
        s.close();

        s = openStore(fileName);
        s.setRetentionTime(0);

        Map<String, String> meta = s.getMetaMap();
        int chunkCount1 = 0;
        for (String k : meta.keySet()) {
            if (k.startsWith("chunk.")) {
                chunkCount1++;
            }
        }
        s.compact(80, 1);
        s.compact(80, 1);

        int chunkCount2 = 0;
        for (String k : meta.keySet()) {
            if (k.startsWith("chunk.")) {
                chunkCount2++;
            }
        }
        assertTrue(chunkCount2 >= chunkCount1);

        m = s.openMap("data");
        for (int i = 0; i < 10; i++) {
            sleep(1);
            boolean result = s.compact(50, 50 * 1024);
            if (!result) {
                break;
            }
        }
        assertFalse(s.compact(50, 1024));

        int chunkCount3 = 0;
        for (String k : meta.keySet()) {
            if (k.startsWith("chunk.")) {
                chunkCount3++;
            }
        }

        assertTrue(chunkCount1 + ">" + chunkCount2 + ">" + chunkCount3,
                chunkCount3 < chunkCount1);

        for (int i = 0; i < 10 * factor; i++) {
            assertEquals("x" + i, "Hello" + (i / factor), m.get(i));
        }
        s.close();
    }

    private void testCompact() {
        String fileName = getBaseDir() + "/" + getTestName();
        FileUtils.delete(fileName);
        long initialLength = 0;
        for (int j = 0; j < 20; j++) {
            sleep(2);
            MVStore s = openStore(fileName);
            s.setRetentionTime(0);
            MVMap<Integer, String> m = s.openMap("data");
            for (int i = 0; i < 100; i++) {
                m.put(j + i, "Hello " + j);
            }
            s.compact(80, 1024);
            s.close();
            long len = FileUtils.size(fileName);
            // System.out.println("   len:" + len);
            if (initialLength == 0) {
                initialLength = len;
            } else {
                assertTrue("initial: " + initialLength + " len: " + len,
                        len <= initialLength * 3);
            }
        }
        // long len = FileUtils.size(fileName);
        // System.out.println("len0: " + len);
        MVStore s = openStore(fileName);
        MVMap<Integer, String> m = s.openMap("data");
        for (int i = 0; i < 100; i++) {
            m.remove(i);
        }
        s.compact(80, 1024);
        s.close();
        // len = FileUtils.size(fileName);
        // System.out.println("len1: " + len);
        s = openStore(fileName);
        m = s.openMap("data");
        s.compact(80, 1024);
        s.close();
        // len = FileUtils.size(fileName);
        // System.out.println("len2: " + len);
    }

    private void testReuseSpace() {
        String fileName = getBaseDir() + "/" + getTestName();
        FileUtils.delete(fileName);
        long initialLength = 0;
        for (int j = 0; j < 20; j++) {
            sleep(2);
            MVStore s = openStore(fileName);
            s.setRetentionTime(0);
            MVMap<Integer, String> m = s.openMap("data");
            for (int i = 0; i < 10; i++) {
                m.put(i, "Hello");
            }
            s.commit();
            for (int i = 0; i < 10; i++) {
                assertEquals("Hello", m.get(i));
                assertEquals("Hello", m.remove(i));
            }
            s.close();
            long len = FileUtils.size(fileName);
            if (initialLength == 0) {
                initialLength = len;
            } else {
                assertTrue("len: " + len + " initial: " + initialLength + " j: " + j,
                        len <= initialLength * 5);
            }
        }
    }

    private void testRandom() {
        String fileName = getBaseDir() + "/" + getTestName();
        FileUtils.delete(fileName);
        MVStore s = openStore(fileName);
        MVMap<Integer, Integer> m = s.openMap("data");
        TreeMap<Integer, Integer> map = new TreeMap<Integer, Integer>();
        Random r = new Random(1);
        int operationCount = 1000;
        int maxValue = 30;
        Integer expected, got;
        for (int i = 0; i < operationCount; i++) {
            int k = r.nextInt(maxValue);
            int v = r.nextInt();
            boolean compareAll;
            switch (r.nextInt(3)) {
            case 0:
                log(i + ": put " + k + " = " + v);
                expected = map.put(k, v);
                got = m.put(k, v);
                if (expected == null) {
                    assertNull(got);
                } else {
                    assertEquals(expected, got);
                }
                compareAll = true;
                break;
            case 1:
                log(i + ": remove " + k);
                expected = map.remove(k);
                got = m.remove(k);
                if (expected == null) {
                    assertNull(got);
                } else {
                    assertEquals(expected, got);
                }
                compareAll = true;
                break;
            default:
                Integer a = map.get(k);
                Integer b = m.get(k);
                if (a == null || b == null) {
                    assertTrue(a == b);
                } else {
                    assertEquals(a.intValue(), b.intValue());
                }
                compareAll = false;
                break;
            }
            if (compareAll) {
                Iterator<Integer> it = m.keyIterator(null);
                Iterator<Integer> itExpected = map.keySet().iterator();
                while (itExpected.hasNext()) {
                    assertTrue(it.hasNext());
                    expected = itExpected.next();
                    got = it.next();
                    assertEquals(expected, got);
                }
                assertFalse(it.hasNext());
            }
        }
        s.close();
    }

    private void testKeyValueClasses() {
        String fileName = getBaseDir() + "/" + getTestName();
        FileUtils.delete(fileName);
        MVStore s = openStore(fileName);
        MVMap<Integer, String> is = s.openMap("intString");
        is.put(1, "Hello");
        MVMap<Integer, Integer> ii = s.openMap("intInt");
        ii.put(1, 10);
        MVMap<String, Integer> si = s.openMap("stringInt");
        si.put("Test", 10);
        MVMap<String, String> ss = s.openMap("stringString");
        ss.put("Hello", "World");
        s.close();
        s = openStore(fileName);
        is = s.openMap("intString");
        assertEquals("Hello", is.get(1));
        ii = s.openMap("intInt");
        assertEquals(10, ii.get(1).intValue());
        si = s.openMap("stringInt");
        assertEquals(10, si.get("Test").intValue());
        ss = s.openMap("stringString");
        assertEquals("World", ss.get("Hello"));
        s.close();
    }

    private void testIterate() {
        String fileName = getBaseDir() + "/" + getTestName();
        FileUtils.delete(fileName);
        MVStore s = openStore(fileName);
        MVMap<Integer, String> m = s.openMap("data");
        Iterator<Integer> it = m.keyIterator(null);
        assertFalse(it.hasNext());
        for (int i = 0; i < 10; i++) {
            m.put(i, "hello " + i);
        }
        s.commit();
        it = m.keyIterator(null);
        it.next();
        assertThrows(UnsupportedOperationException.class, it).remove();

        it = m.keyIterator(null);
        for (int i = 0; i < 10; i++) {
            assertTrue(it.hasNext());
            assertEquals(i, it.next().intValue());
        }
        assertFalse(it.hasNext());
        assertNull(it.next());
        for (int j = 0; j < 10; j++) {
            it = m.keyIterator(j);
            for (int i = j; i < 10; i++) {
                assertTrue(it.hasNext());
                assertEquals(i, it.next().intValue());
            }
            assertFalse(it.hasNext());
        }
        s.close();
    }

    private void testCloseTwice() {
        String fileName = getBaseDir() + "/" + getTestName();
        FileUtils.delete(fileName);
        MVStore s = openStore(fileName);
        MVMap<Integer, String> m = s.openMap("data");
        for (int i = 0; i < 3; i++) {
            m.put(i, "hello " + i);
        }
        // closing twice should be fine
        s.close();
        s.close();
    }

    private void testSimple() {
        String fileName = getBaseDir() + "/" + getTestName();
        FileUtils.delete(fileName);
        MVStore s = openStore(fileName);
        MVMap<Integer, String> m = s.openMap("data");
        for (int i = 0; i < 3; i++) {
            m.put(i, "hello " + i);
        }
        s.commit();
        assertEquals("hello 0", m.remove(0));

        assertNull(m.get(0));
        for (int i = 1; i < 3; i++) {
            assertEquals("hello " + i, m.get(i));
        }
        s.close();

        s = openStore(fileName);
        m = s.openMap("data");
        assertNull(m.get(0));
        for (int i = 1; i < 3; i++) {
            assertEquals("hello " + i, m.get(i));
        }
        s.close();
    }

    private void testLargerThan2G() {
        if (!config.big) {
            return;
        }
        String fileName = getBaseDir() + "/" + getTestName();
        FileUtils.delete(fileName);
        MVStore store = new MVStore.Builder().cacheSize(16).
                fileName(fileName).open();
        try {
            MVMap<Integer, String> map = store.openMap("test");
            long last = System.nanoTime();
            String data = new String(new char[2500]).replace((char) 0, 'x');
            for (int i = 0;; i++) {
                map.put(i, data);
                if (i % 10000 == 0) {
                    store.commit();
                    long time = System.nanoTime();
                    if (time - last > TimeUnit.SECONDS.toNanos(2)) {
                        long mb = store.getFileStore().size() / 1024 / 1024;
                        trace(mb + "/4500");
                        if (mb > 4500) {
                            break;
                        }
                        last = time;
                    }
                }
            }
            store.commit();
            store.close();
        } finally {
            store.closeImmediately();
        }
        FileUtils.delete(fileName);
    }

    /**
     * Open a store for the given file name, using a small page size.
     *
     * @param fileName the file name (null for in-memory)
     * @return the store
     */
    protected static MVStore openStore(String fileName) {
        return openStore(fileName, 1000);
    }

    /**
     * Open a store for the given file name, using a small page size.
     *
     * @param fileName the file name (null for in-memory)
     * @param pageSplitSize the page split size
     * @return the store
     */
    protected static MVStore openStore(String fileName, int pageSplitSize) {
        MVStore store = new MVStore.Builder().
                fileName(fileName).pageSplitSize(pageSplitSize).open();
        return store;
    }

    /**
     * Log the message.
     *
     * @param msg the message
     */
    protected static void log(String msg) {
        // System.out.println(msg);
    }

}<|MERGE_RESOLUTION|>--- conflicted
+++ resolved
@@ -1393,7 +1393,7 @@
         m = s.openMap("data");
         for (int i = 0; i < 10; i++) {
             if (i % 4 != 0) {
-//                sleep(2);
+                sleep(2);
                 m.remove(i);
                 s.commit();
             }
@@ -1417,14 +1417,9 @@
             assertEquals(i + 1, m.size());
         }
         assertEquals(1000, m.size());
-<<<<<<< HEAD
         // previously (131896) we fail to account for initial root page for every map
         // there are two of them here (meta and "data"), hence lack of 256 bytes
         assertEquals(132152, s.getUnsavedMemory());
-=======
-//        assertEquals(131896, s.getUnsavedMemory());
-        assertEquals(152962, s.getUnsavedMemory());
->>>>>>> f548bd6e
         s.commit();
         assertEquals(2, s.getFileStore().getWriteCount());
         s.close();
