/*
 * Copyright 2004-2014 H2 Group. Multiple-Licensed under the MPL 2.0,
 * and the EPL 1.0 (http://h2database.com/html/license.html).
 * Initial Developer: H2 Group
 */
package org.h2.test.store;

import java.util.Iterator;
import java.util.LinkedList;
import java.util.Random;
import java.util.concurrent.ConcurrentLinkedDeque;
import java.util.concurrent.TimeUnit;
import java.util.concurrent.atomic.AtomicInteger;
import org.h2.mvstore.ConcurrentArrayList;
import org.h2.test.TestBase;
import org.h2.util.Task;

/**
 * Test the concurrent linked list.
 */
public class TestConcurrentLinkedList extends TestBase {

    /**
     * Run just this test.
     *
     * @param a ignored
     */
    public static void main(String... a) throws Exception {
        TestConcurrentLinkedList test = (TestConcurrentLinkedList) TestBase.createCaller().init();
        test.test();
        test.testPerformance();
    }

    @Override
    public void test() throws Exception {
        testRandomized();
        testConcurrent();
    }

    private void testPerformance() {
        testPerformance(true);
        testPerformance(false);
        testPerformance(true);
        testPerformance(false);
        testPerformance(true);
        testPerformance(false);
    }

    private static void testPerformance(final boolean stock) {
        System.out.print(stock ? "stock " : "custom ");
        long start = System.nanoTime();
        // final ConcurrentLinkedList<Integer> test =
        //     new ConcurrentLinkedList<Integer>();
<<<<<<< HEAD
//        final ConcurrentArrayList<Integer> test = new ConcurrentArrayList<Integer>();
        final ConcurrentLinkedDeque<Integer> test = new ConcurrentLinkedDeque<>();
        final LinkedList<Integer> x = new LinkedList<Integer>();
=======
        final ConcurrentArrayList<Integer> test =
                new ConcurrentArrayList<>();
        final LinkedList<Integer> x = new LinkedList<>();
>>>>>>> 894d2362
        final AtomicInteger counter = new AtomicInteger();
        Task task = new Task() {
            @Override
            public void call() throws Exception {
                while (!stop) {
                    if (stock) {
                        synchronized (x) {
                            Integer y = x.peekFirst();
                            if (y == null) {
                                counter.incrementAndGet();
                            }
                        }
                    } else {
                        Integer y = test.peekFirst();
                        if (y == null) {
                            counter.incrementAndGet();
                        }
                    }
                }
            }
        };
        task.execute();
        test.add(-1);
        x.add(-1);
        for (int i = 0; i < 2000000; i++) {
            Integer value = Integer.valueOf(i & 63);
            if (stock) {
                synchronized (x) {
                    Integer f = x.peekLast();
                    if (f != value) {
                        x.add(i);
                    }
                }
                Math.sin(i);
                synchronized (x) {
                    if (x.peekFirst() != x.peekLast()) {
                        x.removeFirst();
                    }
                }
            } else {
                Integer f = test.peekLast();
                if (f != value) {
                    test.add(i);
                }
                Math.sin(i);
                f = test.peekFirst();
                if (f != test.peekLast()) {
                    test.removeFirstOccurrence(f);
                }
            }
        }
        task.get();
        System.out.println(TimeUnit.NANOSECONDS.toMillis(System.nanoTime() - start));
    }

    private void testConcurrent() {
<<<<<<< HEAD
        final ConcurrentLinkedDeque<Integer> test = new ConcurrentLinkedDeque<>();
//        final ConcurrentArrayList<Integer> test = new ConcurrentArrayList<Integer>();
=======
        final ConcurrentArrayList<Integer> test = new ConcurrentArrayList<>();
>>>>>>> 894d2362
        // final ConcurrentRing<Integer> test = new ConcurrentRing<Integer>();
        final AtomicInteger counter = new AtomicInteger();
        final AtomicInteger size = new AtomicInteger();
        Task task = new Task() {
            @Override
            public void call() {
                while (!stop) {
                    Thread.yield();
                    if (size.get() < 10) {
                        test.add(counter.getAndIncrement());
                        size.getAndIncrement();
                    }
                }
            }
        };
        task.execute();
        for (int i = 0; i < 1000000;) {
            Thread.yield();
            Integer x = test.peekFirst();
            if (x == null) {
                continue;
            }
            assertEquals(i, x.intValue());
            if (test.removeFirstOccurrence(x)) {
                size.getAndDecrement();
                i++;
            }
        }
        task.get();
    }

    private void testRandomized() {
        Random r = new Random(0);
        for (int i = 0; i < 100; i++) {
<<<<<<< HEAD
            ConcurrentLinkedDeque<Integer> test = new ConcurrentLinkedDeque<>();
//            ConcurrentArrayList<Integer> test = new ConcurrentArrayList<Integer>();
=======
            ConcurrentArrayList<Integer> test = new ConcurrentArrayList<>();
>>>>>>> 894d2362
            // ConcurrentRing<Integer> test = new ConcurrentRing<Integer>();
            LinkedList<Integer> x = new LinkedList<>();
            StringBuilder buff = new StringBuilder();
            for (int j = 0; j < 10000; j++) {
                buff.append("[" + j + "] ");
                int opType = r.nextInt(3);
                switch (opType) {
                case 0: {
                    int value = r.nextInt(100);
                    buff.append("add " + value + "\n");
                    test.add(value);
                    x.add(value);
                    break;
                }
                case 1: {
                    Integer value = x.peek();
                    if (value != null && (x.size() > 5 || r.nextBoolean())) {
                        buff.append("removeFirst\n");
                        x.removeFirst();
                        test.removeFirstOccurrence(value);
                    } else {
                        buff.append("removeFirst -1\n");
                        test.removeFirstOccurrence(-1);
                    }
                    break;
                }
                case 2: {
                    Integer value = x.peekLast();
                    if (value != null && (x.size() > 5 || r.nextBoolean())) {
                        buff.append("removeLast\n");
                        x.removeLast();
                        test.removeLastOccurrence(value);
                    } else {
                        buff.append("removeLast -1\n");
                        test.removeLastOccurrence(-1);
                    }
                    break;
                }
                }
                assertEquals(toString(x.iterator()), toString(test.iterator()));
                if (x.isEmpty()) {
                    assertNull(test.peekFirst());
                    assertNull(test.peekLast());
                } else {
                    assertEquals(x.peekFirst().intValue(), test.peekFirst().intValue());
                    assertEquals(x.peekLast().intValue(), test.peekLast().intValue());
                }
            }
        }
    }

    private static <T> String toString(Iterator<T> it) {
        StringBuilder buff = new StringBuilder();
        while (it.hasNext()) {
            buff.append(' ').append(it.next());
        }
        return buff.toString();
    }

}<|MERGE_RESOLUTION|>--- conflicted
+++ resolved
@@ -51,15 +51,9 @@
         long start = System.nanoTime();
         // final ConcurrentLinkedList<Integer> test =
         //     new ConcurrentLinkedList<Integer>();
-<<<<<<< HEAD
-//        final ConcurrentArrayList<Integer> test = new ConcurrentArrayList<Integer>();
+//        final ConcurrentArrayList<Integer> test = new ConcurrentArrayList<>();
         final ConcurrentLinkedDeque<Integer> test = new ConcurrentLinkedDeque<>();
         final LinkedList<Integer> x = new LinkedList<Integer>();
-=======
-        final ConcurrentArrayList<Integer> test =
-                new ConcurrentArrayList<>();
-        final LinkedList<Integer> x = new LinkedList<>();
->>>>>>> 894d2362
         final AtomicInteger counter = new AtomicInteger();
         Task task = new Task() {
             @Override
@@ -116,12 +110,8 @@
     }
 
     private void testConcurrent() {
-<<<<<<< HEAD
         final ConcurrentLinkedDeque<Integer> test = new ConcurrentLinkedDeque<>();
-//        final ConcurrentArrayList<Integer> test = new ConcurrentArrayList<Integer>();
-=======
-        final ConcurrentArrayList<Integer> test = new ConcurrentArrayList<>();
->>>>>>> 894d2362
+//        final ConcurrentArrayList<Integer> test = new ConcurrentArrayList<>();
         // final ConcurrentRing<Integer> test = new ConcurrentRing<Integer>();
         final AtomicInteger counter = new AtomicInteger();
         final AtomicInteger size = new AtomicInteger();
@@ -156,12 +146,8 @@
     private void testRandomized() {
         Random r = new Random(0);
         for (int i = 0; i < 100; i++) {
-<<<<<<< HEAD
             ConcurrentLinkedDeque<Integer> test = new ConcurrentLinkedDeque<>();
-//            ConcurrentArrayList<Integer> test = new ConcurrentArrayList<Integer>();
-=======
-            ConcurrentArrayList<Integer> test = new ConcurrentArrayList<>();
->>>>>>> 894d2362
+//            ConcurrentArrayList<Integer> test = new ConcurrentArrayList<>();
             // ConcurrentRing<Integer> test = new ConcurrentRing<Integer>();
             LinkedList<Integer> x = new LinkedList<>();
             StringBuilder buff = new StringBuilder();
