/*
 * Copyright 2004-2018 H2 Group. Multiple-Licensed under the MPL 2.0,
 * and the EPL 1.0 (http://h2database.com/html/license.html).
 * Initial Developer: H2 Group
 */
package org.h2.test.store;

import java.sql.Connection;
import java.sql.DriverManager;
import java.sql.ResultSet;
import java.sql.SQLException;
import java.sql.Statement;
import java.util.ArrayList;
import java.util.Iterator;
import java.util.List;
import java.util.Random;
import java.util.concurrent.atomic.AtomicInteger;

import org.h2.mvstore.DataUtils;
import org.h2.mvstore.MVMap;
import org.h2.mvstore.MVStore;
import org.h2.mvstore.tx.Transaction;
import org.h2.mvstore.tx.TransactionMap;
import org.h2.mvstore.tx.TransactionStore;
import org.h2.mvstore.tx.TransactionStore.Change;
import org.h2.mvstore.type.ObjectDataType;
import org.h2.store.fs.FileUtils;
import org.h2.test.TestBase;
import org.h2.util.Task;

/**
 * Test concurrent transactions.
 */
public class TestTransactionStore extends TestBase {

    /**
     * Run just this test.
     *
     * @param a ignored
     */
    public static void main(String... a) throws Exception {
        TestBase.createCaller().init().test();
    }

    @Override
    public void test() throws Exception {
        FileUtils.createDirectories(getBaseDir());
        testHCLFKey();
        testConcurrentAddRemove();
        testConcurrentAdd();
        testCountWithOpenTransactions();
        testConcurrentUpdate();
        testRepeatedChange();
        testTransactionAge();
// TODO: figure out why it hangs
//        testStopWhileCommitting();
        testGetModifiedMaps();
        testKeyIterator();
        testTwoPhaseCommit();
        testSavepoint();
        testConcurrentTransactionsReadCommitted();
        testSingleConnection();
        testCompareWithPostgreSQL();
        testStoreMultiThreadedReads();
    }

    private void testHCLFKey() {
        MVStore s = MVStore.open(null);
        final TransactionStore ts = new TransactionStore(s);
        ts.init();
        Transaction t = ts.begin();
        ObjectDataType keyType = new ObjectDataType();
        TransactionMap<Long, Long> map = t.openMap("test", keyType, keyType);
        // firstKey()
        assertNull(map.firstKey());
        // lastKey()
        assertNull(map.lastKey());
        map.put(10L, 100L);
        map.put(20L, 200L);
        map.put(30L, 300L);
        map.put(40L, 400L);
        t.commit();
        t = ts.begin();
        map = t.openMap("test", keyType, keyType);
        map.put(15L, 150L);
        // The same transaction
        assertEquals((Object) 15L, map.higherKey(10L));
        t = ts.begin();
        map = t.openMap("test", keyType, keyType);
        // Another transaction
        // higherKey()
        assertEquals((Object) 20L, map.higherKey(10L));
        assertEquals((Object) 20L, map.higherKey(15L));
        assertNull(map.higherKey(40L));
        // ceilingKey()
        assertEquals((Object) 10L, map.ceilingKey(10L));
        assertEquals((Object) 20L, map.ceilingKey(15L));
        assertEquals((Object) 40L, map.ceilingKey(40L));
        assertNull(map.higherKey(45L));
        // lowerKey()
        assertNull(map.lowerKey(10L));
        assertEquals((Object) 10L, map.lowerKey(15L));
        assertEquals((Object) 10L, map.lowerKey(20L));
        assertEquals((Object) 20L, map.lowerKey(25L));
        // floorKey()
        assertNull(map.floorKey(5L));
        assertEquals((Object) 10L, map.floorKey(10L));
        assertEquals((Object) 10L, map.floorKey(15L));
        assertEquals((Object) 30L, map.floorKey(35L));
        s.close();
    }

    private static void testConcurrentAddRemove() throws InterruptedException {
        MVStore s = MVStore.open(null);
        int threadCount = 3;
        final int keyCount = 2;
        final TransactionStore ts = new TransactionStore(s);
        ts.init();

        final Random r = new Random(1);

        Task[] tasks = new Task[threadCount];
        for (int i = 0; i < threadCount; i++) {
            Task task = new Task() {

                @Override
                public void call() throws Exception {
                    TransactionMap<Integer, Integer> map = null;
                    while (!stop) {
                        Transaction tx = ts.begin();
                        map = tx.openMap("data");
                        int k = r.nextInt(keyCount);
                        try {
                            map.remove(k);
                            map.put(k, r.nextInt());
                        } catch (IllegalStateException e) {
                            // ignore and retry
                            assert tx.getStatus() == Transaction.STATUS_OPEN;
                        }
                        tx.commit();
                    }
                }

            };
            task.execute();
            tasks[i] = task;
        }
        Thread.sleep(1000);
        for (Task t : tasks) {
            t.get();
        }
        s.close();
    }

    private void testConcurrentAdd() {
        MVStore s;
        s = MVStore.open(null);
        final TransactionStore ts = new TransactionStore(s);
        ts.init();

        final Random r = new Random(1);

        final AtomicInteger key = new AtomicInteger();
        final AtomicInteger failCount = new AtomicInteger();

        Task task = new Task() {

            @Override
            public void call() throws Exception {
                Transaction tx = null;
                TransactionMap<Integer, Integer> map = null;
                while (!stop) {
                    int k = key.get();
                    tx = ts.begin();
                    map = tx.openMap("data");
                    try {
                        map.put(k, r.nextInt());
                    } catch (IllegalStateException e) {
                        failCount.incrementAndGet();
                        // ignore and retry
                    }
                    tx.commit();
                }
            }

        };
        task.execute();
        Transaction tx = null;
        int count = 100000;
        TransactionMap<Integer, Integer> map = null;
        for (int i = 0; i < count; i++) {
            int k = i;
            key.set(k);
            tx = ts.begin();
            map = tx.openMap("data");
            try {
                map.put(k, r.nextInt());
            } catch (IllegalStateException e) {
                failCount.incrementAndGet();
                // ignore and retry
            }
            tx.commit();
            if (failCount.get() > 0 && i > 4000) {
                // stop earlier, if possible
                count = i;
                break;
            }
        }
        task.get();
        // we expect at least 10% the operations were successful
        assertTrue(failCount.toString() + " >= " + (count * 0.9),
                failCount.get() < count * 0.9);
        // we expect at least a few failures
        assertTrue(failCount.toString(), failCount.get() > 0);
        s.close();
    }

    private void testCountWithOpenTransactions() {
        MVStore s;
        TransactionStore ts;
        s = MVStore.open(null);
        ts = new TransactionStore(s);
        ts.init();

        Transaction tx1 = ts.begin();
        TransactionMap<Integer, Integer> map1 = tx1.openMap("data");
        int size = 150;
        for (int i = 0; i < size; i++) {
            map1.put(i, i * 10);
        }
        tx1.commit();
        tx1 = ts.begin();
        map1 = tx1.openMap("data");

        Transaction tx2 = ts.begin();
        TransactionMap<Integer, Integer> map2 = tx2.openMap("data");

        Random r = new Random(1);
        for (int i = 0; i < size * 3; i++) {
            assertEquals("op: " + i, size, (int) map1.sizeAsLong());
            // keep the first 10%, and add 10%
            int k = size / 10 + r.nextInt(size);
            if (r.nextBoolean()) {
                map2.remove(k);
            } else {
                map2.put(k, i);
            }
        }
        s.close();
    }

    private void testConcurrentUpdate() {
        MVStore s;
        TransactionStore ts;
        s = MVStore.open(null);
        ts = new TransactionStore(s);
        ts.init();

        Transaction tx1 = ts.begin();
        TransactionMap<Integer, Integer> map1 = tx1.openMap("data");
        map1.put(1, 10);

        Transaction tx2 = ts.begin();
        TransactionMap<Integer, Integer> map2 = tx2.openMap("data");
        try {
            map2.put(1, 20);
            fail();
        } catch (IllegalStateException e) {
            assertEquals(DataUtils.ERROR_TRANSACTION_LOCKED,
                    DataUtils.getErrorCode(e.getMessage()));
        }
        assertEquals(10, map1.get(1).intValue());
        assertNull(map2.get(1));
        tx1.commit();
        assertEquals(10, map2.get(1).intValue());

        s.close();
    }

    private void testRepeatedChange() {
        MVStore s;
        TransactionStore ts;
        s = MVStore.open(null);
        ts = new TransactionStore(s);
        ts.init();

        Transaction tx0 = ts.begin();
        TransactionMap<Integer, Integer> map0 = tx0.openMap("data");
        map0.put(1, -1);
        tx0.commit();

        Transaction tx = ts.begin();
        TransactionMap<Integer, Integer> map = tx.openMap("data");
        for (int i = 0; i < 2000; i++) {
            map.put(1, i);
        }

        Transaction tx2 = ts.begin();
        TransactionMap<Integer, Integer> map2 = tx2.openMap("data");
        assertEquals(-1, map2.get(1).intValue());

        s.close();
    }

    private void testTransactionAge() throws Exception {
        MVStore s;
        TransactionStore ts;
        s = MVStore.open(null);
        ts = new TransactionStore(s);
        ts.init();
        ts.setMaxTransactionId(16);
        ArrayList<Transaction> openList = new ArrayList<>();
        for (int i = 0, j = 1; i < 64; i++) {
            Transaction t = ts.begin();
            openList.add(t);
            assertEquals(j, t.getId());
            j++;
            if (j > 16) {
                j = 1;
            }
            if (openList.size() >= 16) {
                t = openList.remove(0);
                t.commit();
            }
        }

        s = MVStore.open(null);
        ts = new TransactionStore(s);
        ts.init();
        ts.setMaxTransactionId(16);
        ArrayList<Transaction> fifo = new ArrayList<>();
        int open = 0;
        for (int i = 0; i < 64; i++) {
            Transaction t = null;
            if (open >= 16) {
                try {
                    t = ts.begin();
                    fail();
                } catch (IllegalStateException e) {
                    // expected - too many open
                }
                Transaction first = fifo.remove(0);
                first.commit();
                open--;
            }
            t = ts.begin();
            t.openMap("data").put(i, i);
            fifo.add(t);
            open++;
        }
        s.close();
    }

    private void testStopWhileCommitting() throws Exception {
        String fileName = getBaseDir() + "/testStopWhileCommitting.h3";
        FileUtils.delete(fileName);
        Random r = new Random(0);

        for (int i = 0; i < 10;) {
            MVStore s;
            TransactionStore ts;
            Transaction tx;
            TransactionMap<Integer, String> m;

            s = MVStore.open(fileName);
            ts = new TransactionStore(s);
            ts.init();
            tx = ts.begin();
            s.setReuseSpace(false);
            m = tx.openMap("test");
            final String value = "x" + i;
            for (int j = 0; j < 1000; j++) {
                m.put(j, value);
            }
            final AtomicInteger state = new AtomicInteger();
            final MVStore store = s;
            final MVMap<Integer, String> other = s.openMap("other");
            Task task = new Task() {

                @Override
                public void call() throws Exception {
                    for (int i = 0; !stop; i++) {
                        state.set(i);
                        other.put(i, value);
                        store.commit();
                    }
                }
            };
            task.execute();
            // wait for the task to start
            while (state.get() < 1) {
                Thread.yield();
            }
            assertTrue(hasDataUndoLog(s));
            long v = s.getCurrentVersion();

            // commit while writing in the task
            tx.commit();
            // wait for the task to stop
            task.get();
            long currentVersion = s.getCurrentVersion();
            assertTrue("current: " + currentVersion + ", first: " + v, s.getCurrentVersion() < v + 100);
            store.close();
            s = MVStore.open(fileName);
            // roll back a bit, until we have some undo log entries
<<<<<<< HEAD
            assertTrue(s.hasMap("undoLog-1"));
=======
>>>>>>> f796e624
            for (int back = 0; back < 100; back++) {
                int minus = r.nextInt(10);
                s.rollbackTo(Math.max(0, s.getCurrentVersion() - minus));
                if (hasDataUndoLog(s)) {
                    break;
                }
            }
            // re-open TransactionStore, because we rolled back
            // underlying MVStore without rolling back TranactionStore
            s.close();
            s = MVStore.open(fileName);
            ts = new TransactionStore(s);
            List<Transaction> list = ts.getOpenTransactions();
            if (list.size() != 0) {
                tx = list.get(0);
                if (tx.getStatus() == Transaction.STATUS_COMMITTED) {
                    i++;
                }
            }
            s.close();
            FileUtils.delete(fileName);
            assertFalse(FileUtils.exists(fileName));
        }
    }

    private boolean hasDataUndoLog(MVStore s) {
        for (int i = 0; i < 255; i++) {
<<<<<<< HEAD
            if(s.hasData("undoLog-"+i)) {
=======
            if(s.hasData(TransactionStore.getUndoLogName(true, 1))) {
>>>>>>> f796e624
                return true;
            }
        }
        return false;
    }

    private void testGetModifiedMaps() {
        MVStore s = MVStore.open(null);
        TransactionStore ts = new TransactionStore(s);
        ts.init();
        Transaction tx;
        TransactionMap<String, String> m1, m2, m3;
        long sp;

        tx = ts.begin();
        m1 = tx.openMap("m1");
        m2 = tx.openMap("m2");
        m3 = tx.openMap("m3");
        assertFalse(tx.getChanges(0).hasNext());
        tx.commit();

        tx = ts.begin();
        m1 = tx.openMap("m1");
        m2 = tx.openMap("m2");
        m3 = tx.openMap("m3");
        m1.put("1", "100");
        sp = tx.setSavepoint();
        m2.put("1", "100");
        m3.put("1", "100");
        Iterator<Change> it = tx.getChanges(sp);
        assertTrue(it.hasNext());
        Change c;
        c = it.next();
        assertEquals("m3", c.mapName);
        assertEquals("1", c.key.toString());
        assertNull(c.value);
        assertTrue(it.hasNext());
        c = it.next();
        assertEquals("m2", c.mapName);
        assertEquals("1", c.key.toString());
        assertNull(c.value);
        assertFalse(it.hasNext());

        it = tx.getChanges(0);
        assertTrue(it.hasNext());
        c = it.next();
        assertEquals("m3", c.mapName);
        assertEquals("1", c.key.toString());
        assertNull(c.value);
        assertTrue(it.hasNext());
        c = it.next();
        assertEquals("m2", c.mapName);
        assertEquals("1", c.key.toString());
        assertNull(c.value);
        assertTrue(it.hasNext());
        c = it.next();
        assertEquals("m1", c.mapName);
        assertEquals("1", c.key.toString());
        assertNull(c.value);
        assertFalse(it.hasNext());

        tx.rollbackToSavepoint(sp);

        it = tx.getChanges(0);
        assertTrue(it.hasNext());
        c = it.next();
        assertEquals("m1", c.mapName);
        assertEquals("1", c.key.toString());
        assertNull(c.value);
        assertFalse(it.hasNext());

        tx.commit();

        s.close();
    }

    private void testKeyIterator() {
        MVStore s = MVStore.open(null);
        TransactionStore ts = new TransactionStore(s);
        ts.init();
        Transaction tx, tx2;
        TransactionMap<String, String> m, m2;
        Iterator<String> it, it2;

        tx = ts.begin();
        m = tx.openMap("test");
        m.put("1", "Hello");
        m.put("2", "World");
        m.put("3", ".");
        tx.commit();

        tx2 = ts.begin();
        m2 = tx2.openMap("test");
        m2.remove("2");
        m2.put("3", "!");
        m2.put("4", "?");

        tx = ts.begin();
        m = tx.openMap("test");
        it = m.keyIterator(null);
        assertTrue(it.hasNext());
        assertEquals("1", it.next());
        assertTrue(it.hasNext());
        assertEquals("2", it.next());
        assertTrue(it.hasNext());
        assertEquals("3", it.next());
        assertFalse(it.hasNext());

        it2 = m2.keyIterator(null);
        assertTrue(it2.hasNext());
        assertEquals("1", it2.next());
        assertTrue(it2.hasNext());
        assertEquals("3", it2.next());
        assertTrue(it2.hasNext());
        assertEquals("4", it2.next());
        assertFalse(it2.hasNext());

        s.close();
    }

    private void testTwoPhaseCommit() {
        String fileName = getBaseDir() + "/testTwoPhaseCommit.h3";
        FileUtils.delete(fileName);

        MVStore s;
        TransactionStore ts;
        Transaction tx;
        Transaction txOld;
        TransactionMap<String, String> m;
        List<Transaction> list;

        s = MVStore.open(fileName);
        ts = new TransactionStore(s);
        ts.init();
        tx = ts.begin();
        assertEquals(null, tx.getName());
        tx.setName("first transaction");
        assertEquals("first transaction", tx.getName());
        assertEquals(1, tx.getId());
        assertEquals(Transaction.STATUS_OPEN, tx.getStatus());
        m = tx.openMap("test");
        m.put("1", "Hello");
        list = ts.getOpenTransactions();
        assertEquals(1, list.size());
        txOld = list.get(0);
        assertTrue(tx.getId() == txOld.getId());
        assertEquals("first transaction", txOld.getName());
        s.commit();
        ts.close();
        s.close();

        s = MVStore.open(fileName);
        ts = new TransactionStore(s);
        ts.init();
        tx = ts.begin();
        assertEquals(2, tx.getId());
        m = tx.openMap("test");
        assertEquals(null, m.get("1"));
        m.put("2", "Hello");
        list = ts.getOpenTransactions();
        assertEquals(2, list.size());
        txOld = list.get(0);
        assertEquals(1, txOld.getId());
        assertEquals(Transaction.STATUS_OPEN, txOld.getStatus());
        assertEquals("first transaction", txOld.getName());
        txOld.prepare();
        assertEquals(Transaction.STATUS_PREPARED, txOld.getStatus());
        txOld = list.get(1);
        txOld.commit();
        s.commit();
        s.close();

        s = MVStore.open(fileName);
        ts = new TransactionStore(s);
        ts.init();
        tx = ts.begin();
        m = tx.openMap("test");
        m.put("3", "Test");
        assertEquals(2, tx.getId());
        list = ts.getOpenTransactions();
        assertEquals(2, list.size());
        txOld = list.get(1);
        assertEquals(2, txOld.getId());
        assertEquals(Transaction.STATUS_OPEN, txOld.getStatus());
        assertEquals(null, txOld.getName());
        txOld.rollback();
        txOld = list.get(0);
        assertEquals(1, txOld.getId());
        assertEquals(Transaction.STATUS_PREPARED, txOld.getStatus());
        assertEquals("first transaction", txOld.getName());
        txOld.commit();
        assertEquals("Hello", m.get("1"));
        s.close();

        FileUtils.delete(fileName);
    }

    private void testSavepoint() {
        MVStore s = MVStore.open(null);
        TransactionStore ts = new TransactionStore(s);
        ts.init();
        Transaction tx;
        TransactionMap<String, String> m;

        tx = ts.begin();
        m = tx.openMap("test");
        m.put("1", "Hello");
        m.put("2", "World");
        m.put("1", "Hallo");
        m.remove("2");
        m.put("3", "!");
        long logId = tx.setSavepoint();
        m.put("1", "Hi");
        m.put("2", ".");
        m.remove("3");
        tx.rollbackToSavepoint(logId);
        assertEquals("Hallo", m.get("1"));
        assertNull(m.get("2"));
        assertEquals("!", m.get("3"));
        tx.rollback();

        tx = ts.begin();
        m = tx.openMap("test");
        assertNull(m.get("1"));
        assertNull(m.get("2"));
        assertNull(m.get("3"));

        ts.close();
        s.close();
    }

    private void testCompareWithPostgreSQL() throws Exception {
        ArrayList<Statement> statements = new ArrayList<>();
        ArrayList<Transaction> transactions = new ArrayList<>();
        ArrayList<TransactionMap<Integer, String>> maps = new ArrayList<>();
        int connectionCount = 3, opCount = 1000, rowCount = 10;
        try {
            Class.forName("org.postgresql.Driver");
            for (int i = 0; i < connectionCount; i++) {
                Connection conn = DriverManager.getConnection(
                        "jdbc:postgresql:test?loggerLevel=OFF", "sa", "sa");
                statements.add(conn.createStatement());
            }
        } catch (Exception e) {
            // database not installed - ok
            return;
        }
        statements.get(0).execute(
                "drop table if exists test cascade");
        statements.get(0).execute(
                "create table test(id int primary key, name varchar(255))");

        MVStore s = MVStore.open(null);
        TransactionStore ts = new TransactionStore(s);
        ts.init();
        for (int i = 0; i < connectionCount; i++) {
            Statement stat = statements.get(i);
            // 100 ms to avoid blocking (the test is single threaded)
            stat.execute("set statement_timeout to 100");
            Connection c = stat.getConnection();
            c.setTransactionIsolation(Connection.TRANSACTION_READ_COMMITTED);
            c.setAutoCommit(false);
            Transaction transaction = ts.begin();
            transactions.add(transaction);
            TransactionMap<Integer, String> map;
            map = transaction.openMap("test");
            maps.add(map);
        }
        StringBuilder buff = new StringBuilder();

        Random r = new Random(1);
        try {
            for (int i = 0; i < opCount; i++) {
                int connIndex = r.nextInt(connectionCount);
                Statement stat = statements.get(connIndex);
                Transaction transaction = transactions.get(connIndex);
                TransactionMap<Integer, String> map = maps.get(connIndex);
                if (transaction == null) {
                    transaction = ts.begin();
                    map = transaction.openMap("test");
                    transactions.set(connIndex, transaction);
                    maps.set(connIndex, map);

                    // read all data, to get a snapshot
                    ResultSet rs = stat.executeQuery(
                            "select * from test order by id");
                    buff.append(i).append(": [" + connIndex + "]=");
                    int size = 0;
                    while (rs.next()) {
                        buff.append(' ');
                        int k = rs.getInt(1);
                        String v = rs.getString(2);
                        buff.append(k).append(':').append(v);
                        assertEquals(v, map.get(k));
                        size++;
                    }
                    buff.append('\n');
                    if (size != map.sizeAsLong()) {
                        assertEquals(size, map.sizeAsLong());
                    }
                }
                int x = r.nextInt(rowCount);
                int y = r.nextInt(rowCount);
                buff.append(i).append(": [" + connIndex + "]: ");
                ResultSet rs = null;
                switch (r.nextInt(7)) {
                case 0:
                    buff.append("commit");
                    stat.getConnection().commit();
                    transaction.commit();
                    transactions.set(connIndex, null);
                    break;
                case 1:
                    buff.append("rollback");
                    stat.getConnection().rollback();
                    transaction.rollback();
                    transactions.set(connIndex, null);
                    break;
                case 2:
                    // insert or update
                    String old = map.get(x);
                    if (old == null) {
                        buff.append("insert " + x + "=" + y);
                        if (map.tryPut(x, "" + y)) {
                            stat.execute("insert into test values(" + x + ", '" + y + "')");
                        } else {
                            buff.append(" -> row was locked");
                            // the statement would time out in PostgreSQL
                            // TODO test sometimes if timeout occurs
                        }
                    } else {
                        buff.append("update " + x + "=" + y + " (old:" + old + ")");
                        if (map.tryPut(x, "" + y)) {
                            int c = stat.executeUpdate("update test set name = '" + y
                                    + "' where id = " + x);
                            assertEquals(1, c);
                        } else {
                            buff.append(" -> row was locked");
                            // the statement would time out in PostgreSQL
                            // TODO test sometimes if timeout occurs
                        }
                    }
                    break;
                case 3:
                    buff.append("delete " + x);
                    try {
                        int c = stat.executeUpdate("delete from test where id = " + x);
                        if (c == 1) {
                            map.remove(x);
                        } else {
                            assertNull(map.get(x));
                        }
                    } catch (SQLException e) {
                        assertNotNull(map.get(x));
                        assertFalse(map.tryRemove(x));
                        // PostgreSQL needs to rollback
                        buff.append(" -> rollback");
                        stat.getConnection().rollback();
                        transaction.rollback();
                        transactions.set(connIndex, null);
                    }
                    break;
                case 4:
                case 5:
                case 6:
                    rs = stat.executeQuery("select * from test where id = " + x);
                    String expected = rs.next() ? rs.getString(2) : null;
                    buff.append("select " + x + "=" + expected);
                    assertEquals("i:" + i, expected, map.get(x));
                    break;
                }
                buff.append('\n');
            }
        } catch (Exception e) {
            e.printStackTrace();
            fail(buff.toString());
        }
        for (Statement stat : statements) {
            stat.getConnection().close();
        }
        ts.close();
        s.close();
    }

    private void testConcurrentTransactionsReadCommitted() {
        MVStore s = MVStore.open(null);

        TransactionStore ts = new TransactionStore(s);
        ts.init();

        Transaction tx1, tx2;
        TransactionMap<String, String> m1, m2;

        tx1 = ts.begin();
        m1 = tx1.openMap("test");
        m1.put("1", "Hi");
        m1.put("3", ".");
        tx1.commit();

        tx1 = ts.begin();
        m1 = tx1.openMap("test");
        m1.put("1", "Hello");
        m1.put("2", "World");
        m1.remove("3");
        tx1.commit();

        // start new transaction to read old data
        tx2 = ts.begin();
        m2 = tx2.openMap("test");

        // start transaction tx1, update/delete/add
        tx1 = ts.begin();
        m1 = tx1.openMap("test");
        m1.put("1", "Hallo");
        m1.remove("2");
        m1.put("3", "!");

        assertEquals("Hello", m2.get("1"));
        assertEquals("World", m2.get("2"));
        assertNull(m2.get("3"));

        tx1.commit();

        assertEquals("Hallo", m2.get("1"));
        assertNull(m2.get("2"));
        assertEquals("!", m2.get("3"));

        tx1 = ts.begin();
        m1 = tx1.openMap("test");
        m1.put("2", "World");

        assertNull(m2.get("2"));
        assertFalse(m2.tryRemove("2"));
        assertFalse(m2.tryPut("2", "Welt"));

        tx2 = ts.begin();
        m2 = tx2.openMap("test");
        assertNull(m2.get("2"));
        m1.remove("2");
        assertNull(m2.get("2"));
        tx1.commit();

        tx1 = ts.begin();
        m1 = tx1.openMap("test");
        assertNull(m1.get("2"));
        m1.put("2", "World");
        m1.put("2", "Welt");
        tx1.rollback();

        tx1 = ts.begin();
        m1 = tx1.openMap("test");
        assertNull(m1.get("2"));

        ts.close();
        s.close();
    }

    private void testSingleConnection() {
        MVStore s = MVStore.open(null);

        TransactionStore ts = new TransactionStore(s);
        ts.init();

        Transaction tx;
        TransactionMap<String, String> m;

        // add, rollback
        tx = ts.begin();
        m = tx.openMap("test");
        m.put("1", "Hello");
        assertEquals("Hello", m.get("1"));
        m.put("2", "World");
        assertEquals("World", m.get("2"));
        tx.rollback();
        tx = ts.begin();
        m = tx.openMap("test");
        assertNull(m.get("1"));
        assertNull(m.get("2"));

        // add, commit
        tx = ts.begin();
        m = tx.openMap("test");
        m.put("1", "Hello");
        m.put("2", "World");
        assertEquals("Hello", m.get("1"));
        assertEquals("World", m.get("2"));
        tx.commit();
        tx = ts.begin();
        m = tx.openMap("test");
        assertEquals("Hello", m.get("1"));
        assertEquals("World", m.get("2"));

        // update+delete+insert, rollback
        tx = ts.begin();
        m = tx.openMap("test");
        m.put("1", "Hallo");
        m.remove("2");
        m.put("3", "!");
        assertEquals("Hallo", m.get("1"));
        assertNull(m.get("2"));
        assertEquals("!", m.get("3"));
        tx.rollback();
        tx = ts.begin();
        m = tx.openMap("test");
        assertEquals("Hello", m.get("1"));
        assertEquals("World", m.get("2"));
        assertNull(m.get("3"));

        // update+delete+insert, commit
        tx = ts.begin();
        m = tx.openMap("test");
        m.put("1", "Hallo");
        m.remove("2");
        m.put("3", "!");
        assertEquals("Hallo", m.get("1"));
        assertNull(m.get("2"));
        assertEquals("!", m.get("3"));
        tx.commit();
        tx = ts.begin();
        m = tx.openMap("test");
        assertEquals("Hallo", m.get("1"));
        assertNull(m.get("2"));
        assertEquals("!", m.get("3"));

        ts.close();
        s.close();
    }

    private static void testStoreMultiThreadedReads() throws Exception {
        MVStore s = MVStore.open(null);
        final TransactionStore ts = new TransactionStore(s);

        ts.init();
        Transaction t = ts.begin();
        TransactionMap<Integer, Integer> mapA = t.openMap("a");
        mapA.put(1, 0);
        t.commit();

        Task task = new Task() {
            @Override
            public void call() throws Exception {
                for (int i = 0; !stop; i++) {
                    Transaction tx = ts.begin();
                    TransactionMap<Integer, Integer> mapA = tx.openMap("a");
                    while (!mapA.tryPut(1, i)) {
                        // repeat
                    }
                    tx.commit();

                    // map B transaction
                    // the other thread will get a map A uncommitted value,
                    // but by the time it tries to walk back to the committed
                    // value, the undoLog has changed
                    tx = ts.begin();
                    TransactionMap<Integer, Integer> mapB = tx.openMap("b");
                    // put a new value to the map; this will cause a map B
                    // undoLog entry to be created with a null pre-image value
                    mapB.tryPut(i, -i);
                    // this is where the real race condition occurs:
                    // some other thread might get the B log entry
                    // for this transaction rather than the uncommitted A log
                    // entry it is expecting
                    tx.commit();
                }
            }
        };
        task.execute();
        try {
            for (int i = 0; i < 10000; i++) {
                Transaction tx = ts.begin();
                mapA = tx.openMap("a");
                if (mapA.get(1) == null) {
                    throw new AssertionError("key not found");
                }
                tx.commit();
            }
        } finally {
            task.get();
        }
        ts.close();
    }

}<|MERGE_RESOLUTION|>--- conflicted
+++ resolved
@@ -52,8 +52,7 @@
         testConcurrentUpdate();
         testRepeatedChange();
         testTransactionAge();
-// TODO: figure out why it hangs
-//        testStopWhileCommitting();
+        testStopWhileCommitting();
         testGetModifiedMaps();
         testKeyIterator();
         testTwoPhaseCommit();
@@ -391,22 +390,13 @@
             while (state.get() < 1) {
                 Thread.yield();
             }
-            assertTrue(hasDataUndoLog(s));
-            long v = s.getCurrentVersion();
-
             // commit while writing in the task
             tx.commit();
             // wait for the task to stop
             task.get();
-            long currentVersion = s.getCurrentVersion();
-            assertTrue("current: " + currentVersion + ", first: " + v, s.getCurrentVersion() < v + 100);
             store.close();
             s = MVStore.open(fileName);
             // roll back a bit, until we have some undo log entries
-<<<<<<< HEAD
-            assertTrue(s.hasMap("undoLog-1"));
-=======
->>>>>>> f796e624
             for (int back = 0; back < 100; back++) {
                 int minus = r.nextInt(10);
                 s.rollbackTo(Math.max(0, s.getCurrentVersion() - minus));
@@ -434,11 +424,7 @@
 
     private boolean hasDataUndoLog(MVStore s) {
         for (int i = 0; i < 255; i++) {
-<<<<<<< HEAD
-            if(s.hasData("undoLog-"+i)) {
-=======
             if(s.hasData(TransactionStore.getUndoLogName(true, 1))) {
->>>>>>> f796e624
                 return true;
             }
         }
