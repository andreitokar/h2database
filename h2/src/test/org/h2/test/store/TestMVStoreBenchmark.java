/*
 * Copyright 2004-2014 H2 Group. Multiple-Licensed under the MPL 2.0,
 * and the EPL 1.0 (http://h2database.com/html/license.html).
 * Initial Developer: H2 Group
 */
package org.h2.test.store;

import java.util.ArrayList;
import java.util.Arrays;
import java.util.HashMap;
import java.util.List;
import java.util.Map;
import java.util.TreeMap;
import java.util.concurrent.ConcurrentHashMap;
import java.util.concurrent.ConcurrentSkipListMap;
import java.util.concurrent.TimeUnit;

import org.h2.mvstore.MVMap;
import org.h2.mvstore.MVStore;
import org.h2.mvstore.type.ObjectDataType;
import org.h2.mvstore.type.StringDataType;
import org.h2.test.TestBase;
import org.h2.util.New;

/**
 * Tests the performance and memory usage claims in the documentation.
 */
public class TestMVStoreBenchmark extends TestBase {

    /**
     * Run just this test.
     *
     * @param a ignored
     */
    public static void main(String... a) throws Exception {
        TestBase test = TestBase.createCaller().init();
        test.config.traceTest = true;
        test.config.big = true;
        test.test();
    }

    @Override
    public void test() throws Exception {
        if (!config.big) {
            return;
        }
        if (config.coverage || config.codeCoverage) {
            // run only when _not_ using a code coverage tool,
            // because the tool might instrument our code but not
            // java.util.*
            return;
        }

        testPerformanceComparison();
        testMemoryUsageComparison();
    }

    private void testMemoryUsageComparison() {
        long[] mem;
        long hash, tree, mv;
        String msg;

        mem = getMemoryUsed(10000, 10);
        hash = mem[0];
        tree = mem[1];
        mv = mem[2];
        msg = Arrays.toString(mem);
        assertTrue(msg, hash < mv);
        assertTrue(msg, tree < mv);

        mem = getMemoryUsed(10000, 30);
        hash = mem[0];
        tree = mem[1];
        mv = mem[2];
        msg = Arrays.toString(mem);
        assertTrue(msg, mv < hash);
        assertTrue(msg, mv < tree);

    }

    private long[] getMemoryUsed(int count, int size) {
        long hash, tree, mv;
        ArrayList<Map<Integer, String>> mapList;
        long mem;

        mapList = New.arrayList();
        mem = getMemory();
        for (int i = 0; i < count; i++) {
            mapList.add(new HashMap<Integer, String>(size));
        }
        addEntries(mapList, size);
        hash = getMemory() - mem;
        mapList.size();

        mapList = New.arrayList();
        mem = getMemory();
        for (int i = 0; i < count; i++) {
            mapList.add(new TreeMap<Integer, String>());
        }
        addEntries(mapList, size);
        tree = getMemory() - mem;
        mapList.size();

        mapList = New.arrayList();
        mem = getMemory();
        MVStore store = MVStore.open(null);
        for (int i = 0; i < count; i++) {
            Map<Integer, String> map = store.openMap("t" + i);
            mapList.add(map);
        }
        addEntries(mapList, size);
        mv = getMemory() - mem;
        mapList.size();

        trace("hash: " + hash / 1024 / 1024 + " mb");
        trace("tree: " + tree / 1024 / 1024 + " mb");
        trace("mv: " + mv / 1024 / 1024 + " mb");

        return new long[]{hash, tree, mv};
    }

    private static void addEntries(List<Map<Integer, String>> mapList, int size) {
        for (Map<Integer, String> map : mapList) {
            for (int i = 0; i < size; i++) {
                map.put(i, "Hello World");
            }
        }
    }

    static long getMemory() {
<<<<<<< HEAD
=======
        try {
            LinkedList<byte[]> list = new LinkedList<>();
            while (true) {
                list.add(new byte[1024]);
            }
        } catch (OutOfMemoryError e) {
            // ok
        }
>>>>>>> 591d4428
        for (int i = 0; i < 16; i++) {
            System.gc();
            try {
                Thread.sleep(10);
            } catch (InterruptedException e) {
                // ignore
            }
        }
        return getMemoryUsedBytes();
    }

    private void testPerformanceComparison() {
        if (!config.big) {
            return;
        }
        // -mx12g -agentlib:hprof=heap=sites,depth=8
        // int size = 1000;
        int size = 1000000;
        long hash = 0, tree = 0, mv = 0;
        for (int i = 0; i < 5; i++) {
            Map<Integer, String> map;
/*
            MVStore store = MVStore.open(null);
            map = store.openMap("test");
/*/
            MVStore store = new MVStore.Builder().open();
            MVMap.Builder<Integer, String> builder = new MVMap.Builder<Integer, String>()
                    .keyType(ObjectDataType.IntegerType.INSTANCE)
                    .valueType(StringDataType.INSTANCE);
            map = store.openMap("test", builder);
//*/
            mv = testPerformance(map, size);
<<<<<<< HEAD
            store.close();

//            map = new HashMap<Integer, String>(size);
            map = new ConcurrentHashMap<Integer, String>(size);
            hash = testPerformance(map, size);

//            map = new TreeMap<Integer, String>();
            map = new ConcurrentSkipListMap<Integer, String>();
=======
            map = new HashMap<>(size);
            // map = new ConcurrentHashMap<Integer, String>(size);
            hash = testPerformance(map, size);
            map = new TreeMap<>();
            // map = new ConcurrentSkipListMap<Integer, String>();
>>>>>>> 591d4428
            tree = testPerformance(map, size);

            if (hash < tree && mv < tree * 1.5) {
                break;
            }
        }
        String msg = "mv " + mv + " tree " + tree + " hash " + hash;
        assertTrue(msg, hash < tree);
        // assertTrue(msg, hash < mv);
        assertTrue(msg, mv < tree * 2);
    }

    private long testPerformance(Map<Integer, String> map, int size) {
        System.gc();
        long time = 0;
        for (int t = 0; t < 3; t++) {
            time = System.nanoTime();
            for (int b = 0; b < 3; b++) {
                for (int i = 0; i < size; i++) {
                    map.put(i, "Hello World");
                }
                for (int a = 0; a < 5; a++) {
                    for (int i = 0; i < size; i++) {
                        String x = map.get(i);
                        assertTrue(x != null);
                    }
                }
                for (int i = 0; i < size; i++) {
                    map.remove(i);
                }
                assertEquals(0, map.size());
            }
            time = System.nanoTime() - time;
        }
        trace(map.getClass().getName() + ": " + TimeUnit.NANOSECONDS.toMillis(time));
        return time;
    }

}<|MERGE_RESOLUTION|>--- conflicted
+++ resolved
@@ -128,17 +128,6 @@
     }
 
     static long getMemory() {
-<<<<<<< HEAD
-=======
-        try {
-            LinkedList<byte[]> list = new LinkedList<>();
-            while (true) {
-                list.add(new byte[1024]);
-            }
-        } catch (OutOfMemoryError e) {
-            // ok
-        }
->>>>>>> 591d4428
         for (int i = 0; i < 16; i++) {
             System.gc();
             try {
@@ -171,22 +160,14 @@
             map = store.openMap("test", builder);
 //*/
             mv = testPerformance(map, size);
-<<<<<<< HEAD
             store.close();
 
-//            map = new HashMap<Integer, String>(size);
-            map = new ConcurrentHashMap<Integer, String>(size);
+//            map = new HashMap<>(size);
+            map = new ConcurrentHashMap<>(size);
             hash = testPerformance(map, size);
 
-//            map = new TreeMap<Integer, String>();
-            map = new ConcurrentSkipListMap<Integer, String>();
-=======
-            map = new HashMap<>(size);
-            // map = new ConcurrentHashMap<Integer, String>(size);
-            hash = testPerformance(map, size);
-            map = new TreeMap<>();
-            // map = new ConcurrentSkipListMap<Integer, String>();
->>>>>>> 591d4428
+//            map = new TreeMap<>();
+            map = new ConcurrentSkipListMap<>();
             tree = testPerformance(map, size);
 
             if (hash < tree && mv < tree * 1.5) {
