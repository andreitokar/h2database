/*
 * Copyright 2004-2019 H2 Group. Multiple-Licensed under the MPL 2.0,
 * and the EPL 1.0 (https://h2database.com/html/license.html).
 * Initial Developer: H2 Group
 */
package org.h2.test.store;

import java.io.ByteArrayInputStream;
import java.io.IOException;
import java.io.InputStream;
import java.io.StringReader;
import java.math.BigDecimal;
import java.nio.channels.FileChannel;
import java.sql.Connection;
import java.sql.DriverManager;
import java.sql.PreparedStatement;
import java.sql.ResultSet;
import java.sql.SQLException;
import java.sql.Savepoint;
import java.sql.Statement;
import java.util.concurrent.TimeUnit;
import java.util.concurrent.atomic.AtomicBoolean;
import org.h2.api.ErrorCode;
import org.h2.engine.Constants;
import org.h2.engine.Database;
import org.h2.jdbc.JdbcConnection;
import org.h2.mvstore.MVMap;
import org.h2.mvstore.MVStore;
import org.h2.mvstore.tx.TransactionStore;
import org.h2.store.fs.FileUtils;
import org.h2.test.TestBase;
import org.h2.test.TestDb;
import org.h2.tools.Recover;
import org.h2.tools.Restore;
import org.h2.util.IOUtils;
import org.h2.util.JdbcUtils;
import org.h2.util.Task;

/**
 * Tests the MVStore in a database.
 */
public class TestMVTableEngine extends TestDb {

    /**
     * Run just this test.
     *
     * @param a ignored
     */
    public static void main(String... a) throws Exception {
        TestBase.createCaller().init().test();
    }

    @Override
    public boolean isEnabled() {
        if (!config.mvStore) {
            return false;
        }
        return true;
    }

    @Override
    public void test() throws Exception {
        testLobCopy();
        testLobReuse();
        testShutdownDuringLobCreation();
        testLobCreationThenShutdown();
        testManyTransactions();
        testAppendOnly();
        testNoRetentionTime();
        testOldAndNew();
        testTemporaryTables();
        testUniqueIndex();
        testSecondaryIndex();
        testGarbageCollectionForLOB();
        testSpatial();
        testCount();
        testMinMaxWithNull();
        testTimeout();
        testExplainAnalyze();
        testTransactionLogEmptyAfterCommit();
        testShrinkDatabaseFile();
        testTwoPhaseCommit();
        testRecover();
        testSeparateKey();
        testRollback();
        testRollbackAfterCrash();
        testReferentialIntegrity();
        testWriteDelay();
        testAutoCommit();
        testReopen();
        testBlob();
        testEncryption();
        testReadOnly();
        testReuseDiskSpace();
        testDataTypes();
        testSimple();
        if (!config.travis) {
            testReverseDeletePerformance();
        }
    }

    private void testLobCopy() throws Exception {
        deleteDb(getTestName());
        Connection conn = getConnection(getTestName());
        Statement stat = conn.createStatement();
        stat.execute("create table test(id int primary key, data clob)");
        stat = conn.createStatement();
        stat.execute("insert into test(id, data) values(2, space(300))");
        stat.execute("insert into test(id, data) values(1, space(300))");
        stat.execute("alter table test add column x int");
        if (!config.memory) {
            conn.close();
            conn = getConnection(getTestName());
        }
        stat = conn.createStatement();
        ResultSet rs = stat.executeQuery("select data from test");
        while (rs.next()) {
            rs.getString(1);
        }
        conn.close();
    }

    private void testLobReuse() throws Exception {
        deleteDb(getTestName());
        try (Connection conn1 = getConnection(getTestName())) {
            Statement stat = conn1.createStatement();
            stat.execute("create table test(id identity primary key, lob clob)");
            byte[] buffer = new byte[8192];
            for (int i = 0; i < 20; i++) {
                try (Connection conn2 = getConnection(getTestName())) {
                    stat = conn2.createStatement();
                    stat.execute("insert into test(lob) select space(1025) from system_range(1, 10)");
                    stat.execute("delete from test where random() > 0.5");
                    ResultSet rs = conn2.createStatement().executeQuery(
                            "select lob from test");
                    while (rs.next()) {
                        InputStream is = rs.getBinaryStream(1);
                        while (is.read(buffer) != -1) {
                            // ignore
                        }
                    }
                }
            }
        }
    }

    private void testShutdownDuringLobCreation() throws Exception {
        if (config.memory) {
            return;
        }
        deleteDb(getTestName());
        try (Connection conn = getConnection(getTestName())) {
            Statement stat = conn.createStatement();
            stat.execute("create table test(data clob) as select space(10000)");
            final PreparedStatement prep = conn
                    .prepareStatement("set @lob = ?");
            final AtomicBoolean end = new AtomicBoolean();
            Task t = new Task() {

                @Override
                public void call() throws Exception {
                    prep.setBinaryStream(1, new InputStream() {

                        int len;

                        @Override
                        public int read() throws IOException {
                            if (len++ < 1024 * 1024 * 4) {
                                return 0;
                            }
                            end.set(true);
                            while (!stop) {
                                try {
                                    Thread.sleep(1);
                                } catch (InterruptedException e) {
                                    // ignore
                                }
                            }
                            return -1;
                        }
                    }, -1);
                }
            };
            t.execute();
            while (!end.get()) {
                Thread.sleep(1);
            }
            stat.execute("checkpoint");
            stat.execute("shutdown immediately");
            Exception ex = t.getException();
            assertNotNull(ex);
            IOUtils.closeSilently(conn);
        }
        try (Connection conn = getConnection(getTestName())) {
            Statement stat = conn.createStatement();
            stat.execute("shutdown defrag");
        }
        try (Connection conn = getConnection(getTestName())) {
            Statement stat = conn.createStatement();
            ResultSet rs = stat.executeQuery("select * " +
                    "from information_schema.settings " +
                    "where name = 'info.PAGE_COUNT'");
            rs.next();
            int pages = rs.getInt(2);
            // only one lob should remain (but it is small and compressed)
            assertTrue("p:" + pages, pages < 4);
        }
    }

    private void testLobCreationThenShutdown() throws Exception {
        if (config.memory) {
            return;
        }
        deleteDb(getTestName());
        try (Connection conn = getConnection(getTestName())) {
            Statement stat = conn.createStatement();
            stat.execute("create table test(id identity, data clob)");
            PreparedStatement prep = conn
                    .prepareStatement("insert into test values(?, ?)");
            for (int i = 0; i < 9; i++) {
                prep.setInt(1, i);
                int size = i * i * i * i * 1024;
                prep.setCharacterStream(2, new StringReader(new String(
                        new char[size])));
                prep.execute();
            }
            stat.execute("shutdown immediately");
            IOUtils.closeSilently(conn);
        }
        try (Connection conn = getConnection(getTestName())) {
            Statement stat = conn.createStatement();
            stat.execute("drop all objects");
            stat.execute("shutdown defrag");
        }
        try (Connection conn = getConnection(getTestName())) {
            Statement stat = conn.createStatement();
            ResultSet rs = stat.executeQuery("select * " +
                    "from information_schema.settings " +
                    "where name = 'info.PAGE_COUNT'");
            rs.next();
            int pages = rs.getInt(2);
            // no lobs should remain
            assertTrue("p:" + pages, pages < 4);
        }
    }

    private void testManyTransactions() throws Exception {
        deleteDb(getTestName());
        try (Connection conn = getConnection(getTestName())) {
            Statement stat = conn.createStatement();
            stat.execute("create table test()");
            conn.setAutoCommit(false);
            stat.execute("insert into test values()");

            try (Connection conn2 = getConnection(getTestName())) {
                Statement stat2 = conn2.createStatement();
                for (long i = 0; i < 100000; i++) {
                    stat2.execute("insert into test values()");
                }
            }
        }
    }

    private void testAppendOnly() throws Exception {
        if (config.memory) {
            return;
        }
        deleteDb(getTestName());
        try (Connection conn = getConnection(getTestName())) {
            Statement stat = conn.createStatement();
            stat.execute("set retention_time 0");
            for (int i = 0; i < 10; i++) {
                stat.execute("create table dummy" + i +
                        " as select x, space(100) from system_range(1, 1000)");
                stat.execute("checkpoint");
            }
            stat.execute("create table test as select x from system_range(1, 1000)");
        }

        String fileName = getBaseDir() + "/" + getTestName() + Constants.SUFFIX_MV_FILE;
        long fileSize = FileUtils.size(fileName);

        try (Connection conn = getConnection(getTestName() + ";reuse_space=false")) {
            Statement stat = conn.createStatement();
            stat.execute("set retention_time 0");
            for (int i = 0; i < 10; i++) {
                stat.execute("drop table dummy" + i);
                stat.execute("checkpoint");
            }
            stat.execute("alter table test alter column x rename to y");
            stat.execute("select y from test where 1 = 0");
            stat.execute("create table test2 as select x from system_range(1, 1000)");
        }

        try (FileChannel fc = FileUtils.open(fileName, "rw")) {
            // undo all changes
            fc.truncate(fileSize);
        }

        try (Connection conn = getConnection(getTestName())) {
            Statement stat = conn.createStatement();
            stat.execute("select * from dummy0 where 1 = 0");
            stat.execute("select * from dummy9 where 1 = 0");
            stat.execute("select x from test where 1 = 0");
        }
    }

    private void testNoRetentionTime() throws SQLException {
        deleteDb(getTestName());
<<<<<<< HEAD
        // TODO: fix lazy query execution to keep tx open until ResultSet closure
        Connection conn = getConnection(
//                getTestName() + ";RETENTION_TIME=1;WRITE_DELAY=10");
                getTestName() + ";RETENTION_TIME=10;WRITE_DELAY=10;LAZY_QUERY_EXECUTION=0");
//                getTestName() + ";RETENTION_TIME=10;WRITE_DELAY=10;LAZY_QUERY_EXECUTION=0;ANALYZE_AUTO=0");
        Statement stat = conn.createStatement();
        Connection conn2 = getConnection(getTestName());
        Statement stat2 = conn2.createStatement();
        stat.execute("create alias sleep as " +
                "$$void sleep(int ms) throws Exception { Thread.sleep(ms); }$$");
        stat.execute("create table test(id identity, name varchar) " +
                "as select x, 'Init' from system_range(0, 1999)");
        for (int i = 0; i < 10; i++) {
            stat.execute("insert into test values(null, 'Hello')");
            // create and delete a large table: this will force compaction
            stat.execute("create table temp(id identity, name varchar) as " +
                    "select x, space(1000000) from system_range(0, 10)");
            stat.execute("drop table temp");
        }
        ResultSet rs = stat2
                .executeQuery("select *, sleep(1) from test order by id");
        for (int i = 0; i < 2000 + 10; i++) {
            assertTrue(rs.next());
            assertEquals(i, rs.getInt(1));
=======
        try (Connection conn = getConnection(getTestName() + ";RETENTION_TIME=0;WRITE_DELAY=10")) {
            Statement stat = conn.createStatement();
            try (Connection conn2 = getConnection(getTestName())) {
                Statement stat2 = conn2.createStatement();
                stat.execute("create alias sleep as " +
                        "$$void sleep(int ms) throws Exception { Thread.sleep(ms); }$$");
                stat.execute("create table test(id identity, name varchar) " +
                        "as select x, 'Init' from system_range(0, 1999)");
                for (int i = 0; i < 10; i++) {
                    stat.execute("insert into test values(null, 'Hello')");
                    // create and delete a large table: this will force compaction
                    stat.execute("create table temp(id identity, name varchar) as " +
                            "select x, space(1000000) from system_range(0, 10)");
                    stat.execute("drop table temp");
                }
                ResultSet rs = stat2
                        .executeQuery("select *, sleep(1) from test order by id");
                for (int i = 0; i < 2000 + 10; i++) {
                    assertTrue(rs.next());
                    assertEquals(i, rs.getInt(1));
                }
                assertFalse(rs.next());
            }
>>>>>>> 443c49bd
        }
    }

    private void testOldAndNew() throws SQLException {
        if (config.memory) {
            return;
        }
        deleteDb(getTestName());
        String urlOld = getURL(getTestName() + ";MV_STORE=FALSE", true);
        String urlNew = getURL(getTestName() + ";MV_STORE=TRUE", true);
        String url = getURL(getTestName(), true);

        try (Connection conn = getConnection(urlOld)) {
            conn.createStatement().execute("create table test_old(id int)");
        }
        try (Connection conn = getConnection(url)) {
            conn.createStatement().execute("select * from test_old");
        }
        try (Connection conn = getConnection(urlNew)) {
            conn.createStatement().execute("create table test_new(id int)");
        }
        try (Connection conn = getConnection(url)) {
            conn.createStatement().execute("select * from test_new");
        }
        try (Connection conn = getConnection(urlOld)) {
            conn.createStatement().execute("select * from test_old");
        }
        try (Connection conn = getConnection(urlNew)) {
            conn.createStatement().execute("select * from test_new");
        }
    }

    private void testTemporaryTables() throws SQLException {
        deleteDb(getTestName());
        String url = getTestName() + ";MV_STORE=TRUE";
        url = getURL(url, true);
        try (Connection conn = getConnection(url)) {
            Statement stat = conn.createStatement();
            stat.execute("set max_memory_rows 100");
            stat.execute("create table t1 as select x from system_range(1, 200)");
            stat.execute("create table t2 as select x from system_range(1, 200)");
            for (int i = 0; i < 20; i++) {
                // this will create temporary results that
                // internally use temporary tables, which are not all closed
                stat.execute("select count(*) from t1 where t1.x in (select t2.x from t2)");
            }
        }
        try (Connection conn = getConnection(url)) {
            Statement stat = conn.createStatement();
            for (int i = 0; i < 20; i++) {
                stat.execute("create table a" + i + "(id int primary key)");
                ResultSet rs = stat.executeQuery("select count(*) from a" + i);
                rs.next();
                assertEquals(0, rs.getInt(1));
            }
        }
    }

    private void testUniqueIndex() throws SQLException {
        deleteDb(getTestName());
        String url = getTestName() + ";MV_STORE=TRUE";
        url = getURL(url, true);
        try (Connection conn = getConnection(url)) {
            Statement stat = conn.createStatement();
            stat.execute("create table test as select x, 0 from system_range(1, 5000)");
            stat.execute("create unique index on test(x)");
            ResultSet rs = stat.executeQuery("select * from test where x=1");
            assertTrue(rs.next());
            assertFalse(rs.next());
        }
    }

    private void testSecondaryIndex() throws SQLException {
        deleteDb(getTestName());
        String url = getTestName() + ";MV_STORE=TRUE";
        url = getURL(url, true);
        try (Connection conn = getConnection(url)) {
            Statement stat = conn.createStatement();
            stat.execute("create table test(id int)");
            int size = 8 * 1024;
            stat.execute("insert into test select mod(x * 111, " + size + ") " +
                    "from system_range(1, " + size + ")");
            stat.execute("create index on test(id)");
            ResultSet rs = stat.executeQuery(
                    "select count(*) from test inner join " +
                            "system_range(1, " + size + ") where " +
                            "id = mod(x * 111, " + size + ")");
            rs.next();
            assertEquals(size, rs.getInt(1));
        }
    }

    private void testGarbageCollectionForLOB() throws SQLException {
        if (config.memory) {
            return;
        }
        deleteDb(getTestName());
        String url = getTestName() + ";MV_STORE=TRUE";
        url = getURL(url, true);
        try (Connection conn = getConnection(url)) {
            Statement stat = conn.createStatement();
            stat.execute("create table test(id int, data blob)");
            stat.execute("insert into test select x, repeat('0', 10000) " +
                    "from system_range(1, 10)");
            stat.execute("drop table test");
            stat.execute("create table test2(id int, data blob)");
            PreparedStatement prep = conn.prepareStatement(
                    "insert into test2 values(?, ?)");
            prep.setInt(1, 1);
            assertThrows(ErrorCode.IO_EXCEPTION_1, prep).
                    setBinaryStream(1, createFailingStream(new IOException()));
            prep.setInt(1, 2);
            assertThrows(ErrorCode.IO_EXCEPTION_1, prep).
                    setBinaryStream(1, createFailingStream(new IllegalStateException()));
        }
        try (MVStore s = MVStore.open(getBaseDir()+ "/" + getTestName() + ".mv.db")) {
            assertTrue(s.hasMap("lobData"));
            MVMap<Long, byte[]> lobData = s.openMap("lobData");
            assertEquals(0, lobData.sizeAsLong());
            assertTrue(s.hasMap("lobMap"));
            MVMap<Long, byte[]> lobMap = s.openMap("lobMap");
            assertEquals(0, lobMap.sizeAsLong());
            assertTrue(s.hasMap("lobRef"));
            MVMap<Long, byte[]> lobRef = s.openMap("lobRef");
            assertEquals(0, lobRef.sizeAsLong());
        }
    }

    private void testSpatial() throws SQLException {
        Statement stat;
        deleteDb(getTestName());
        String url = getTestName() + ";MV_STORE=TRUE";
        url = getURL(url, true);
        try (Connection conn = getConnection(url)) {
            stat = conn.createStatement();
            stat.execute("call rand(1)");
            stat.execute("create table coordinates as select rand()*50 x, " +
                    "rand()*50 y from system_range(1, 5000)");
            stat.execute("create table test(id identity, data geometry)");
            stat.execute("create spatial index on test(data)");
            stat.execute("insert into test(data) select 'polygon(('||" +
                    "(1+x)||' '||(1+y)||', '||(2+x)||' '||(2+y)||', " +
                    "'||(3+x)||' '||(1+y)||', '||(1+x)||' '||(1+y)||'))' from coordinates;");
        }
    }

    private void testCount() throws Exception {
        if (config.memory) {
            return;
        }

        Statement stat;
        Statement stat2;
        deleteDb(getTestName());
        String url = getTestName() + ";MV_STORE=TRUE";
        url = getURL(url, true);
        try (Connection conn = getConnection(url)) {
            stat = conn.createStatement();
            stat.execute("create table test(id int)");
            stat.execute("create table test2(id int)");
            stat.execute("insert into test select x from system_range(1, 10000)");
        }

        String plan;

        ResultSet rs;
        try (Connection conn2 = getConnection(url)) {
            stat2 = conn2.createStatement();
            rs = stat2.executeQuery("explain analyze select count(*) from test");
            rs.next();
            plan = rs.getString(1);
            assertTrue(plan, !plan.contains("reads:"));
            try (Connection conn = getConnection(url)) {
                stat = conn.createStatement();
                conn.setAutoCommit(false);
                stat.execute("insert into test select x from system_range(1, 1000)");
                rs = stat.executeQuery("select count(*) from test");
                rs.next();
                assertEquals(11000, rs.getInt(1));

                // not yet committed
                rs = stat2.executeQuery("explain analyze select count(*) from test");
                rs.next();
                plan = rs.getString(1);
                // transaction log is small, so no need to read the table
                assertTrue(plan, !plan.contains("reads:"));
                rs = stat2.executeQuery("select count(*) from test");
                rs.next();
                assertEquals(10000, rs.getInt(1));

                stat2.execute("set cache_size 1024");  // causes cache to be cleared, so reads will occur

                stat.execute("insert into test2 select x from system_range(1, 11000)");
                rs = stat2.executeQuery("explain analyze select count(*) from test");
                rs.next();
                plan = rs.getString(1);
                // transaction log is larger than the table, so read the table
                assertContains(plan, "reads:");
                rs = stat2.executeQuery("select count(*) from test");
                rs.next();
                assertEquals(10000, rs.getInt(1));
            }
        }

    }

    private void testMinMaxWithNull() throws Exception {
        Statement stat;
        Statement stat2;
        deleteDb(getTestName());
        String url = getTestName() + ";MV_STORE=TRUE";
        url = getURL(url, true);
        try (Connection conn = getConnection(url)) {
            stat = conn.createStatement();
            stat.execute("create table test(data int)");
            stat.execute("create index on test(data)");
            stat.execute("insert into test values(null), (2)");
            try (Connection conn2 = getConnection(url)) {
                stat2 = conn2.createStatement();
                conn.setAutoCommit(false);
                conn2.setAutoCommit(false);
                stat.execute("insert into test values(1)");
                ResultSet rs;
                rs = stat.executeQuery("select min(data) from test");
                rs.next();
                assertEquals(1, rs.getInt(1));
                rs = stat2.executeQuery("select min(data) from test");
                rs.next();
                // not yet committed
                assertEquals(2, rs.getInt(1));
            }
        }
    }

    private void testTimeout() throws Exception {
        Statement stat;
        Statement stat2;
        deleteDb(getTestName());
        String url = getTestName() + ";MV_STORE=TRUE";
        url = getURL(url, true);
        try (Connection conn = getConnection(url)) {
            stat = conn.createStatement();
            stat.execute("create table test(id identity, name varchar)");
            try (Connection conn2 = getConnection(url)) {
                stat2 = conn2.createStatement();
                conn.setAutoCommit(false);
                conn2.setAutoCommit(false);
                stat.execute("insert into test values(1, 'Hello')");
                assertThrows(ErrorCode.LOCK_TIMEOUT_1, stat2).
                        execute("insert into test values(1, 'Hello')");
            }
        }
    }

    private void testExplainAnalyze() throws Exception {
        if (config.memory) {
            return;
        }
        Statement stat;
        deleteDb(getTestName());
        String url = getTestName() + ";MV_STORE=TRUE;WRITE_DELAY=0";
        url = getURL(url, true);
        try (Connection conn = getConnection(url)) {
            stat = conn.createStatement();
            stat.execute("create table test(id identity, name varchar) as " +
                    "select x, space(1000) from system_range(1, 1000)");
        }
        try (Connection conn = getConnection(url)) {
            stat = conn.createStatement();
            ResultSet rs = stat.executeQuery("explain analyze select * from test");
            rs.next();
            String plan = rs.getString(1);
            // expect about 1000 reads
            String readCount = plan.substring(plan.indexOf("reads: "));
            readCount = readCount.substring("reads: ".length(), readCount.indexOf('\n'));
            int rc = Integer.parseInt(readCount);
            assertTrue(plan, rc >= 60 && rc <= 80);
        }
    }

    private void testTransactionLogEmptyAfterCommit() throws Exception {
        Statement stat;
        deleteDb(getTestName());
        String url = getTestName() + ";MV_STORE=TRUE";
        url = getURL(url, true);
        try (Connection conn = getConnection(url)) {
            stat = conn.createStatement();
            stat.execute("create table test(id identity, name varchar)");
            stat.execute("set write_delay 0");
            conn.setAutoCommit(false);
            PreparedStatement prep = conn.prepareStatement(
                    "insert into test(name) values(space(10000))");
            for (int j = 0; j < 100; j++) {
                for (int i = 0; i < 100; i++) {
                    prep.execute();
                }
                conn.commit();
            }
            stat.execute("shutdown immediately");
        } catch (Exception ignore) {/**/}

        String file = getTestName() + Constants.SUFFIX_MV_FILE;
        try (MVStore store = MVStore.open(file)) {
            TransactionStore t = new TransactionStore(store);
            t.init();
            int openTransactions = t.getOpenTransactions().size();
            if (openTransactions != 0) {
                fail("transaction log was not empty");
            }
        }
    }

    private void testShrinkDatabaseFile() throws Exception {
        if (config.memory || !config.mvStore) {
            return;
        }
        deleteDb(getTestName());
<<<<<<< HEAD
        // disable background thread not to interfere with
        // chunks allocation / release
        String dbName = getTestName() + ";WRITE_DELAY=0";
=======
        // set WRITE_DELAY=0 so the free-unused-space runs on commit
        String dbName = getTestName() + ";MV_STORE=TRUE;WRITE_DELAY=0";
>>>>>>> 443c49bd
        Connection conn;
        Statement stat;
        long maxSize = 0;
        // by default, the database does not shrink for 45 seconds
        int retentionTime = 45000;
        for (int i = 0; i < 20; i++) {
            // the first 10 times, keep the default retention time
            // then switch to 0, at which point the database file
            // should stop to grow
            conn = getConnection(dbName);
            stat = conn.createStatement();
            if (i == 10) {
                stat.execute("set retention_time 0");
                retentionTime = 0;
            }
            ResultSet rs = stat.executeQuery(
                    "select value from information_schema.settings " +
                    "where name='RETENTION_TIME'");
            assertTrue(rs.next());
            assertEquals(retentionTime, rs.getInt(1));
            stat.execute("create table test(id int primary key, data varchar)");
            stat.execute("insert into test select x, space(100) " +
                    "from system_range(1, 1000)");
            // this table is kept
            if (i < 10) {
                stat.execute("create table test" + i +
                        "(id int primary key, data varchar) " +
                        "as select x, space(10) from system_range(1, 100)");
            }
            // force writing the chunk
            stat.execute("checkpoint");
            // drop the table - but the chunk is still used
            stat.execute("drop table test");
            stat.execute("checkpoint");
            stat.execute("shutdown immediately");
            try {
                conn.close();
            } catch (Exception e) {
                // ignore
            }
            String fileName = getBaseDir() + "/" + getTestName()
                    + Constants.SUFFIX_MV_FILE;
            long size = FileUtils.size(fileName);
            if (i < 10) {
<<<<<<< HEAD
                maxSize = Math.max(size, maxSize) * 6 / 5;
=======
                maxSize = (int) Math.max(size * 1.2, maxSize);
>>>>>>> 443c49bd
            } else if (size > maxSize) {
                fail(i + " size: " + size + " max: " + maxSize);
            }
        }
        long sizeOld = FileUtils.size(getBaseDir() + "/" + getTestName()
                + Constants.SUFFIX_MV_FILE);
        conn = getConnection(dbName);
        stat = conn.createStatement();
        stat.execute("shutdown compact");
        conn.close();
        long sizeNew = FileUtils.size(getBaseDir() + "/" + getTestName()
                + Constants.SUFFIX_MV_FILE);
        assertTrue("new: " + sizeNew + " old: " + sizeOld, sizeNew < sizeOld);
    }

    private void testTwoPhaseCommit() throws Exception {
        if (config.memory) {
            return;
        }
        Connection conn;
        Statement stat;
        deleteDb(getTestName());
        String url = getTestName() + ";MV_STORE=TRUE";
        url = getURL(url, true);
        conn = getConnection(url);
        stat = conn.createStatement();
        stat.execute("create table test(id int primary key, name varchar)");
        stat.execute("set write_delay 0");
        conn.setAutoCommit(false);
        stat.execute("insert into test values(1, 'Hello')");
        stat.execute("prepare commit test_tx");
        stat.execute("shutdown immediately");
        JdbcUtils.closeSilently(conn);

        conn = getConnection(url);
        stat = conn.createStatement();
        ResultSet rs;
        rs = stat.executeQuery("select * from information_schema.in_doubt");
        assertTrue(rs.next());
        stat.execute("commit transaction test_tx");
        rs = stat.executeQuery("select * from test");
        assertTrue(rs.next());
        conn.close();
    }

    private void testRecover() throws Exception {
        if (config.memory) {
            return;
        }
        Connection conn;
        Statement stat;
        deleteDb(getTestName());
        String url = getTestName() + ";MV_STORE=TRUE";
        url = getURL(url, true);
        conn = getConnection(url);
        stat = conn.createStatement();
        stat.execute("create table test(id int primary key, name varchar)");
        stat.execute("insert into test values(1, 'Hello')");
        stat.execute("create table test2(name varchar)");
        stat.execute("insert into test2 values('Hello World')");
        conn.close();

        Recover.execute(getBaseDir(), getTestName());
        deleteDb(getTestName());
        conn = getConnection(url);
        stat = conn.createStatement();
        stat.execute("runscript from '" + getBaseDir() + "/" + getTestName()+ ".h2.sql'");
        ResultSet rs;
        rs = stat.executeQuery("select * from test");
        assertTrue(rs.next());
        assertEquals(1, rs.getInt(1));
        assertEquals("Hello", rs.getString(2));
        rs = stat.executeQuery("select * from test2");
        assertTrue(rs.next());
        assertEquals("Hello World", rs.getString(1));
        conn.close();
    }

    private void testRollback() throws Exception {
        Connection conn;
        Statement stat;
        deleteDb(getTestName());
        String url = getTestName() + ";MV_STORE=TRUE";
        conn = getConnection(url);
        stat = conn.createStatement();
        stat.execute("create table test(id identity)");
        conn.setAutoCommit(false);
        stat.execute("insert into test values(1)");
        stat.execute("delete from test");
        conn.rollback();
        conn.close();
    }

    private void testSeparateKey() throws Exception {
        if (config.memory) {
            return;
        }
        Connection conn;
        Statement stat;
        deleteDb(getTestName());
        String url = getTestName() + ";MV_STORE=TRUE";

        conn = getConnection(url);
        stat = conn.createStatement();
        stat.execute("create table a(id int)");
        stat.execute("insert into a values(1)");
        stat.execute("insert into a values(1)");

        stat.execute("create table test(id int not null) as select 100");
        stat.execute("create primary key on test(id)");
        ResultSet rs = stat.executeQuery("select * from test where id = 100");
        assertTrue(rs.next());
        conn.close();

        conn = getConnection(url);
        stat = conn.createStatement();
        rs = stat.executeQuery("select * from test where id = 100");
        assertTrue(rs.next());
        conn.close();
    }

    private void testRollbackAfterCrash() throws Exception {
        if (config.memory) {
            return;
        }
        Connection conn;
        Statement stat;
        deleteDb(getTestName());
        String url = getTestName() + ";MV_STORE=TRUE";
        String url2 = getTestName() + "2;MV_STORE=TRUE";

        conn = getConnection(url);
        stat = conn.createStatement();
        stat.execute("create table test(id int)");
        stat.execute("insert into test values(0)");
        stat.execute("set write_delay 0");
        conn.setAutoCommit(false);
        stat.execute("insert into test values(1)");
        stat.execute("shutdown immediately");
        JdbcUtils.closeSilently(conn);

        conn = getConnection(url);
        stat = conn.createStatement();
        ResultSet rs = stat.executeQuery("select row_count_estimate " +
                "from information_schema.tables where table_name='TEST'");
        rs.next();
        assertEquals(1, rs.getLong(1));
        stat.execute("drop table test");

        stat.execute("create table test(id int primary key, data clob)");
        stat.execute("insert into test values(1, space(10000))");
        conn.setAutoCommit(false);
        stat.execute("delete from test");
        stat.execute("checkpoint");
        stat.execute("shutdown immediately");
        JdbcUtils.closeSilently(conn);

        conn = getConnection(url);
        stat = conn.createStatement();
        rs = stat.executeQuery("select * from test");
        assertTrue(rs.next());
        stat.execute("drop all objects delete files");
        conn.close();

        conn = getConnection(url);
        stat = conn.createStatement();
        stat.execute("create table test(id int primary key, name varchar)");
        stat.execute("create index idx_name on test(name, id)");
        stat.execute("insert into test select x, x || space(200 * x) " +
                "from system_range(1, 10)");
        conn.setAutoCommit(false);
        stat.execute("delete from test where id > 5");
        stat.execute("backup to '" + getBaseDir() + "/" + getTestName() + ".zip'");
        conn.rollback();
        Restore.execute(getBaseDir() + "/" +getTestName() + ".zip",
                getBaseDir(), getTestName() + "2");
        Connection conn2;
        conn2 = getConnection(url2);
        conn.close();
        conn2.close();

    }

    private void testReferentialIntegrity() throws Exception {
        Connection conn;
        Statement stat;
        deleteDb(getTestName());
        conn = getConnection(getTestName() + ";MV_STORE=TRUE");

        stat = conn.createStatement();
        stat.execute("create table test(id int, parent int " +
                "references test(id) on delete cascade)");
        stat.execute("insert into test values(0, 0)");
        stat.execute("delete from test");
        stat.execute("drop table test");

        stat.execute("create table parent(id int, name varchar)");
        stat.execute("create table child(id int, parentid int, " +
        "foreign key(parentid) references parent(id))");
        stat.execute("insert into parent values(1, 'mary'), (2, 'john')");
        stat.execute("insert into child values(10, 1), (11, 1), (20, 2), (21, 2)");
        stat.execute("update parent set name = 'marc' where id = 1");
        stat.execute("merge into parent key(id) values(1, 'marcy')");
        stat.execute("drop table parent, child");

        stat.execute("create table test(id identity, parent bigint, " +
                "foreign key(parent) references(id))");
        stat.execute("insert into test values(0, 0), (1, NULL), " +
                "(2, 1), (3, 3), (4, 3)");
        stat.execute("drop table test");

        stat.execute("create table parent(id int)");
        stat.execute("create table child(pid int)");
        stat.execute("insert into parent values(1)");
        stat.execute("insert into child values(2)");
        try {
            stat.execute("alter table child add constraint cp " +
                    "foreign key(pid) references parent(id)");
            fail();
        } catch (SQLException e) {
            assertEquals(
                    ErrorCode.REFERENTIAL_INTEGRITY_VIOLATED_PARENT_MISSING_1,
                    e.getErrorCode());
        }
        stat.execute("update child set pid=1");
        stat.execute("drop table child, parent");

        stat.execute("create table parent(id int)");
        stat.execute("create table child(pid int)");
        stat.execute("insert into parent values(1)");
        stat.execute("insert into child values(2)");
        try {
            stat.execute("alter table child add constraint cp " +
                        "foreign key(pid) references parent(id)");
            fail();
        } catch (SQLException e) {
            assertEquals(
                    ErrorCode.REFERENTIAL_INTEGRITY_VIOLATED_PARENT_MISSING_1,
                    e.getErrorCode());
        }
        stat.execute("drop table child, parent");

        stat.execute("create table test(id identity, parent bigint, " +
                "foreign key(parent) references(id))");
        stat.execute("insert into test values(0, 0), (1, NULL), " +
                "(2, 1), (3, 3), (4, 3)");
        stat.execute("drop table test");

        stat.execute("create table parent(id int, x int)");
        stat.execute("insert into parent values(1, 2)");
        stat.execute("create table child(id int references parent(id)) as select 1");

        conn.close();
    }

    private void testWriteDelay() throws Exception {
        if (config.memory) {
            return;
        }
        Connection conn;
        Statement stat;
        ResultSet rs;
        deleteDb(getTestName());
        conn = getConnection(getTestName() + ";MV_STORE=TRUE");
        stat = conn.createStatement();
        stat.execute("create table test(id int)");
        stat.execute("set write_delay 0");
        stat.execute("insert into test values(1)");
        stat.execute("shutdown immediately");
        try {
            conn.close();
        } catch (Exception e) {
            // ignore
        }
        conn = getConnection(getTestName() + ";MV_STORE=TRUE");
        stat = conn.createStatement();
        rs = stat.executeQuery("select * from test");
        assertTrue(rs.next());
        conn.close();
    }

    private void testAutoCommit() throws SQLException {
        Connection conn;
        Statement stat;
        ResultSet rs;
        deleteDb(getTestName());
        conn = getConnection(getTestName() + ";MV_STORE=TRUE");
        for (int i = 0; i < 2; i++) {
            stat = conn.createStatement();
            stat.execute("create table test(id int primary key, name varchar)");
            stat.execute("create index on test(name)");
            conn.setAutoCommit(false);
            stat.execute("insert into test values(1, 'Hello')");
            stat.execute("insert into test values(2, 'World')");
            rs = stat.executeQuery("select count(*) from test");
            rs.next();
            assertEquals(2, rs.getInt(1));
            conn.rollback();
            rs = stat.executeQuery("select count(*) from test");
            rs.next();
            assertEquals(0, rs.getInt(1));

            stat.execute("insert into test values(1, 'Hello')");
            Savepoint sp = conn.setSavepoint();
            stat.execute("insert into test values(2, 'World')");
            conn.rollback(sp);
            rs = stat.executeQuery("select count(*) from test");
            rs.next();
            assertEquals(1, rs.getInt(1));
            stat.execute("drop table test");
        }

        conn.close();
    }

    private void testReopen() throws SQLException {
        if (config.memory) {
            return;
        }
        Connection conn;
        Statement stat;
        deleteDb(getTestName());
        conn = getConnection(getTestName() + ";MV_STORE=TRUE");
        stat = conn.createStatement();
        stat.execute("create table test(id int, name varchar)");
        conn.close();
        conn = getConnection(getTestName() + ";MV_STORE=TRUE");
        stat = conn.createStatement();
        stat.execute("drop table test");
        conn.close();
    }

    private void testBlob() throws SQLException, IOException {
        if (config.memory) {
            return;
        }
        deleteDb(getTestName());
        String dbName = getTestName() + ";MV_STORE=TRUE";
        Connection conn;
        Statement stat;
        conn = getConnection(dbName);
        stat = conn.createStatement();
        stat.execute("create table test(id int, name blob)");
        PreparedStatement prep = conn.prepareStatement(
                "insert into test values(1, ?)");
        prep.setBinaryStream(1,  new ByteArrayInputStream(new byte[129]));
        prep.execute();
        conn.close();
        conn = getConnection(dbName);
        stat = conn.createStatement();
        ResultSet rs = stat.executeQuery("select * from test");
        while (rs.next()) {
            InputStream in = rs.getBinaryStream(2);
            int len = 0;
            while (in.read() >= 0) {
                len++;
            }
            assertEquals(129, len);
        }
        conn.close();
    }

    private void testEncryption() throws Exception {
        if (config.memory) {
            return;
        }
        deleteDb(getTestName());
        String dbName = getTestName() + ";MV_STORE=TRUE";
        Connection conn;
        Statement stat;
        String url = getURL(dbName + ";CIPHER=AES", true);
        String user = "sa";
        String password = "123 123";
        conn = DriverManager.getConnection(url, user, password);
        stat = conn.createStatement();
        stat.execute("create table test(id int primary key)");
        conn.close();
        conn = DriverManager.getConnection(url, user, password);
        stat = conn.createStatement();
        stat.execute("select * from test");
        stat.execute("drop table test");
        conn.close();
    }

    private void testReadOnly() throws Exception {
        if (config.memory) {
            return;
        }
        deleteDb(getTestName());
        String dbName = getTestName() + ";MV_STORE=TRUE";
        Connection conn;
        Statement stat;
        conn = getConnection(dbName);
        stat = conn.createStatement();
        stat.execute("create table test(id int)");
        conn.close();
        FileUtils.setReadOnly(getBaseDir() + "/" + getTestName() +
                Constants.SUFFIX_MV_FILE);
        conn = getConnection(dbName);
        Database db = (Database) ((JdbcConnection) conn).getSession()
                .getDataHandler();
        assertTrue(db.getStore().getMvStore().getFileStore().isReadOnly());
        conn.close();
    }

    private void testReuseDiskSpace() throws Exception {
        deleteDb(getTestName());
        // set WRITE_DELAY=0 so the free-unused-space runs on commit
        String dbName = getTestName() + ";MV_STORE=TRUE;WRITE_DELAY=0;RETENTION_TIME=0";
        Connection conn;
        Statement stat;
        long maxSize = 0;
        for (int i = 0; i < 20; i++) {
            conn = getConnection(dbName);
            stat = conn.createStatement();
            stat.execute("create table test(id int primary key, data varchar)");
            stat.execute("insert into test select x, space(1000) " +
                    "from system_range(1, 1000)");
            stat.execute("drop table test");
            conn.close();
            long size = FileUtils.size(getBaseDir() + "/" + getTestName()
                    + Constants.SUFFIX_MV_FILE);
//            trace("Pass #" + i + ": size=" + size);
            if (i < 10) {
                maxSize = (int) (Math.max(size * 1.1, maxSize));
            } else if (size > maxSize) {
                fail(i + " size: " + size + " max: " + maxSize);
            }
        }
    }

    private void testDataTypes() throws Exception {
        deleteDb(getTestName());
        String dbName = getTestName() + ";MV_STORE=TRUE";
        Connection conn = getConnection(dbName);
        Statement stat = conn.createStatement();

        stat.execute("create table test(id int primary key, " +
                "vc varchar," +
                "ch char(10)," +
                "bo boolean," +
                "by tinyint," +
                "sm smallint," +
                "bi bigint," +
                "de decimal," +
                "re real,"+
                "do double," +
                "ti time," +
                "da date," +
                "ts timestamp," +
                "bin binary," +
                "uu uuid," +
                "bl blob," +
                "cl clob)");
        stat.execute("insert into test values(1000, '', '', null, 0, 0, 0, "
                + "9, 2, 3, '10:00:00', '2001-01-01', "
                + "'2010-10-10 10:10:10', x'00', 0, x'b1', 'clob')");
        stat.execute("insert into test values(1, 'vc', 'ch', true, 8, 16, 64, "
                + "123.00, 64.0, 32.0, '10:00:00', '2001-01-01', "
                + "'2010-10-10 10:10:10', x'00', 0, x'b1', 'clob')");
        stat.execute("insert into test values(-1, "
                + "'quite a long string \u1234 \u00ff', 'ch', false, -8, -16, -64, "
                + "0, 0, 0, '10:00:00', '2001-01-01', "
                + "'2010-10-10 10:10:10', SECURE_RAND(100), 0, x'b1', 'clob')");
        stat.execute("insert into test values(-1000, space(1000), 'ch', "
                + "false, -8, -16, -64, "
                + "1, 1, 1, '10:00:00', '2001-01-01', "
                + "'2010-10-10 10:10:10', SECURE_RAND(100), 0, x'b1', 'clob')");
        if (!config.memory) {
            conn.close();
            conn = getConnection(dbName);
            stat = conn.createStatement();
        }
        ResultSet rs;
        rs = stat.executeQuery("select * from test order by id desc");
        rs.next();
        assertEquals(1000, rs.getInt(1));
        assertEquals("", rs.getString(2));
        assertEquals("", rs.getString(3));
        assertFalse(rs.getBoolean(4));
        assertEquals(0, rs.getByte(5));
        assertEquals(0, rs.getShort(6));
        assertEquals(0, rs.getLong(7));
        assertEquals("9", rs.getBigDecimal(8).toString());
        assertEquals(2d, rs.getDouble(9));
        assertEquals(3d, rs.getFloat(10));
        assertEquals("10:00:00", rs.getString(11));
        assertEquals("2001-01-01", rs.getString(12));
        assertEquals("2010-10-10 10:10:10", rs.getString(13));
        assertEquals(1, rs.getBytes(14).length);
        assertEquals("00000000-0000-0000-0000-000000000000",
                rs.getString(15));
        assertEquals(1, rs.getBytes(16).length);
        assertEquals("clob", rs.getString(17));
        rs.next();
        assertEquals(1, rs.getInt(1));
        assertEquals("vc", rs.getString(2));
        assertEquals("ch", rs.getString(3));
        assertTrue(rs.getBoolean(4));
        assertEquals(8, rs.getByte(5));
        assertEquals(16, rs.getShort(6));
        assertEquals(64, rs.getLong(7));
        assertEquals("123.00", rs.getBigDecimal(8).toString());
        assertEquals(64d, rs.getDouble(9));
        assertEquals(32d, rs.getFloat(10));
        assertEquals("10:00:00", rs.getString(11));
        assertEquals("2001-01-01", rs.getString(12));
        assertEquals("2010-10-10 10:10:10", rs.getString(13));
        assertEquals(1, rs.getBytes(14).length);
        assertEquals("00000000-0000-0000-0000-000000000000",
                rs.getString(15));
        assertEquals(1, rs.getBytes(16).length);
        assertEquals("clob", rs.getString(17));
        rs.next();
        assertEquals(-1, rs.getInt(1));
        assertEquals("quite a long string \u1234 \u00ff",
                rs.getString(2));
        assertEquals("ch", rs.getString(3));
        assertFalse(rs.getBoolean(4));
        assertEquals(-8, rs.getByte(5));
        assertEquals(-16, rs.getShort(6));
        assertEquals(-64, rs.getLong(7));
        assertEquals("0", rs.getBigDecimal(8).toString());
        assertEquals(0.0d, rs.getDouble(9));
        assertEquals(0.0d, rs.getFloat(10));
        assertEquals("10:00:00", rs.getString(11));
        assertEquals("2001-01-01", rs.getString(12));
        assertEquals("2010-10-10 10:10:10", rs.getString(13));
        assertEquals(100, rs.getBytes(14).length);
        assertEquals("00000000-0000-0000-0000-000000000000",
                rs.getString(15));
        assertEquals(1, rs.getBytes(16).length);
        assertEquals("clob", rs.getString(17));
        rs.next();
        assertEquals(-1000, rs.getInt(1));
        assertEquals(1000, rs.getString(2).length());
        assertEquals("ch", rs.getString(3));
        assertFalse(rs.getBoolean(4));
        assertEquals(-8, rs.getByte(5));
        assertEquals(-16, rs.getShort(6));
        assertEquals(-64, rs.getLong(7));
        assertEquals("1", rs.getBigDecimal(8).toString());
        assertEquals(1.0d, rs.getDouble(9));
        assertEquals(1.0d, rs.getFloat(10));
        assertEquals("10:00:00", rs.getString(11));
        assertEquals("2001-01-01", rs.getString(12));
        assertEquals("2010-10-10 10:10:10", rs.getString(13));
        assertEquals(100, rs.getBytes(14).length);
        assertEquals("00000000-0000-0000-0000-000000000000",
                rs.getString(15));
        assertEquals(1, rs.getBytes(16).length);
        assertEquals("clob", rs.getString(17));

        stat.execute("drop table test");

        stat.execute("create table test(id int, obj object, " +
                "rs result_set, arr array, ig varchar_ignorecase)");
        PreparedStatement prep = conn.prepareStatement(
                "insert into test values(?, ?, ?, ?, ?)");
        prep.setInt(1, 1);
        prep.setObject(2, new java.lang.AssertionError());
        prep.setObject(3, stat.executeQuery("select 1 from dual"));
        prep.setObject(4, new Object[]{1, 2});
        prep.setObject(5, "test");
        prep.execute();
        prep.setInt(1, 1);
        prep.setObject(2, new java.lang.AssertionError());
        prep.setObject(3, stat.executeQuery("select 1 from dual"));
        prep.setObject(4, new Object[]{
                new BigDecimal(new String(
                new char[1000]).replace((char) 0, '1'))});
        prep.setObject(5, "test");
        prep.execute();
        if (!config.memory) {
            conn.close();
            conn = getConnection(dbName);
            stat = conn.createStatement();
        }
        stat.execute("select * from test");

        rs = stat.executeQuery("script");
        int count = 0;
        while (rs.next()) {
            count++;
        }
        assertTrue(count < 10);

        stat.execute("drop table test");
        conn.close();
    }

    private void testSimple() throws Exception {
        deleteDb(getTestName());
        String dbName = getTestName() + ";MV_STORE=TRUE";
        Connection conn = getConnection(dbName);
        Statement stat = conn.createStatement();
        stat.execute("create table test(id int primary key, name varchar)");
        stat.execute("insert into test values(1, 'Hello'), (2, 'World')");
        ResultSet rs = stat.executeQuery("select *, _rowid_ from test");
        assertTrue(rs.next());
        assertEquals(1, rs.getInt(1));
        assertEquals("Hello", rs.getString(2));
        assertEquals(1, rs.getInt(3));

        stat.execute("update test set name = 'Hello' where id = 1");

        if (!config.memory) {
            conn.close();
            conn = getConnection(dbName);
            stat = conn.createStatement();
        }

        rs = stat.executeQuery("select * from test order by id");
        assertTrue(rs.next());
        assertEquals(1, rs.getInt(1));
        assertEquals("Hello", rs.getString(2));
        assertTrue(rs.next());
        assertEquals(2, rs.getInt(1));
        assertEquals("World", rs.getString(2));
        assertFalse(rs.next());

        stat.execute("create unique index idx_name on test(name)");
        rs = stat.executeQuery("select * from test " +
                "where name = 'Hello' order by name");
        assertTrue(rs.next());
        assertEquals(1, rs.getInt(1));
        assertEquals("Hello", rs.getString(2));
        assertFalse(rs.next());

        try {
            stat.execute("insert into test(id, name) values(10, 'Hello')");
            fail();
        } catch (SQLException e) {
            assertEquals(e.toString(), ErrorCode.DUPLICATE_KEY_1, e.getErrorCode());
        }

        rs = stat.executeQuery("select min(id), max(id), " +
                "min(name), max(name) from test");
        rs.next();
        assertEquals(1, rs.getInt(1));
        assertEquals(2, rs.getInt(2));
        assertEquals("Hello", rs.getString(3));
        assertEquals("World", rs.getString(4));
        assertFalse(rs.next());

        stat.execute("delete from test where id = 2");
        rs = stat.executeQuery("select * from test order by id");
        assertTrue(rs.next());
        assertEquals(1, rs.getInt(1));
        assertEquals("Hello", rs.getString(2));
        assertFalse(rs.next());

        stat.execute("alter table test add column firstName varchar");
        rs = stat.executeQuery("select * from test where name = 'Hello'");
        assertTrue(rs.next());
        assertEquals(1, rs.getInt(1));
        assertEquals("Hello", rs.getString(2));
        assertFalse(rs.next());

        if (!config.memory) {
            conn.close();
            conn = getConnection(dbName);
            stat = conn.createStatement();
        }

        rs = stat.executeQuery("select * from test order by id");
        assertTrue(rs.next());
        assertEquals(1, rs.getInt(1));
        assertEquals("Hello", rs.getString(2));
        assertFalse(rs.next());

        stat.execute("truncate table test");
        rs = stat.executeQuery("select * from test order by id");
        assertFalse(rs.next());

        rs = stat.executeQuery("select count(*) from test");
        rs.next();
        assertEquals(0, rs.getInt(1));
        stat.execute("insert into test(id) select x from system_range(1, 3000)");
        rs = stat.executeQuery("select count(*) from test");
        rs.next();
        assertEquals(3000, rs.getInt(1));
        try {
            stat.execute("insert into test(id) values(1)");
            fail();
        } catch (SQLException e) {
            assertEquals(ErrorCode.DUPLICATE_KEY_1, e.getErrorCode());
        }
        stat.execute("delete from test");
        stat.execute("insert into test(id, name) values(-1, 'Hello')");
        rs = stat.executeQuery("select count(*) from test where id = -1");
        rs.next();
        assertEquals(1, rs.getInt(1));
        rs = stat.executeQuery("select count(*) from test where name = 'Hello'");
        rs.next();
        assertEquals(1, rs.getInt(1));
        conn.close();
    }

    private void testReverseDeletePerformance() throws Exception {
        long direct = 0;
        long reverse = 0;
        for (int i = 0; i < 5; i++) {
            reverse += testReverseDeletePerformance(true);
            direct += testReverseDeletePerformance(false);
        }
        assertTrue("direct: " + direct + ", reverse: " + reverse,
                3 * Math.abs(reverse - direct) < 2 * (reverse + direct));
    }

    private long testReverseDeletePerformance(boolean reverse) throws Exception {
        deleteDb(getTestName());
        String dbName = getTestName() + ";MV_STORE=TRUE";
        try (Connection conn = getConnection(dbName)) {
            Statement stat = conn.createStatement();
            stat.execute("CREATE TABLE test(id INT PRIMARY KEY, name VARCHAR) AS " +
                    "SELECT x, x || space(1024) || x FROM system_range(1, 10000)");
            conn.setAutoCommit(false);
            PreparedStatement prep = conn.prepareStatement("DELETE FROM test WHERE id = ?");
            long start = System.nanoTime();
            for (int i = 0; i < 10000; i++) {
                prep.setInt(1, reverse ? 10000 - i : i);
                prep.execute();
            }
            long end = System.nanoTime();
            conn.commit();
            return end - start;
        }
    }
}<|MERGE_RESOLUTION|>--- conflicted
+++ resolved
@@ -307,32 +307,6 @@
 
     private void testNoRetentionTime() throws SQLException {
         deleteDb(getTestName());
-<<<<<<< HEAD
-        // TODO: fix lazy query execution to keep tx open until ResultSet closure
-        Connection conn = getConnection(
-//                getTestName() + ";RETENTION_TIME=1;WRITE_DELAY=10");
-                getTestName() + ";RETENTION_TIME=10;WRITE_DELAY=10;LAZY_QUERY_EXECUTION=0");
-//                getTestName() + ";RETENTION_TIME=10;WRITE_DELAY=10;LAZY_QUERY_EXECUTION=0;ANALYZE_AUTO=0");
-        Statement stat = conn.createStatement();
-        Connection conn2 = getConnection(getTestName());
-        Statement stat2 = conn2.createStatement();
-        stat.execute("create alias sleep as " +
-                "$$void sleep(int ms) throws Exception { Thread.sleep(ms); }$$");
-        stat.execute("create table test(id identity, name varchar) " +
-                "as select x, 'Init' from system_range(0, 1999)");
-        for (int i = 0; i < 10; i++) {
-            stat.execute("insert into test values(null, 'Hello')");
-            // create and delete a large table: this will force compaction
-            stat.execute("create table temp(id identity, name varchar) as " +
-                    "select x, space(1000000) from system_range(0, 10)");
-            stat.execute("drop table temp");
-        }
-        ResultSet rs = stat2
-                .executeQuery("select *, sleep(1) from test order by id");
-        for (int i = 0; i < 2000 + 10; i++) {
-            assertTrue(rs.next());
-            assertEquals(i, rs.getInt(1));
-=======
         try (Connection conn = getConnection(getTestName() + ";RETENTION_TIME=0;WRITE_DELAY=10")) {
             Statement stat = conn.createStatement();
             try (Connection conn2 = getConnection(getTestName())) {
@@ -356,7 +330,6 @@
                 }
                 assertFalse(rs.next());
             }
->>>>>>> 443c49bd
         }
     }
 
@@ -674,14 +647,8 @@
             return;
         }
         deleteDb(getTestName());
-<<<<<<< HEAD
-        // disable background thread not to interfere with
-        // chunks allocation / release
-        String dbName = getTestName() + ";WRITE_DELAY=0";
-=======
         // set WRITE_DELAY=0 so the free-unused-space runs on commit
         String dbName = getTestName() + ";MV_STORE=TRUE;WRITE_DELAY=0";
->>>>>>> 443c49bd
         Connection conn;
         Statement stat;
         long maxSize = 0;
@@ -726,11 +693,7 @@
                     + Constants.SUFFIX_MV_FILE;
             long size = FileUtils.size(fileName);
             if (i < 10) {
-<<<<<<< HEAD
-                maxSize = Math.max(size, maxSize) * 6 / 5;
-=======
                 maxSize = (int) Math.max(size * 1.2, maxSize);
->>>>>>> 443c49bd
             } else if (size > maxSize) {
                 fail(i + " size: " + size + " max: " + maxSize);
             }
