--- conflicted
+++ resolved
@@ -364,27 +364,11 @@
         if (a == b) {
             return 0;
         }
-<<<<<<< HEAD
-        // null is never stored;
-        // comparison with null is used to retrieve all entries
-        // in which case null is always lower than all entries
-        // (even for descending ordered indexes)
-        if (a == null) {
-            return -1;
-        } else if (b == null) {
-            return 1;
-        }
-=======
->>>>>>> 5b560a41
         boolean aNull = a == ValueNull.INSTANCE;
         boolean bNull = b == ValueNull.INSTANCE;
         if (aNull || bNull) {
             return SortOrder.compareNull(aNull, sortType);
         }
-<<<<<<< HEAD
-
-=======
->>>>>>> 5b560a41
         int comp = table.compareTypeSafe(a, b);
         if ((sortType & SortOrder.DESCENDING) != 0) {
             comp = -comp;
