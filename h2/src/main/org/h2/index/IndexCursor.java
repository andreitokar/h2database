/*
 * Copyright 2004-2019 H2 Group. Multiple-Licensed under the MPL 2.0,
 * and the EPL 1.0 (https://h2database.com/html/license.html).
 * Initial Developer: H2 Group
 */
package org.h2.index;

import java.util.ArrayList;

import org.h2.engine.Session;
import org.h2.expression.condition.Comparison;
import org.h2.message.DbException;
import org.h2.result.ResultInterface;
import org.h2.result.Row;
import org.h2.result.SearchRow;
import org.h2.result.SortOrder;
import org.h2.table.Column;
import org.h2.table.IndexColumn;
import org.h2.table.Table;
import org.h2.table.TableFilter;
import org.h2.value.Value;
import org.h2.value.ValueGeometry;
import org.h2.value.ValueNull;

/**
 * The filter used to walk through an index. This class supports IN(..)
 * and IN(SELECT ...) optimizations.
 *
 * @author Thomas Mueller
 * @author Noel Grandin
 * @author Nicolas Fortin, Atelier SIG, IRSTV FR CNRS 24888
 */
public class IndexCursor implements Cursor {

    private final TableFilter tableFilter;
    private Index index;
    private Table table;
    private IndexColumn[] indexColumns;
    private boolean alwaysFalse;

    private SearchRow start, end, intersects;
    private Cursor cursor;
    private Column inColumn;
    private int inListIndex;
    private Value[] inList;
    private ResultInterface inResult;

    public IndexCursor(TableFilter filter) {
        this.tableFilter = filter;
    }

    public void setIndex(Index index) {
        this.index = index;
        this.table = index.getTable();
        Column[] columns = table.getColumns();
        indexColumns = new IndexColumn[columns.length];
        IndexColumn[] idxCols = index.getIndexColumns();
        if (idxCols != null) {
            for (int i = 0, len = columns.length; i < len; i++) {
                int idx = index.getColumnIndex(columns[i]);
                if (idx >= 0) {
                    indexColumns[i] = idxCols[idx];
                }
            }
        }
    }

    /**
     * Prepare this index cursor to make a lookup in index.
     *
     * @param s Session.
     * @param indexConditions Index conditions.
     */
    public void prepare(Session s, ArrayList<IndexCondition> indexConditions) {
        alwaysFalse = false;
        start = end = null;
        inList = null;
        inColumn = null;
        inResult = null;
        intersects = null;
        for (IndexCondition condition : indexConditions) {
            if (condition.isAlwaysFalse()) {
                alwaysFalse = true;
                break;
            }
            // If index can perform only full table scan do not try to use it for regular
            // lookups, each such lookup will perform an own table scan.
            if (index.isFindUsingFullTableScan()) {
                continue;
            }
            Column column = condition.getColumn();
            if (condition.getCompareType() == Comparison.IN_LIST) {
                if (start == null && end == null) {
                    if (canUseIndexForIn(column)) {
                        this.inColumn = column;
                        inList = condition.getCurrentValueList(s);
                        inListIndex = 0;
                    }
                }
            } else if (condition.getCompareType() == Comparison.IN_QUERY) {
                if (start == null && end == null) {
                    if (canUseIndexForIn(column)) {
                        this.inColumn = column;
                        inResult = condition.getCurrentResult();
                    }
                }
            } else {
                Value v = condition.getCurrentValue(s);
                boolean isStart = condition.isStart();
                boolean isEnd = condition.isEnd();
                boolean isIntersects = condition.isSpatialIntersects();
                int columnId = column.getColumnId();
                if (columnId != SearchRow.ROWID_INDEX) {
                    IndexColumn idxCol = indexColumns[columnId];
                    if (idxCol != null && (idxCol.sortType & SortOrder.DESCENDING) != 0) {
                        // if the index column is sorted the other way, we swap
                        // end and start NULLS_FIRST / NULLS_LAST is not a
                        // problem, as nulls never match anyway
                        boolean temp = isStart;
                        isStart = isEnd;
                        isEnd = temp;
                    }
                }
                if (isStart) {
                    start = getSearchRow(start, columnId, v, true);
                }
                if (isEnd) {
                    end = getSearchRow(end, columnId, v, false);
                }
                if (isIntersects) {
                    intersects = getSpatialSearchRow(intersects, columnId, v);
                }
                // An X=? condition will produce less rows than
                // an X IN(..) condition, unless the X IN condition can use the index.
                if ((isStart || isEnd) && !canUseIndexFor(inColumn)) {
                    inColumn = null;
                    inList = null;
                    inResult = null;
                }
            }
        }
        if (inColumn != null) {
            start = table.getTemplateRow();
        }
    }

    /**
     * Re-evaluate the start and end values of the index search for rows.
     *
     * @param s the session
     * @param indexConditions the index conditions
     */
    public void find(Session s, ArrayList<IndexCondition> indexConditions) {
        prepare(s, indexConditions);
        if (inColumn != null) {
            return;
        }
        if (!alwaysFalse) {
            if (intersects != null && index instanceof SpatialIndex) {
                cursor = ((SpatialIndex) index).findByGeometry(tableFilter,
                        start, end, intersects);
            } else if (index != null) {
                cursor = index.find(tableFilter, start, end);
            }
        }
    }

    private boolean canUseIndexForIn(Column column) {
        if (inColumn != null) {
            // only one IN(..) condition can be used at the same time
            return false;
        }
        return canUseIndexFor(column);
    }

    private boolean canUseIndexFor(Column column) {
        // The first column of the index must match this column,
        // or it must be a VIEW index (where the column is null).
        // Multiple IN conditions with views are not supported, see
        // IndexCondition.getMask.
        IndexColumn[] cols = index.getIndexColumns();
        if (cols == null) {
            return true;
        }
        IndexColumn idxCol = cols[0];
        return idxCol == null || idxCol.column == column;
    }

    private SearchRow getSpatialSearchRow(SearchRow row, int columnId, Value v) {
        if (row == null) {
            row = table.getTemplateRow();
        } else if (row.getValue(columnId) != null) {
            // if an object needs to overlap with both a and b,
            // then it needs to overlap with the union of a and b
            // (not the intersection)
            ValueGeometry vg = (ValueGeometry) row.getValue(columnId).
                    convertTo(Value.GEOMETRY);
            v = ((ValueGeometry) v.convertTo(Value.GEOMETRY)).
                    getEnvelopeUnion(vg);
        }
        if (columnId == SearchRow.ROWID_INDEX) {
            row.setKey(v.getLong());
        } else {
            row.setValue(columnId, v);
        }
        return row;
    }

    private SearchRow getSearchRow(SearchRow row, int columnId, Value v, boolean max) {
        Column column = columnId == SearchRow.ROWID_INDEX ?
                                table.getRowIdColumn() :
                                table.getColumn(columnId);
        int vType = v.getType();
        int resType = Value.getHigherOrder(column.getType(), vType);
        if(vType != resType) {
            v = column.convert(v, session.getDatabase().getMode());
        }
        if (row == null) {
            row = table.getTemplateRow();
        } else {
            v = getMax(row.getValue(columnId), v, max);
        }
        if (columnId == SearchRow.ROWID_INDEX) {
            row.setKey(v.getLong());
        } else {
            row.setValue(columnId, v);
        }
        return row;
    }

    private Value getMax(Value a, Value b, boolean bigger) {
        if (a == null) {
            return b;
        } else if (b == null) {
            return a;
        }
        // IS NULL must be checked later
        if (a == ValueNull.INSTANCE) {
            return b;
        } else if (b == ValueNull.INSTANCE) {
            return a;
        }
        int comp = table.getDatabase().compare(a, b);
<<<<<<< HEAD
        assert comp == 0 || a != ValueNull.INSTANCE && b != ValueNull.INSTANCE;
=======
        if (comp == 0) {
            return a;
        }
>>>>>>> 443c49bd
        return (comp > 0) == bigger ? a : b;
    }

    /**
     * Check if the result is empty for sure.
     *
     * @return true if it is
     */
    public boolean isAlwaysFalse() {
        return alwaysFalse;
    }

    /**
     * Get start search row.
     *
     * @return search row
     */
    public SearchRow getStart() {
        return start;
    }

    /**
     * Get end search row.
     *
     * @return search row
     */
    public SearchRow getEnd() {
        return end;
    }

    @Override
    public Row get() {
        if (cursor == null) {
            return null;
        }
        return cursor.get();
    }

    @Override
    public SearchRow getSearchRow() {
        return cursor.getSearchRow();
    }

    @Override
    public boolean next() {
        while (true) {
            if (cursor == null) {
                nextCursor();
                if (cursor == null) {
                    return false;
                }
            }
            if (cursor.next()) {
                return true;
            }
            cursor = null;
        }
    }

    private void nextCursor() {
        if (inList != null) {
            while (inListIndex < inList.length) {
                Value v = inList[inListIndex++];
                if (v != ValueNull.INSTANCE) {
                    find(v);
                    break;
                }
            }
        } else if (inResult != null) {
            while (inResult.next()) {
                Value v = inResult.currentRow()[0];
                if (v != ValueNull.INSTANCE) {
                    find(v);
                    break;
                }
            }
        }
    }

    private void find(Value v) {
        v = inColumn.convert(v, true);
        int id = inColumn.getColumnId();
        start.setValue(id, v);
        cursor = index.find(tableFilter, start, start);
    }

    @Override
    public boolean previous() {
        throw DbException.throwInternalError(toString());
    }

}<|MERGE_RESOLUTION|>--- conflicted
+++ resolved
@@ -241,13 +241,7 @@
             return a;
         }
         int comp = table.getDatabase().compare(a, b);
-<<<<<<< HEAD
         assert comp == 0 || a != ValueNull.INSTANCE && b != ValueNull.INSTANCE;
-=======
-        if (comp == 0) {
-            return a;
-        }
->>>>>>> 443c49bd
         return (comp > 0) == bigger ? a : b;
     }
 
