/*
 * Copyright 2004-2019 H2 Group. Multiple-Licensed under the MPL 2.0,
 * and the EPL 1.0 (https://h2database.com/html/license.html).
 * Initial Developer: H2 Group
 */
package org.h2.value;

import java.io.ByteArrayInputStream;
import java.io.InputStream;
import java.io.Reader;
import java.io.StringReader;
import java.lang.ref.SoftReference;
import java.math.BigDecimal;
import java.math.RoundingMode;
import java.nio.charset.StandardCharsets;
import java.sql.Date;
import java.sql.PreparedStatement;
import java.sql.SQLException;
import java.sql.Time;
import java.sql.Timestamp;
import java.util.TimeZone;
import org.h2.api.ErrorCode;
import org.h2.api.IntervalQualifier;
import org.h2.engine.CastDataProvider;
import org.h2.engine.SysProperties;
import org.h2.message.DbException;
import org.h2.result.ResultInterface;
import org.h2.result.SimpleResult;
import org.h2.store.DataHandler;
import org.h2.util.Bits;
import org.h2.util.DateTimeUtils;
import org.h2.util.IntervalUtils;
import org.h2.util.JdbcUtils;
import org.h2.util.StringUtils;
import org.h2.util.geometry.GeoJsonUtils;

/**
 * This is the base class for all value classes.
 * It provides conversion and comparison methods.
 *
 * @author Thomas Mueller
 * @author Noel Grandin
 * @author Nicolas Fortin, Atelier SIG, IRSTV FR CNRS 24888
 */
public abstract class Value extends VersionedValue {

    /**
     * The data type is unknown at this time.
     */
    public static final int UNKNOWN = -1;

    /**
     * The value type for NULL.
     */
    public static final int NULL = 0;

    /**
     * The value type for BOOLEAN values.
     */
    public static final int BOOLEAN = 1;

    /**
     * The value type for BYTE values.
     */
    public static final int BYTE = 2;

    /**
     * The value type for SHORT values.
     */
    public static final int SHORT = 3;

    /**
     * The value type for INT values.
     */
    public static final int INT = 4;

    /**
     * The value type for LONG values.
     */
    public static final int LONG = 5;

    /**
     * The value type for DECIMAL values.
     */
    public static final int DECIMAL = 6;

    /**
     * The value type for DOUBLE values.
     */
    public static final int DOUBLE = 7;

    /**
     * The value type for FLOAT values.
     */
    public static final int FLOAT = 8;

    /**
     * The value type for TIME values.
     */
    public static final int TIME = 9;

    /**
     * The value type for DATE values.
     */
    public static final int DATE = 10;

    /**
     * The value type for TIMESTAMP values.
     */
    public static final int TIMESTAMP = 11;

    /**
     * The value type for BYTES values.
     */
    public static final int BYTES = 12;

    /**
     * The value type for STRING values.
     */
    public static final int STRING = 13;

    /**
     * The value type for case insensitive STRING values.
     */
    public static final int STRING_IGNORECASE = 14;

    /**
     * The value type for BLOB values.
     */
    public static final int BLOB = 15;

    /**
     * The value type for CLOB values.
     */
    public static final int CLOB = 16;

    /**
     * The value type for ARRAY values.
     */
    public static final int ARRAY = 17;

    /**
     * The value type for RESULT_SET values.
     */
    public static final int RESULT_SET = 18;

    /**
     * The value type for JAVA_OBJECT values.
     */
    public static final int JAVA_OBJECT = 19;

    /**
     * The value type for UUID values.
     */
    public static final int UUID = 20;

    /**
     * The value type for string values with a fixed size.
     */
    public static final int STRING_FIXED = 21;

    /**
     * The value type for string values with a fixed size.
     */
    public static final int GEOMETRY = 22;

    /*
     * 23 was a short-lived experiment "TIMESTAMP UTC" which has been removed.
     */

    /**
     * The value type for a table / index row.
     */
    public static final int ROW = 23;

    /**
     * The value type for TIMESTAMP WITH TIME ZONE values.
     */
    public static final int TIMESTAMP_TZ = 24;

    /**
     * The value type for ENUM values.
     */
    public static final int ENUM = 25;

    /**
     * The value type for {@code INTERVAL YEAR} values.
     */
    public static final int INTERVAL_YEAR = 26;

    /**
     * The value type for {@code INTERVAL MONTH} values.
     */
    public static final int INTERVAL_MONTH = 27;

    /**
     * The value type for {@code INTERVAL DAY} values.
     */
    public static final int INTERVAL_DAY = 28;

    /**
     * The value type for {@code INTERVAL HOUR} values.
     */
    public static final int INTERVAL_HOUR = 29;

    /**
     * The value type for {@code INTERVAL MINUTE} values.
     */
    public static final int INTERVAL_MINUTE = 30;

    /**
     * The value type for {@code INTERVAL SECOND} values.
     */
    public static final int INTERVAL_SECOND = 31;

    /**
     * The value type for {@code INTERVAL YEAR TO MONTH} values.
     */
    public static final int INTERVAL_YEAR_TO_MONTH = 32;

    /**
     * The value type for {@code INTERVAL DAY TO HOUR} values.
     */
    public static final int INTERVAL_DAY_TO_HOUR = 33;

    /**
     * The value type for {@code INTERVAL DAY TO MINUTE} values.
     */
    public static final int INTERVAL_DAY_TO_MINUTE = 34;

    /**
     * The value type for {@code INTERVAL DAY TO SECOND} values.
     */
    public static final int INTERVAL_DAY_TO_SECOND = 35;

    /**
     * The value type for {@code INTERVAL HOUR TO MINUTE} values.
     */
    public static final int INTERVAL_HOUR_TO_MINUTE = 36;

    /**
     * The value type for {@code INTERVAL HOUR TO SECOND} values.
     */
    public static final int INTERVAL_HOUR_TO_SECOND = 37;

    /**
     * The value type for {@code INTERVAL MINUTE TO SECOND} values.
     */
    public static final int INTERVAL_MINUTE_TO_SECOND = 38;

    /**
     * The value type for ROW values.
     */
    public static final int ROW = 39;

    /**
     * The value type for JSON values.
     */
    public static final int JSON = 40;

    /**
     * The number of value types.
     */
    public static final int TYPE_COUNT = JSON + 1;

    private static SoftReference<Value[]> softCache;

    private static final BigDecimal MAX_LONG_DECIMAL = BigDecimal.valueOf(Long.MAX_VALUE);

    /**
     * The smallest Long value, as a BigDecimal.
     */
    public static final BigDecimal MIN_LONG_DECIMAL = BigDecimal.valueOf(Long.MIN_VALUE);

    /**
     * Check the range of the parameters.
     *
     * @param zeroBasedOffset the offset (0 meaning no offset)
     * @param length the length of the target
     * @param dataSize the length of the source
     */
    static void rangeCheck(long zeroBasedOffset, long length, long dataSize) {
        if ((zeroBasedOffset | length) < 0 || length > dataSize - zeroBasedOffset) {
            if (zeroBasedOffset < 0 || zeroBasedOffset > dataSize) {
                throw DbException.getInvalidValueException("offset", zeroBasedOffset + 1);
            }
            throw DbException.getInvalidValueException("length", length);
        }
    }

    /**
     * Get the SQL expression for this value.
     *
     * @return the SQL expression
     */
    public String getSQL() {
        return getSQL(new StringBuilder()).toString();
    }

    /**
     * Appends the SQL expression for this value to the specified builder.
     *
     * @param builder
     *            string builder
     * @return the specified string builder
     */
    public abstract StringBuilder getSQL(StringBuilder builder);

    /**
     * Returns the data type.
     *
     * @return the data type
     */
    public abstract TypeInfo getType();

    /**
     * Get the value type.
     *
     * @return the value type
     */
    public abstract int getValueType();

    /**
     * Get the memory used by this object.
     *
     * @return the memory used in bytes
     */
    public int getMemory() {
        /*
         * Java 11 with -XX:-UseCompressedOops for all values up to ValueLong
         * and ValueDouble.
         */
        return 24;
    }

    /**
     * Get the value as a string.
     *
     * @return the string
     */
    public abstract String getString();

    /**
     * Get the value as an object.
     *
     * @return the object
     */
    public abstract Object getObject();

    /**
     * Set the value as a parameter in a prepared statement.
     *
     * @param prep the prepared statement
     * @param parameterIndex the parameter index
     */
    public abstract void set(PreparedStatement prep, int parameterIndex)
            throws SQLException;

    @Override
    public abstract int hashCode();

    /**
     * Check if the two values have the same hash code. No data conversion is
     * made; this method returns false if the other object is not of the same
     * class. For some values, compareTo may return 0 even if equals return
     * false. Example: ValueDecimal 0.0 and 0.00.
     *
     * @param other the other value
     * @return true if they are equal
     */
    @Override
    public abstract boolean equals(Object other);

    /**
     * Get the order of this value type.
     *
     * @param type the value type
     * @return the order number
     */
    static int getOrder(int type) {
        switch (type) {
        case UNKNOWN:
            return 1_000;
        case NULL:
            return 2_000;
        case STRING:
            return 10_000;
        case CLOB:
            return 11_000;
        case STRING_FIXED:
            return 12_000;
        case STRING_IGNORECASE:
            return 13_000;
        case BOOLEAN:
            return 20_000;
        case BYTE:
            return 21_000;
        case SHORT:
            return 22_000;
        case INT:
            return 23_000;
        case LONG:
            return 24_000;
        case DECIMAL:
            return 25_000;
        case FLOAT:
            return 26_000;
        case DOUBLE:
            return 27_000;
        case INTERVAL_YEAR:
            return 28_000;
        case INTERVAL_MONTH:
            return 28_100;
        case INTERVAL_YEAR_TO_MONTH:
            return 28_200;
        case INTERVAL_DAY:
            return 29_000;
        case INTERVAL_HOUR:
            return 29_100;
        case INTERVAL_DAY_TO_HOUR:
            return 29_200;
        case INTERVAL_MINUTE:
            return 29_300;
        case INTERVAL_HOUR_TO_MINUTE:
            return 29_400;
        case INTERVAL_DAY_TO_MINUTE:
            return 29_500;
        case INTERVAL_SECOND:
            return 29_600;
        case INTERVAL_MINUTE_TO_SECOND:
            return 29_700;
        case INTERVAL_HOUR_TO_SECOND:
            return 29_800;
        case INTERVAL_DAY_TO_SECOND:
            return 29_900;
        case TIME:
            return 30_000;
        case DATE:
            return 31_000;
        case TIMESTAMP:
            return 32_000;
        case TIMESTAMP_TZ:
            return 34_000;
        case BYTES:
            return 40_000;
        case BLOB:
            return 41_000;
        case JAVA_OBJECT:
            return 42_000;
        case UUID:
            return 43_000;
        case GEOMETRY:
            return 44_000;
        case ENUM:
            return 45_000;
        case JSON:
            return 46_000;
        case ARRAY:
            return 50_000;
        case ROW:
            return 51_000;
        case RESULT_SET:
            return 52_000;
        default:
            if (JdbcUtils.customDataTypesHandler != null) {
                return JdbcUtils.customDataTypesHandler.getDataTypeOrder(type);
            }
            throw DbException.throwInternalError("type:"+type);
        }
    }

    /**
     * Get the higher value order type of two value types. If values need to be
     * converted to match the other operands value type, the value with the
     * lower order is converted to the value with the higher order.
     *
     * @param t1 the first value type
     * @param t2 the second value type
     * @return the higher value type of the two
     */
    public static int getHigherOrder(int t1, int t2) {
        if (t1 == Value.UNKNOWN || t2 == Value.UNKNOWN) {
            if (t1 == t2) {
                throw DbException.get(ErrorCode.UNKNOWN_DATA_TYPE_1, "?, ?");
            } else if (t1 == Value.NULL) {
                throw DbException.get(ErrorCode.UNKNOWN_DATA_TYPE_1, "NULL, ?");
            } else if (t2 == Value.NULL) {
                throw DbException.get(ErrorCode.UNKNOWN_DATA_TYPE_1, "?, NULL");
            }
        }
        if (t1 == t2) {
            return t1;
        }
        int o1 = getOrder(t1);
        int o2 = getOrder(t2);
        return o1 > o2 ? t1 : t2;
    }

    /**
     * Get the higher data type of two data types. If values need to be
     * converted to match the other operands data type, the value with the
     * lower order is converted to the value with the higher order.
     *
     * @param type1 the first data type
     * @param type2 the second data type
     * @return the higher data type of the two
     */
    public static TypeInfo getHigherType(TypeInfo type1, TypeInfo type2) {
        int t1 = type1.getValueType(), t2 = type2.getValueType();
        int dataType = getHigherOrder(t1, t2);
        long precision = Math.max(type1.getPrecision(), type2.getPrecision());
        int scale = Math.max(type1.getScale(), type2.getScale());
        ExtTypeInfo ext1 = type1.getExtTypeInfo();
        ExtTypeInfo ext = dataType == t1 && ext1 != null ? ext1 : dataType == t2 ? type2.getExtTypeInfo() : null;
        return TypeInfo.getTypeInfo(dataType, precision, scale, ext);
    }

    /**
     * Check if a value is in the cache that is equal to this value. If yes,
     * this value should be used to save memory. If the value is not in the
     * cache yet, it is added.
     *
     * @param v the value to look for
     * @return the value in the cache or the value passed
     */
    static Value cache(Value v) {
        if (SysProperties.OBJECT_CACHE) {
            int hash = v.hashCode();
            Value[] cache;
            if (softCache == null || (cache = softCache.get()) == null) {
                cache = new Value[SysProperties.OBJECT_CACHE_SIZE];
                softCache = new SoftReference<>(cache);
            }
            int index = hash & (SysProperties.OBJECT_CACHE_SIZE - 1);
            Value cached = cache[index];
            if (cached != null) {
                if (cached.getValueType() == v.getValueType() && v.equals(cached)) {
                    // cacheHit++;
                    return cached;
                }
            }
            // cacheMiss++;
            // cache[cacheCleaner] = null;
            // cacheCleaner = (cacheCleaner + 1) &
            //     (Constants.OBJECT_CACHE_SIZE - 1);
            cache[index] = v;
        }
        return v;
    }

    /**
     * Clear the value cache. Used for testing.
     */
    public static void clearCache() {
        softCache = null;
    }

    public boolean getBoolean() {
        return convertTo(Value.BOOLEAN).getBoolean();
    }

<<<<<<< HEAD
    public Date getDate() {
        return convertTo(Value.DATE).getDate();
    }

    public Time getTime() {
        return convertTo(Value.TIME).getTime();
    }

    public Timestamp getTimestamp() {
        return convertTo(Value.TIMESTAMP).getTimestamp();
=======
    /**
     * Get the date value converted to the specified timezone.
     *
     * @param timeZone the target timezone
     * @return the date
     */
    public Date getDate(TimeZone timeZone) {
        return ((ValueDate) convertTo(Value.DATE)).getDate(timeZone);
    }

    /**
     * Get the time value converted to the specified timezone.
     *
     * @param timeZone the target timezone
     * @return the date
     */
    public Time getTime(TimeZone timeZone) {
        return ((ValueTime) convertTo(Value.TIME)).getTime(timeZone);
    }

    /**
     * Get the timezone value converted to the specified timezone.
     *
     * @param timeZone the target timezone
     * @return the date
     */
    public Timestamp getTimestamp(TimeZone timeZone) {
        return ((ValueTimestamp) convertTo(Value.TIMESTAMP)).getTimestamp(timeZone);
>>>>>>> 443c49bd
    }

    public byte[] getBytes() {
        return convertTo(Value.BYTES).getBytes();
    }

    public byte[] getBytesNoCopy() {
        return convertTo(Value.BYTES).getBytesNoCopy();
    }

    public byte getByte() {
        return convertTo(Value.BYTE).getByte();
    }

    public short getShort() {
        return convertTo(Value.SHORT).getShort();
    }

    public BigDecimal getBigDecimal() {
        return convertTo(Value.DECIMAL).getBigDecimal();
    }

    public double getDouble() {
        return convertTo(Value.DOUBLE).getDouble();
    }

    public float getFloat() {
        return convertTo(Value.FLOAT).getFloat();
    }

    public int getInt() {
        return convertTo(Value.INT).getInt();
    }

    public long getLong() {
        return convertTo(Value.LONG).getLong();
    }

    public InputStream getInputStream() {
        return new ByteArrayInputStream(getBytesNoCopy());
    }

    /**
     * Get the input stream
     *
     * @param oneBasedOffset the offset (1 means no offset)
     * @param length the requested length
     * @return the new input stream
     */
    public InputStream getInputStream(long oneBasedOffset, long length) {
        byte[] bytes = getBytesNoCopy();
        long zeroBasedOffset = oneBasedOffset - 1;
        rangeCheck(zeroBasedOffset, length, bytes.length);
        return new ByteArrayInputStream(bytes, (int) zeroBasedOffset, (int) length);
    }

    public Reader getReader() {
        return new StringReader(getString());
    }

    /**
     * Get the reader
     *
     * @param oneBasedOffset the offset (1 means no offset)
     * @param length the requested length
     * @return the new reader
     */
    public Reader getReader(long oneBasedOffset, long length) {
        String string = getString();
        long zeroBasedOffset = oneBasedOffset - 1;
        rangeCheck(zeroBasedOffset, length, string.length());
        int offset = (int) zeroBasedOffset;
        return new StringReader(string.substring(offset, offset + (int) length));
    }

    /**
     * Add a value and return the result.
     *
     * @param v the value to add
     * @return the result
     */
    public Value add(@SuppressWarnings("unused") Value v) {
        throw getUnsupportedExceptionForOperation("+");
    }

    public int getSignum() {
        throw getUnsupportedExceptionForOperation("SIGNUM");
    }

    /**
     * Return -value if this value support arithmetic operations.
     *
     * @return the negative
     */
    public Value negate() {
        throw getUnsupportedExceptionForOperation("NEG");
    }

    /**
     * Subtract a value and return the result.
     *
     * @param v the value to subtract
     * @return the result
     */
    public Value subtract(@SuppressWarnings("unused") Value v) {
        throw getUnsupportedExceptionForOperation("-");
    }

    /**
     * Divide by a value and return the result.
     *
     * @param v the value to divide by
     * @return the result
     */
    public Value divide(@SuppressWarnings("unused") Value v) {
        throw getUnsupportedExceptionForOperation("/");
    }

    /**
     * Multiply with a value and return the result.
     *
     * @param v the value to multiply with
     * @return the result
     */
    public Value multiply(@SuppressWarnings("unused") Value v) {
        throw getUnsupportedExceptionForOperation("*");
    }

    /**
     * Take the modulus with a value and return the result.
     *
     * @param v the value to take the modulus with
     * @return the result
     */
    public Value modulus(@SuppressWarnings("unused") Value v) {
        throw getUnsupportedExceptionForOperation("%");
    }

    /**
     * Compare a value to the specified type.
     *
     * @param targetType the type of the returned value
     * @return the converted value
     */
    public final Value convertTo(int targetType) {
        return convertTo(targetType, null, null, false, null);
    }

    /**
     * Convert value to ENUM value
     * @param enumerators the extended type information for the ENUM data type
     * @return value represented as ENUM
     */
    private Value convertToEnum(ExtTypeInfo enumerators) {
        return convertTo(ENUM, enumerators, null, false, null);
    }

    /**
     * Convert a value to the specified type.
     *
     * @param targetType the type of the returned value
     * @param provider the cast information provider
     * @param forComparison if {@code true}, perform cast for comparison operation
     * @return the converted value
     */
    public final Value convertTo(int targetType, CastDataProvider provider, boolean forComparison) {
        return convertTo(targetType, null, provider, forComparison, null);
    }

    /**
     * Convert a value to the specified type.
     *
     * @param targetType the type of the returned value
     * @param provider the cast information provider
     * @param forComparison if {@code true}, perform cast for comparison operation
     * @param column the column (if any), used for to improve the error message if conversion fails
     * @return the converted value
     */
    public final Value convertTo(TypeInfo targetType, CastDataProvider provider, boolean forComparison,
            Object column) {
        return convertTo(targetType.getValueType(), targetType.getExtTypeInfo(), provider, forComparison, column);
    }

    /**
     * Convert a value to the specified type.
     *
     * @param targetType the type of the returned value
     * @param extTypeInfo the extended data type information, or null
     * @param provider the cast information provider
     * @param forComparison if {@code true}, perform cast for comparison operation
     * @param column the column (if any), used for to improve the error message if conversion fails
     * @return the converted value
     */
    protected Value convertTo(int targetType, ExtTypeInfo extTypeInfo, CastDataProvider provider,
            boolean forComparison, Object column) {
        // converting NULL is done in ValueNull
        // converting BLOB to CLOB and vice versa is done in ValueLob
        if (getValueType() == targetType) {
            if (extTypeInfo != null) {
                return extTypeInfo.cast(this);
            }
            return this;
        }
        try {
            switch (targetType) {
            case NULL:
                return ValueNull.INSTANCE;
            case BOOLEAN:
                return convertToBoolean();
            case BYTE:
                return convertToByte(column);
            case SHORT:
                return convertToShort(column);
            case INT:
                return convertToInt(column);
            case LONG:
                return convertToLong(column);
            case DECIMAL:
                return convertToDecimal();
            case DOUBLE:
                return convertToDouble();
            case FLOAT:
                return convertToFloat();
            case DATE:
                return convertToDate();
            case TIME:
                return convertToTime();
            case TIMESTAMP:
                return convertToTimestamp(provider, forComparison);
            case TIMESTAMP_TZ:
                return convertToTimestampTimeZone(provider, forComparison);
            case BYTES:
                return convertToBytes(provider);
            case STRING:
                return ValueString.get(convertToString(provider));
            case STRING_IGNORECASE:
                return ValueStringIgnoreCase.get(convertToString(provider));
            case STRING_FIXED:
                return ValueStringFixed.get(convertToString(provider));
            case JAVA_OBJECT:
                return convertToJavaObject();
            case ENUM:
                return convertToEnumInternal((ExtTypeInfoEnum) extTypeInfo);
            case BLOB:
                return convertToBlob();
            case CLOB:
                return convertToClob();
            case UUID:
                return convertToUuid();
            case GEOMETRY:
                return convertToGeometry((ExtTypeInfoGeometry) extTypeInfo);
            case Value.INTERVAL_YEAR:
            case Value.INTERVAL_MONTH:
            case Value.INTERVAL_YEAR_TO_MONTH:
                return convertToIntervalYearMonth(targetType);
            case Value.INTERVAL_DAY:
            case Value.INTERVAL_HOUR:
            case Value.INTERVAL_MINUTE:
            case Value.INTERVAL_SECOND:
            case Value.INTERVAL_DAY_TO_HOUR:
            case Value.INTERVAL_DAY_TO_MINUTE:
            case Value.INTERVAL_DAY_TO_SECOND:
            case Value.INTERVAL_HOUR_TO_MINUTE:
            case Value.INTERVAL_HOUR_TO_SECOND:
            case Value.INTERVAL_MINUTE_TO_SECOND:
                return convertToIntervalDayTime(targetType);
            case Value.JSON:
                return convertToJson();
            case ARRAY:
                return convertToArray();
            case ROW:
                return convertToRow();
            case RESULT_SET:
                return convertToResultSet();
            default:
                if (JdbcUtils.customDataTypesHandler != null) {
                    return JdbcUtils.customDataTypesHandler.convert(this, targetType);
                }
                throw getDataConversionError(targetType);
            }
        } catch (NumberFormatException e) {
            throw DbException.get(ErrorCode.DATA_CONVERSION_ERROR_1, e, getString());
        }
    }

    private ValueBoolean convertToBoolean() {
        switch (getValueType()) {
        case BYTE:
        case SHORT:
        case INT:
        case LONG:
        case DECIMAL:
        case DOUBLE:
        case FLOAT:
            return ValueBoolean.get(getSignum() != 0);
        case TIME:
        case DATE:
        case TIMESTAMP:
        case TIMESTAMP_TZ:
        case BYTES:
        case JAVA_OBJECT:
        case UUID:
        case ENUM:
            throw getDataConversionError(BOOLEAN);
        }
        String s = getString();
        if (s.equalsIgnoreCase("true") || s.equalsIgnoreCase("t") || s.equalsIgnoreCase("yes")
                || s.equalsIgnoreCase("y")) {
            return ValueBoolean.TRUE;
        } else if (s.equalsIgnoreCase("false") || s.equalsIgnoreCase("f") || s.equalsIgnoreCase("no")
                || s.equalsIgnoreCase("n")) {
            return ValueBoolean.FALSE;
        } else {
            // convert to a number, and if it is not 0 then it is true
            return ValueBoolean.get(new BigDecimal(s).signum() != 0);
        }
    }

    private ValueByte convertToByte(Object column) {
        switch (getValueType()) {
        case BOOLEAN:
            return ValueByte.get(getBoolean() ? (byte) 1 : (byte) 0);
        case SHORT:
        case ENUM:
        case INT:
            return ValueByte.get(convertToByte(getInt(), column));
        case LONG:
            return ValueByte.get(convertToByte(getLong(), column));
        case DECIMAL:
            return ValueByte.get(convertToByte(convertToLong(getBigDecimal(), column), column));
        case DOUBLE:
            return ValueByte.get(convertToByte(convertToLong(getDouble(), column), column));
        case FLOAT:
            return ValueByte.get(convertToByte(convertToLong(getFloat(), column), column));
        case BYTES:
            return ValueByte.get((byte) Integer.parseInt(getString(), 16));
        case TIMESTAMP_TZ:
            throw getDataConversionError(BYTE);
        }
        return ValueByte.get(Byte.parseByte(getString().trim()));
    }

    private ValueShort convertToShort(Object column) {
        switch (getValueType()) {
        case BOOLEAN:
            return ValueShort.get(getBoolean() ? (short) 1 : (short) 0);
        case BYTE:
            return ValueShort.get(getByte());
        case ENUM:
        case INT:
            return ValueShort.get(convertToShort(getInt(), column));
        case LONG:
            return ValueShort.get(convertToShort(getLong(), column));
        case DECIMAL:
            return ValueShort.get(convertToShort(convertToLong(getBigDecimal(), column), column));
        case DOUBLE:
            return ValueShort.get(convertToShort(convertToLong(getDouble(), column), column));
        case FLOAT:
            return ValueShort.get(convertToShort(convertToLong(getFloat(), column), column));
        case BYTES:
            return ValueShort.get((short) Integer.parseInt(getString(), 16));
        case TIMESTAMP_TZ:
            throw getDataConversionError(SHORT);
        }
        return ValueShort.get(Short.parseShort(getString().trim()));
    }

    private ValueInt convertToInt(Object column) {
        switch (getValueType()) {
        case BOOLEAN:
            return ValueInt.get(getBoolean() ? 1 : 0);
        case BYTE:
        case ENUM:
        case SHORT:
            return ValueInt.get(getInt());
        case LONG:
            return ValueInt.get(convertToInt(getLong(), column));
        case DECIMAL:
            return ValueInt.get(convertToInt(convertToLong(getBigDecimal(), column), column));
        case DOUBLE:
            return ValueInt.get(convertToInt(convertToLong(getDouble(), column), column));
        case FLOAT:
            return ValueInt.get(convertToInt(convertToLong(getFloat(), column), column));
        case BYTES:
            return ValueInt.get((int) Long.parseLong(getString(), 16));
        case TIMESTAMP_TZ:
            throw getDataConversionError(INT);
        }
        return ValueInt.get(Integer.parseInt(getString().trim()));
    }

    private ValueLong convertToLong(Object column) {
        switch (getValueType()) {
        case BOOLEAN:
            return ValueLong.get(getBoolean() ? 1 : 0);
        case BYTE:
        case SHORT:
        case ENUM:
        case INT:
            return ValueLong.get(getInt());
        case DECIMAL:
            return ValueLong.get(convertToLong(getBigDecimal(), column));
        case DOUBLE:
            return ValueLong.get(convertToLong(getDouble(), column));
        case FLOAT:
            return ValueLong.get(convertToLong(getFloat(), column));
        case BYTES: {
            // parseLong doesn't work for ffffffffffffffff
            byte[] d = getBytes();
            if (d.length == 8) {
                return ValueLong.get(Bits.readLong(d, 0));
            }
            return ValueLong.get(Long.parseLong(getString(), 16));
        }
        case TIMESTAMP_TZ:
            throw getDataConversionError(LONG);
        }
        return ValueLong.get(Long.parseLong(getString().trim()));
    }

    private ValueDecimal convertToDecimal() {
        switch (getValueType()) {
        case BOOLEAN:
            return (ValueDecimal) (getBoolean() ? ValueDecimal.ONE : ValueDecimal.ZERO);
        case BYTE:
        case SHORT:
        case ENUM:
        case INT:
            return ValueDecimal.get(BigDecimal.valueOf(getInt()));
        case LONG:
            return ValueDecimal.get(BigDecimal.valueOf(getLong()));
        case DOUBLE:
        case FLOAT:
            return ValueDecimal.get(getBigDecimal());
        case TIMESTAMP_TZ:
            throw getDataConversionError(DECIMAL);
        }
        return ValueDecimal.get(new BigDecimal(getString().trim()));
    }

    private ValueDouble convertToDouble() {
        switch (getValueType()) {
        case BOOLEAN:
            return getBoolean() ? ValueDouble.ONE : ValueDouble.ZERO;
        case BYTE:
        case SHORT:
        case INT:
            return ValueDouble.get(getInt());
        case LONG:
            return ValueDouble.get(getLong());
        case DECIMAL:
            return ValueDouble.get(getBigDecimal().doubleValue());
        case FLOAT:
            return ValueDouble.get(getFloat());
        case ENUM:
        case TIMESTAMP_TZ:
            throw getDataConversionError(DOUBLE);
        }
        return ValueDouble.get(Double.parseDouble(getString().trim()));
    }

    private ValueFloat convertToFloat() {
        switch (getValueType()) {
        case BOOLEAN:
            return getBoolean() ? ValueFloat.ONE : ValueFloat.ZERO;
        case BYTE:
        case SHORT:
        case INT:
            return ValueFloat.get(getInt());
        case LONG:
            return ValueFloat.get(getLong());
        case DECIMAL:
            return ValueFloat.get(getBigDecimal().floatValue());
        case DOUBLE:
            return ValueFloat.get((float) getDouble());
        case ENUM:
        case TIMESTAMP_TZ:
            throw getDataConversionError(FLOAT);
        }
        return ValueFloat.get(Float.parseFloat(getString().trim()));
    }

    private ValueDate convertToDate() {
        switch (getValueType()) {
        case TIME:
            // because the time has set the date to 1970-01-01,
            // this will be the result
            return ValueDate.fromDateValue(DateTimeUtils.EPOCH_DATE_VALUE);
        case TIMESTAMP:
            return ValueDate.fromDateValue(((ValueTimestamp) this).getDateValue());
        case TIMESTAMP_TZ: {
            ValueTimestampTimeZone ts = (ValueTimestampTimeZone) this;
            long timeNanos = ts.getTimeNanos();
            long epochSeconds = DateTimeUtils.getEpochSeconds(ts.getDateValue(), timeNanos,
                    ts.getTimeZoneOffsetSeconds());
            return ValueDate.fromDateValue(DateTimeUtils
                    .dateValueFromLocalSeconds(epochSeconds + DateTimeUtils.getTimeZoneOffset(epochSeconds)));
        }
        case ENUM:
            throw getDataConversionError(DATE);
        }
        return ValueDate.parse(getString().trim());
    }

    private ValueTime convertToTime() {
        switch (getValueType()) {
        case DATE:
            // need to normalize the year, month and day because a date
            // has the time set to 0, the result will be 0
            return ValueTime.fromNanos(0);
        case TIMESTAMP:
            return ValueTime.fromNanos(((ValueTimestamp) this).getTimeNanos());
        case TIMESTAMP_TZ: {
            ValueTimestampTimeZone ts = (ValueTimestampTimeZone) this;
            long timeNanos = ts.getTimeNanos();
            long epochSeconds = DateTimeUtils.getEpochSeconds(ts.getDateValue(), timeNanos,
                    ts.getTimeZoneOffsetSeconds());
            return ValueTime.fromNanos(
                    DateTimeUtils.nanosFromLocalSeconds(epochSeconds + DateTimeUtils.getTimeZoneOffset(epochSeconds))
                            + timeNanos % DateTimeUtils.NANOS_PER_SECOND);
        }
        case ENUM:
            throw getDataConversionError(TIME);
        }
        return ValueTime.parse(getString().trim());
    }

    private ValueTimestamp convertToTimestamp(CastDataProvider provider, boolean forComparison) {
        switch (getValueType()) {
        case TIME:
            return ValueTimestamp.fromDateValueAndNanos(forComparison
                    ? DateTimeUtils.EPOCH_DATE_VALUE
                    : provider.currentTimestamp().getDateValue(),
                    ((ValueTime) this).getNanos());
        case DATE:
            return ValueTimestamp.fromDateValueAndNanos(((ValueDate) this).getDateValue(), 0);
        case TIMESTAMP_TZ: {
            ValueTimestampTimeZone ts = (ValueTimestampTimeZone) this;
            long timeNanos = ts.getTimeNanos();
            long epochSeconds = DateTimeUtils.getEpochSeconds(ts.getDateValue(), timeNanos,
                    ts.getTimeZoneOffsetSeconds());
            epochSeconds += DateTimeUtils.getTimeZoneOffset(epochSeconds);
            return ValueTimestamp.fromDateValueAndNanos(DateTimeUtils.dateValueFromLocalSeconds(epochSeconds),
                    DateTimeUtils.nanosFromLocalSeconds(epochSeconds) + timeNanos % DateTimeUtils.NANOS_PER_SECOND);
        }
        case ENUM:
            throw getDataConversionError(TIMESTAMP);
        }
        return ValueTimestamp.parse(getString().trim(), provider);
    }

    private ValueTimestampTimeZone convertToTimestampTimeZone(CastDataProvider provider, boolean forComparison) {
        switch (getValueType()) {
        case TIME:
            return DateTimeUtils.timestampTimeZoneFromLocalDateValueAndNanos(forComparison
                    ? DateTimeUtils.EPOCH_DATE_VALUE
                    : provider.currentTimestamp().getDateValue(),
                    ((ValueTime) this).getNanos());
        case DATE:
            return DateTimeUtils.timestampTimeZoneFromLocalDateValueAndNanos(((ValueDate) this).getDateValue(), 0);
        case TIMESTAMP: {
            ValueTimestamp ts = (ValueTimestamp) this;
            return DateTimeUtils.timestampTimeZoneFromLocalDateValueAndNanos(ts.getDateValue(), ts.getTimeNanos());
        }
        case ENUM:
            throw getDataConversionError(TIMESTAMP_TZ);
        }
        return ValueTimestampTimeZone.parse(getString().trim());
    }

    private ValueBytes convertToBytes(CastDataProvider provider) {
        switch (getValueType()) {
        case JAVA_OBJECT:
        case BLOB:
        case GEOMETRY:
        case JSON:
            return ValueBytes.getNoCopy(getBytesNoCopy());
        case UUID:
            return ValueBytes.getNoCopy(getBytes());
        case BYTE:
            return ValueBytes.getNoCopy(new byte[] { getByte() });
        case SHORT: {
            int x = getShort();
            return ValueBytes.getNoCopy(new byte[] { (byte) (x >> 8), (byte) x });
        }
        case INT: {
            byte[] b = new byte[4];
            Bits.writeInt(b, 0, getInt());
            return ValueBytes.getNoCopy(b);
        }
        case LONG: {
            byte[] b = new byte[8];
            Bits.writeLong(b, 0, getLong());
            return ValueBytes.getNoCopy(b);
        }
        case ENUM:
        case TIMESTAMP_TZ:
            throw getDataConversionError(BYTES);
        }
        String s = getString();
        return ValueBytes.getNoCopy(provider != null && provider.getMode().charToBinaryInUtf8
                ? s.getBytes(StandardCharsets.UTF_8)
                        : StringUtils.convertHexToBytes(s.trim()));
    }

    private String convertToString(CastDataProvider provider) {
        String s;
        if (getValueType() == BYTES && provider != null && provider.getMode().charToBinaryInUtf8) {
            s = new String(getBytesNoCopy(), StandardCharsets.UTF_8);
        } else {
            s = getString();
        }
        return s;
    }

    private ValueJavaObject convertToJavaObject() {
        switch (getValueType()) {
        case BYTES:
        case BLOB:
            return ValueJavaObject.getNoCopy(null, getBytesNoCopy(), getDataHandler());
        case GEOMETRY:
            return ValueJavaObject.getNoCopy(getObject(), null, getDataHandler());
        case ENUM:
        case TIMESTAMP_TZ:
            throw getDataConversionError(JAVA_OBJECT);
        }
        return ValueJavaObject.getNoCopy(null, StringUtils.convertHexToBytes(getString().trim()), getDataHandler());
    }

    private ValueEnum convertToEnumInternal(ExtTypeInfoEnum extTypeInfo) {
        switch (getValueType()) {
        case BYTE:
        case SHORT:
        case INT:
        case LONG:
        case DECIMAL:
            return extTypeInfo.getValue(getInt());
        case STRING:
        case STRING_IGNORECASE:
        case STRING_FIXED:
            return extTypeInfo.getValue(getString());
        case JAVA_OBJECT:
            Object object = JdbcUtils.deserialize(getBytesNoCopy(), getDataHandler());
            if (object instanceof String) {
                return extTypeInfo.getValue((String) object);
            } else if (object instanceof Integer) {
                return extTypeInfo.getValue((int) object);
            }
            //$FALL-THROUGH$
        }
        throw getDataConversionError(ENUM);
    }

    private ValueLobDb convertToBlob() {
        switch (getValueType()) {
        case BYTES:
        case GEOMETRY:
        case JSON:
            return ValueLobDb.createSmallLob(Value.BLOB, getBytesNoCopy());
        case UUID:
            return ValueLobDb.createSmallLob(Value.BLOB, getBytes());
        case TIMESTAMP_TZ:
            throw getDataConversionError(BLOB);
        }
        return ValueLobDb.createSmallLob(BLOB, StringUtils.convertHexToBytes(getString().trim()));
    }

    private ValueLobDb convertToClob() {
        return ValueLobDb.createSmallLob(CLOB, getString().getBytes(StandardCharsets.UTF_8));
    }

    private ValueUuid convertToUuid() {
        switch (getValueType()) {
        case BYTES:
            return ValueUuid.get(getBytesNoCopy());
        case JAVA_OBJECT:
            Object object = JdbcUtils.deserialize(getBytesNoCopy(), getDataHandler());
            if (object instanceof java.util.UUID) {
                return ValueUuid.get((java.util.UUID) object);
            }
            //$FALL-THROUGH$
        case TIMESTAMP_TZ:
            throw getDataConversionError(UUID);
        }
        return ValueUuid.get(getString());
    }

    private Value convertToGeometry(ExtTypeInfoGeometry extTypeInfo) {
        ValueGeometry result;
        switch (getValueType()) {
        case BYTES:
            result = ValueGeometry.getFromEWKB(getBytesNoCopy());
            break;
        case JAVA_OBJECT:
            Object object = JdbcUtils.deserialize(getBytesNoCopy(), getDataHandler());
            if (DataType.isGeometry(object)) {
                result = ValueGeometry.getFromGeometry(object);
                break;
            }
            //$FALL-THROUGH$
        case TIMESTAMP_TZ:
            throw getDataConversionError(GEOMETRY);
        case JSON: {
            int srid = 0;
            if (extTypeInfo != null) {
                Integer s = extTypeInfo.getSrid();
                if (s != null) {
                    srid = s;
                }
            }
            try {
                result = ValueGeometry.get(GeoJsonUtils.geoJsonToEwkb(getBytesNoCopy(), srid));
            } catch (RuntimeException ex) {
                throw DbException.get(ErrorCode.DATA_CONVERSION_ERROR_1, getTraceSQL());
            }
            break;
        }
        default:
            result = ValueGeometry.get(getString());
        }
        return extTypeInfo != null ? extTypeInfo.cast(result) : result;
    }

    private ValueInterval convertToIntervalYearMonth(int targetType) {
        switch (getValueType()) {
        case Value.STRING:
        case Value.STRING_IGNORECASE:
        case Value.STRING_FIXED: {
            String s = getString();
            try {
                return (ValueInterval) IntervalUtils
                        .parseFormattedInterval(IntervalQualifier.valueOf(targetType - Value.INTERVAL_YEAR), s)
                        .convertTo(targetType);
            } catch (Exception e) {
                throw DbException.get(ErrorCode.INVALID_DATETIME_CONSTANT_2, e, "INTERVAL", s);
            }
        }
        case Value.INTERVAL_YEAR:
        case Value.INTERVAL_MONTH:
        case Value.INTERVAL_YEAR_TO_MONTH:
            return IntervalUtils.intervalFromAbsolute(IntervalQualifier.valueOf(targetType - Value.INTERVAL_YEAR),
                    IntervalUtils.intervalToAbsolute((ValueInterval) this));
        }
        throw getDataConversionError(targetType);
    }

    private ValueInterval convertToIntervalDayTime(int targetType) {
        switch (getValueType()) {
        case Value.STRING:
        case Value.STRING_IGNORECASE:
        case Value.STRING_FIXED: {
            String s = getString();
            try {
                return (ValueInterval) IntervalUtils
                        .parseFormattedInterval(IntervalQualifier.valueOf(targetType - Value.INTERVAL_YEAR), s)
                        .convertTo(targetType);
            } catch (Exception e) {
                throw DbException.get(ErrorCode.INVALID_DATETIME_CONSTANT_2, e, "INTERVAL", s);
            }
        }
        case Value.INTERVAL_DAY:
        case Value.INTERVAL_HOUR:
        case Value.INTERVAL_MINUTE:
        case Value.INTERVAL_SECOND:
        case Value.INTERVAL_DAY_TO_HOUR:
        case Value.INTERVAL_DAY_TO_MINUTE:
        case Value.INTERVAL_DAY_TO_SECOND:
        case Value.INTERVAL_HOUR_TO_MINUTE:
        case Value.INTERVAL_HOUR_TO_SECOND:
        case Value.INTERVAL_MINUTE_TO_SECOND:
            return IntervalUtils.intervalFromAbsolute(IntervalQualifier.valueOf(targetType - Value.INTERVAL_YEAR),
                    IntervalUtils.intervalToAbsolute((ValueInterval) this));
        }
        throw getDataConversionError(targetType);
    }

    private ValueJson convertToJson() {
        switch (getValueType()) {
        case BOOLEAN:
            return ValueJson.get(getBoolean());
        case BYTE:
        case SHORT:
        case INT:
            return ValueJson.get(getInt());
        case LONG:
            return ValueJson.get(getLong());
        case FLOAT:
        case DOUBLE:
        case DECIMAL:
            return ValueJson.get(getBigDecimal());
        case BYTES:
        case BLOB:
            return ValueJson.fromJson(getBytesNoCopy());
        case STRING:
        case STRING_IGNORECASE:
        case STRING_FIXED:
        case CLOB:
            return ValueJson.get(getString());
        case GEOMETRY: {
            ValueGeometry vg = (ValueGeometry) this;
            return ValueJson.getInternal(GeoJsonUtils.ewkbToGeoJson(vg.getBytesNoCopy(), vg.getDimensionSystem()));
        }
        default:
            throw getDataConversionError(Value.JSON);
        }
    }

    private ValueArray convertToArray() {
        Value[] a;
        switch (getValueType()) {
        case ROW:
            a = ((ValueRow) this).getList();
            break;
        case BLOB:
        case CLOB:
        case RESULT_SET:
            a = new Value[] { ValueString.get(getString()) };
            break;
        default:
            a = new Value[] { this };
        }
        return ValueArray.get(a);
    }

    private Value convertToRow() {
        Value[] a;
        if (getValueType() == RESULT_SET) {
            ResultInterface result = ((ValueResultSet) this).getResult();
            if (result.hasNext()) {
                a = result.currentRow();
                if (result.hasNext()) {
                    throw DbException.get(ErrorCode.SCALAR_SUBQUERY_CONTAINS_MORE_THAN_ONE_ROW);
                }
            } else {
                return ValueNull.INSTANCE;
            }
        } else {
            a = new Value[] { this };
        }
        return ValueRow.get(a);
    }

    private ValueResultSet convertToResultSet() {
        SimpleResult result = new SimpleResult();
        if (getValueType() == ROW) {
            Value[] values = ((ValueRow) this).getList();
            for (int i = 0; i < values.length;) {
                Value v = values[i++];
                String columnName = "C" + i;
                result.addColumn(columnName, columnName, v.getType());
            }
            result.addRow(values);
        } else {
            result.addColumn("X", "X", getType());
            result.addRow(this);
        }
        return ValueResultSet.get(result);
    }

    /**
     * Creates new instance of the DbException for data conversion error.
     *
     * @param targetType Target data type.
     * @return instance of the DbException.
     */
    DbException getDataConversionError(int targetType) {
        DataType from = DataType.getDataType(getValueType());
        DataType to = DataType.getDataType(targetType);
        throw DbException.get(ErrorCode.DATA_CONVERSION_ERROR_1, (from != null ? from.name : "type=" + getValueType())
                + " to " + (to != null ? to.name : "type=" + targetType));
    }

    /**
     * Compare this value against another value given that the values are of the
     * same data type.
     *
     * @param v the other value
     * @param mode the compare mode
     * @param provider the cast information provider
     * @return 0 if both values are equal, -1 if the other value is smaller, and
     *         1 otherwise
     */
    public abstract int compareTypeSafe(Value v, CompareMode mode, CastDataProvider provider);

    /**
     * Compare this value against another value using the specified compare
     * mode.
     *
     * @param v the other value
     * @param provider the cast information provider
     * @param compareMode the compare mode
     * @return 0 if both values are equal, -1 if this value is smaller, and
     *         1 otherwise
     */
    public final int compareTo(Value v, CastDataProvider provider, CompareMode compareMode) {
        if (this == v) {
            return 0;
        }
        if (this == ValueNull.INSTANCE) {
            return -1;
        } else if (v == ValueNull.INSTANCE) {
            return 1;
        }
        Value l = this;
        int leftType = l.getValueType();
        int rightType = v.getValueType();
        if (leftType != rightType || leftType == Value.ENUM) {
            int dataType = Value.getHigherOrder(leftType, rightType);
            if (dataType == Value.ENUM) {
                ExtTypeInfoEnum enumerators = ExtTypeInfoEnum.getEnumeratorsForBinaryOperation(l, v);
                l = l.convertToEnum(enumerators);
                v = v.convertToEnum(enumerators);
            } else {
                l = l.convertTo(dataType, provider, true);
                v = v.convertTo(dataType, provider, true);
            }
        }
        return l.compareTypeSafe(v, compareMode, provider);
    }

    /**
     * Compare this value against another value using the specified compare
     * mode.
     *
     * @param v the other value
     * @param forEquality perform only check for equality
     * @param provider the cast information provider
     * @param compareMode the compare mode
     * @return 0 if both values are equal, -1 if this value is smaller, 1
     *         if other value is larger, {@link Integer#MIN_VALUE} if order is
     *         not defined due to NULL comparison
     */
    public int compareWithNull(Value v, boolean forEquality, CastDataProvider provider,
            CompareMode compareMode) {
        if (this == ValueNull.INSTANCE || v == ValueNull.INSTANCE) {
            return Integer.MIN_VALUE;
        }
        Value l = this;
        int leftType = l.getValueType();
        int rightType = v.getValueType();
        if (leftType != rightType || leftType == Value.ENUM) {
            int dataType = Value.getHigherOrder(leftType, rightType);
            if (dataType == Value.ENUM) {
                ExtTypeInfoEnum enumerators = ExtTypeInfoEnum.getEnumeratorsForBinaryOperation(l, v);
                l = l.convertToEnum(enumerators);
                v = v.convertToEnum(enumerators);
            } else {
                l = l.convertTo(dataType, provider, true);
                v = v.convertTo(dataType, provider, true);
            }
        }
        return l.compareTypeSafe(v, compareMode, provider);
    }

    /**
     * Returns true if this value is NULL or contains NULL value.
     *
     * @return true if this value is NULL or contains NULL value
     */
    public boolean containsNull() {
        return false;
    }

    /**
     * Convert the scale.
     *
     * @param onlyToSmallerScale if the scale should not reduced
     * @param targetScale the requested scale
     * @return the value
     */
    @SuppressWarnings("unused")
    public Value convertScale(boolean onlyToSmallerScale, int targetScale) {
        return this;
    }

    /**
     * Convert the precision to the requested value. The precision of the
     * returned value may be somewhat larger than requested, because values with
     * a fixed precision are not truncated.
     *
     * @param precision the new precision
     * @return the new value
     */
    @SuppressWarnings("unused")
    public Value convertPrecision(long precision) {
        return this;
    }

    private static byte convertToByte(long x, Object column) {
        if (x > Byte.MAX_VALUE || x < Byte.MIN_VALUE) {
            throw DbException.get(
                    ErrorCode.NUMERIC_VALUE_OUT_OF_RANGE_2, Long.toString(x), getColumnName(column));
        }
        return (byte) x;
    }

    private static short convertToShort(long x, Object column) {
        if (x > Short.MAX_VALUE || x < Short.MIN_VALUE) {
            throw DbException.get(
                    ErrorCode.NUMERIC_VALUE_OUT_OF_RANGE_2, Long.toString(x), getColumnName(column));
        }
        return (short) x;
    }

    /**
     * Convert to integer, throwing exception if out of range.
     *
     * @param x integer value.
     * @param column Column info.
     * @return x
     */
    public static int convertToInt(long x, Object column) {
        if (x > Integer.MAX_VALUE || x < Integer.MIN_VALUE) {
            throw DbException.get(
                    ErrorCode.NUMERIC_VALUE_OUT_OF_RANGE_2, Long.toString(x), getColumnName(column));
        }
        return (int) x;
    }

    private static long convertToLong(double x, Object column) {
        if (x > Long.MAX_VALUE || x < Long.MIN_VALUE) {
            // TODO document that +Infinity, -Infinity throw an exception and
            // NaN returns 0
            throw DbException.get(
                    ErrorCode.NUMERIC_VALUE_OUT_OF_RANGE_2, Double.toString(x), getColumnName(column));
        }
        return Math.round(x);
    }

    private static long convertToLong(BigDecimal x, Object column) {
        if (x.compareTo(MAX_LONG_DECIMAL) > 0 ||
                x.compareTo(Value.MIN_LONG_DECIMAL) < 0) {
            throw DbException.get(
                    ErrorCode.NUMERIC_VALUE_OUT_OF_RANGE_2, x.toString(), getColumnName(column));
        }
        return x.setScale(0, RoundingMode.HALF_UP).longValue();
    }

    private static String getColumnName(Object column) {
        return column == null ? "" : column.toString();
    }

    /**
     * Copy a large value, to be used in the given table. For values that are
     * kept fully in memory this method has no effect.
     *
     * @param handler the data handler
     * @param tableId the table where this object is used
     * @return the new value or itself
     */
    @SuppressWarnings("unused")
    public Value copy(DataHandler handler, int tableId) {
        return this;
    }

    /**
     * Check if this value is linked to a specific table. For values that are
     * kept fully in memory, this method returns false.
     *
     * @return true if it is
     */
    public boolean isLinkedToTable() {
        return false;
    }

    /**
     * Remove the underlying resource, if any. For values that are kept fully in
     * memory this method has no effect.
     */
    public void remove() {
        // nothing to do
    }

    /**
     * Check if the precision is smaller or equal than the given precision.
     *
     * @param precision the maximum precision
     * @return true if the precision of this value is smaller or equal to the
     *         given precision
     */
    public boolean checkPrecision(long precision) {
        return getType().getPrecision() <= precision;
    }

    /**
     * Get a medium size SQL expression for debugging or tracing. If the
     * precision is too large, only a subset of the value is returned.
     *
     * @return the SQL expression
     */
    public String getTraceSQL() {
        return getSQL(new StringBuilder()).toString();
    }

    @Override
    public String toString() {
        return getTraceSQL();
    }

    /**
     * Create an exception meaning the specified operation is not supported for
     * this data type.
     *
     * @param op the operation
     * @return the exception
     */
    protected final DbException getUnsupportedExceptionForOperation(String op) {
        return DbException.getUnsupportedException(
                DataType.getDataType(getValueType()).name + " " + op);
    }

    /**
     * Get the table (only for LOB object).
     *
     * @return the table id
     */
    public int getTableId() {
        return 0;
    }

    /**
     * Get the byte array.
     *
     * @return the byte array
     */
    public byte[] getSmall() {
        return null;
    }

    /**
     * Copy this value to a temporary file if necessary.
     *
     * @return the new value
     */
    public Value copyToTemp() {
        return this;
    }

    /**
     * Create an independent copy of this value if needed, that will be bound to
     * a result. If the original row is removed, this copy is still readable.
     *
     * @return the value (this for small objects)
     */
    public Value copyToResult() {
        return this;
    }

    /**
     * Returns result for result set value, or single-row result with this value
     * in column X for other values.
     *
     * @return result
     */
    public ResultInterface getResult() {
        SimpleResult rs = new SimpleResult();
        rs.addColumn("X", "X", getType());
        rs.addRow(this);
        return rs;
    }

    /**
     * Return the data handler for the values that support it
     * (actually only Java objects).
     * @return the data handler
     */
    protected DataHandler getDataHandler() {
        return null;
    }

}<|MERGE_RESOLUTION|>--- conflicted
+++ resolved
@@ -559,18 +559,6 @@
         return convertTo(Value.BOOLEAN).getBoolean();
     }
 
-<<<<<<< HEAD
-    public Date getDate() {
-        return convertTo(Value.DATE).getDate();
-    }
-
-    public Time getTime() {
-        return convertTo(Value.TIME).getTime();
-    }
-
-    public Timestamp getTimestamp() {
-        return convertTo(Value.TIMESTAMP).getTimestamp();
-=======
     /**
      * Get the date value converted to the specified timezone.
      *
@@ -578,7 +566,7 @@
      * @return the date
      */
     public Date getDate(TimeZone timeZone) {
-        return ((ValueDate) convertTo(Value.DATE)).getDate(timeZone);
+        return convertTo(Value.DATE).getDate(timeZone);
     }
 
     /**
@@ -588,7 +576,7 @@
      * @return the date
      */
     public Time getTime(TimeZone timeZone) {
-        return ((ValueTime) convertTo(Value.TIME)).getTime(timeZone);
+        return convertTo(Value.TIME).getTime(timeZone);
     }
 
     /**
@@ -598,8 +586,7 @@
      * @return the date
      */
     public Timestamp getTimestamp(TimeZone timeZone) {
-        return ((ValueTimestamp) convertTo(Value.TIMESTAMP)).getTimestamp(timeZone);
->>>>>>> 443c49bd
+        return convertTo(Value.TIMESTAMP).getTimestamp(timeZone);
     }
 
     public byte[] getBytes() {
