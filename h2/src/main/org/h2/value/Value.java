--- conflicted
+++ resolved
@@ -560,11 +560,7 @@
     }
 
     public boolean getBoolean() {
-<<<<<<< HEAD
-        return convertTo(Value.BOOLEAN).getBoolean();
-=======
-        return ((ValueBoolean) convertTo(BOOLEAN)).getBoolean();
->>>>>>> b2068daa
+        return convertTo(BOOLEAN).getBoolean();
     }
 
     /**
@@ -574,11 +570,7 @@
      * @return the date
      */
     public Date getDate(TimeZone timeZone) {
-<<<<<<< HEAD
-        return convertTo(Value.DATE).getDate(timeZone);
-=======
-        return ((ValueDate) convertTo(DATE)).getDate(timeZone);
->>>>>>> b2068daa
+        return convertTo(DATE).getDate(timeZone);
     }
 
     /**
@@ -588,13 +580,8 @@
      * @param timeZone the target timezone
      * @return the date
      */
-<<<<<<< HEAD
-    public Time getTime(TimeZone timeZone) {
-        return convertTo(Value.TIME).getTime(timeZone);
-=======
     public Time getTime(CastDataProvider provider, TimeZone timeZone) {
-        return ((ValueTime) convertTo(TIME, provider, false)).getTime(provider, timeZone);
->>>>>>> b2068daa
+        return convertTo(TIME, provider, false).getTime(provider, timeZone);
     }
 
     /**
@@ -604,85 +591,44 @@
      * @param timeZone the target timezone
      * @return the date
      */
-<<<<<<< HEAD
-    public Timestamp getTimestamp(TimeZone timeZone) {
-        return convertTo(Value.TIMESTAMP).getTimestamp(timeZone);
+    public Timestamp getTimestamp(CastDataProvider provider, TimeZone timeZone) {
+        return convertTo(TIMESTAMP, provider, false).getTimestamp(provider, timeZone);
     }
 
     public byte[] getBytes() {
-        return convertTo(Value.BYTES).getBytes();
+        return convertTo(BYTES).getBytes();
     }
 
     public byte[] getBytesNoCopy() {
-        return convertTo(Value.BYTES).getBytesNoCopy();
+        return convertTo(BYTES).getBytesNoCopy();
     }
 
     public byte getByte() {
-        return convertTo(Value.BYTE).getByte();
+        return convertTo(BYTE).getByte();
     }
 
     public short getShort() {
-        return convertTo(Value.SHORT).getShort();
+        return convertTo(SHORT).getShort();
     }
 
     public BigDecimal getBigDecimal() {
-        return convertTo(Value.DECIMAL).getBigDecimal();
+        return convertTo(DECIMAL).getBigDecimal();
     }
 
     public double getDouble() {
-        return convertTo(Value.DOUBLE).getDouble();
+        return convertTo(DOUBLE).getDouble();
     }
 
     public float getFloat() {
-        return convertTo(Value.FLOAT).getFloat();
+        return convertTo(FLOAT).getFloat();
     }
 
     public int getInt() {
-        return convertTo(Value.INT).getInt();
+        return convertTo(INT).getInt();
     }
 
     public long getLong() {
-        return convertTo(Value.LONG).getLong();
-=======
-    public Timestamp getTimestamp(CastDataProvider provider, TimeZone timeZone) {
-        return ((ValueTimestamp) convertTo(TIMESTAMP, provider, false)).getTimestamp(provider, timeZone);
-    }
-
-    public byte[] getBytes() {
-        return ((ValueBytes) convertTo(BYTES)).getBytes();
-    }
-
-    public byte[] getBytesNoCopy() {
-        return ((ValueBytes) convertTo(BYTES)).getBytesNoCopy();
-    }
-
-    public byte getByte() {
-        return ((ValueByte) convertTo(BYTE)).getByte();
-    }
-
-    public short getShort() {
-        return ((ValueShort) convertTo(SHORT)).getShort();
-    }
-
-    public BigDecimal getBigDecimal() {
-        return ((ValueDecimal) convertTo(DECIMAL)).getBigDecimal();
-    }
-
-    public double getDouble() {
-        return ((ValueDouble) convertTo(DOUBLE)).getDouble();
-    }
-
-    public float getFloat() {
-        return ((ValueFloat) convertTo(FLOAT)).getFloat();
-    }
-
-    public int getInt() {
-        return ((ValueInt) convertTo(INT)).getInt();
-    }
-
-    public long getLong() {
-        return ((ValueLong) convertTo(LONG)).getLong();
->>>>>>> b2068daa
+        return convertTo(LONG).getLong();
     }
 
     public InputStream getInputStream() {
