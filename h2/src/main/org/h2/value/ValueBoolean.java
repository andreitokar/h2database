--- conflicted
+++ resolved
@@ -66,11 +66,7 @@
     }
 
     @Override
-<<<<<<< HEAD
-    protected int compareSecure(Value o, CompareMode mode) {
-=======
-    public int compareTypeSafe(Value o, CompareMode mode) {
->>>>>>> f9dda484
+    protected int compareTypeSafe(Value o, CompareMode mode) {
         return Boolean.compare(value, ((ValueBoolean) o).value);
     }
 
