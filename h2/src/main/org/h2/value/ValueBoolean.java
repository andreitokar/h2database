/*
 * Copyright 2004-2018 H2 Group. Multiple-Licensed under the MPL 2.0,
 * and the EPL 1.0 (http://h2database.com/html/license.html).
 * Initial Developer: H2 Group
 */
package org.h2.value;

import java.sql.PreparedStatement;
import java.sql.SQLException;

/**
 * Implementation of the BOOLEAN data type.
 */
public class ValueBoolean extends Value {

    /**
     * The precision in digits.
     */
    public static final int PRECISION = 1;

    /**
     * The maximum display size of a boolean.
     * Example: FALSE
     */
    public static final int DISPLAY_SIZE = 5;

    /**
     * Of type Object so that Tomcat doesn't set it to null.
     */
    private static final Object TRUE = new ValueBoolean(true);
    private static final Object FALSE = new ValueBoolean(false);

    private final boolean value;

    private ValueBoolean(boolean value) {
        this.value = value;
    }

    @Override
    public int getType() {
        return Value.BOOLEAN;
    }

    @Override
    public String getSQL() {
        return getString();
    }

    @Override
    public String getString() {
        return value ? "TRUE" : "FALSE";
    }

    @Override
    public Value negate() {
        return (ValueBoolean) (value ? FALSE : TRUE);
    }

    @Override
    public boolean getBoolean() {
        return value;
    }

    @Override
    protected int compareSecure(Value o, CompareMode mode) {
<<<<<<< HEAD
        return Boolean.compare(value, ((ValueBoolean) o).value);
=======
        ValueBoolean v = (ValueBoolean) o;
        return Boolean.compare(value, v.value);
>>>>>>> 8b2f4739
    }

    @Override
    public long getPrecision() {
        return PRECISION;
    }

    @Override
    public int hashCode() {
        return value ? 1 : 0;
    }

    @Override
    public Object getObject() {
        return value;
    }

    @Override
    public void set(PreparedStatement prep, int parameterIndex)
            throws SQLException {
        prep.setBoolean(parameterIndex, value);
    }

    /**
     * Get the boolean value for the given boolean.
     *
     * @param b the boolean
     * @return the value
     */
    public static ValueBoolean get(boolean b) {
        return (ValueBoolean) (b ? TRUE : FALSE);
    }

    @Override
    public int getDisplaySize() {
        return DISPLAY_SIZE;
    }

    @Override
    public boolean equals(Object other) {
        // there are only ever two instances, so the instance must match
        return this == other;
    }

}<|MERGE_RESOLUTION|>--- conflicted
+++ resolved
@@ -63,12 +63,7 @@
 
     @Override
     protected int compareSecure(Value o, CompareMode mode) {
-<<<<<<< HEAD
         return Boolean.compare(value, ((ValueBoolean) o).value);
-=======
-        ValueBoolean v = (ValueBoolean) o;
-        return Boolean.compare(value, v.value);
->>>>>>> 8b2f4739
     }
 
     @Override
