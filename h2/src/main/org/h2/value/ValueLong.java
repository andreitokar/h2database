/*
 * Copyright 2004-2019 H2 Group. Multiple-Licensed under the MPL 2.0,
 * and the EPL 1.0 (https://h2database.com/html/license.html).
 * Initial Developer: H2 Group
 */
package org.h2.value;

import java.math.BigInteger;
import java.sql.PreparedStatement;
import java.sql.SQLException;

import org.h2.api.ErrorCode;
import org.h2.engine.CastDataProvider;
import org.h2.message.DbException;

/**
 * Implementation of the BIGINT data type.
 */
public class ValueLong extends Value {

    /**
     * The smallest {@code ValueLong} value.
     */
    public static final ValueLong MIN = get(Long.MIN_VALUE);

    /**
     * The largest {@code ValueLong} value.
     */
    public static final ValueLong MAX = get(Long.MAX_VALUE);

    /**
     * The largest Long value, as a BigInteger.
     */
    public static final BigInteger MAX_BI = BigInteger.valueOf(Long.MAX_VALUE);

    /**
     * The precision in digits.
     */
    public static final int PRECISION = 19;

    /**
     * The maximum display size of a long.
     * Example: 9223372036854775808
     */
    public static final int DISPLAY_SIZE = 20;

    private static final int STATIC_SIZE = 100;
    private static final ValueLong[] STATIC_CACHE;

    private final long value;

    static {
        STATIC_CACHE = new ValueLong[STATIC_SIZE];
        for (int i = 0; i < STATIC_SIZE; i++) {
            STATIC_CACHE[i] = new ValueLong(i);
        }
    }

    private ValueLong(long value) {
        this.value = value;
    }

    @Override
    public Value add(Value v) {
        long x = value;
        long y = ((ValueLong) v).value;
        long result = x + y;
        /*
         * If signs of both summands are different from the sign of the sum there is an
         * overflow.
         */
        if (((x ^ result) & (y ^ result)) < 0) {
            throw getOverflow();
        }
        return ValueLong.get(result);
    }

    @Override
    public int getSignum() {
        return Long.signum(value);
    }

    @Override
    public Value negate() {
        if (value == Long.MIN_VALUE) {
            throw getOverflow();
        }
        return ValueLong.get(-value);
    }

    private DbException getOverflow() {
        return DbException.get(ErrorCode.NUMERIC_VALUE_OUT_OF_RANGE_1,
                Long.toString(value));
    }

    @Override
    public Value subtract(Value v) {
        long x = value;
        long y = ((ValueLong) v).value;
        long result = x - y;
        /*
         * If minuend and subtrahend have different signs and minuend and difference
         * have different signs there is an overflow.
         */
        if (((x ^ y) & (x ^ result)) < 0) {
            throw getOverflow();
        }
        return ValueLong.get(result);
    }

    @Override
    public Value multiply(Value v) {
        long x = value;
        long y = ((ValueLong) v).value;
        long result = x * y;
        // Check whether numbers are large enough to overflow and second value != 0
        if ((Math.abs(x) | Math.abs(y)) >>> 31 != 0 && y != 0
                // Check with division
                && (result / y != x
                // Also check the special condition that is not handled above
                || x == Long.MIN_VALUE && y == -1)) {
            throw getOverflow();
        }
        return ValueLong.get(result);
    }

    @Override
    public Value divide(Value v) {
        long y = ((ValueLong) v).value;
        if (y == 0) {
            throw DbException.get(ErrorCode.DIVISION_BY_ZERO_1, getSQL());
        }
        long x = value;
        if (x == Long.MIN_VALUE && y == -1) {
            throw getOverflow();
        }
        return ValueLong.get(x / y);
    }

    @Override
    public Value modulus(Value v) {
        ValueLong other = (ValueLong) v;
        if (other.value == 0) {
            throw DbException.get(ErrorCode.DIVISION_BY_ZERO_1, getSQL());
        }
        return ValueLong.get(this.value % other.value);
    }

    @Override
    public StringBuilder getSQL(StringBuilder builder) {
        return builder.append(value);
    }

    @Override
    public TypeInfo getType() {
        return TypeInfo.TYPE_LONG;
    }

    @Override
    public int getValueType() {
        return LONG;
    }

    @Override
    public long getLong() {
        return value;
    }

    @Override
<<<<<<< HEAD
    public int compareTypeSafe(Value o, CompareMode mode) {
        return compare((ValueLong)o);
    }

    private int compare(ValueLong v) {
        return Long.compare(value, v.value);
=======
    public int compareTypeSafe(Value o, CompareMode mode, CastDataProvider provider) {
        return Long.compare(value, ((ValueLong) o).value);
>>>>>>> 443c49bd
    }

    @Override
    public String getString() {
        return Long.toString(value);
    }

    @Override
    public int hashCode() {
        return (int) (value ^ (value >> 32));
    }

    @Override
    public Object getObject() {
        return value;
    }

    @Override
    public void set(PreparedStatement prep, int parameterIndex)
            throws SQLException {
        prep.setLong(parameterIndex, value);
    }

    /**
     * Get or create a long value for the given long.
     *
     * @param i the long
     * @return the value
     */
    public static ValueLong get(long i) {
        if (i >= 0 && i < STATIC_SIZE) {
            return STATIC_CACHE[(int) i];
        }
        return (ValueLong) Value.cache(new ValueLong(i));
    }

    @Override
    public boolean equals(Object other) {
        return other instanceof ValueLong && value == ((ValueLong) other).value;
    }
}<|MERGE_RESOLUTION|>--- conflicted
+++ resolved
@@ -167,17 +167,12 @@
     }
 
     @Override
-<<<<<<< HEAD
-    public int compareTypeSafe(Value o, CompareMode mode) {
+    public int compareTypeSafe(Value o, CompareMode mode, CastDataProvider provider) {
         return compare((ValueLong)o);
     }
 
     private int compare(ValueLong v) {
         return Long.compare(value, v.value);
-=======
-    public int compareTypeSafe(Value o, CompareMode mode, CastDataProvider provider) {
-        return Long.compare(value, ((ValueLong) o).value);
->>>>>>> 443c49bd
     }
 
     @Override
