--- conflicted
+++ resolved
@@ -161,17 +161,12 @@
     }
 
     @Override
-<<<<<<< HEAD
-    protected int compareSecure(Value o, CompareMode mode) {
+    protected int compareTypeSafe(Value o, CompareMode mode) {
         return compare((ValueLong)o);
     }
 
     private int compare(ValueLong v) {
         return Long.compare(value, v.value);
-=======
-    public int compareTypeSafe(Value o, CompareMode mode) {
-        return Long.compare(value, ((ValueLong) o).value);
->>>>>>> f9dda484
     }
 
     @Override
