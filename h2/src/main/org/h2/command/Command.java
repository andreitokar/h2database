/*
 * Copyright 2004-2018 H2 Group. Multiple-Licensed under the MPL 2.0,
 * and the EPL 1.0 (http://h2database.com/html/license.html).
 * Initial Developer: H2 Group
 */
package org.h2.command;

import java.sql.SQLException;
import java.util.ArrayList;
import java.util.concurrent.TimeUnit;

import org.h2.api.ErrorCode;
import org.h2.engine.Constants;
import org.h2.engine.Database;
import org.h2.engine.Session;
import org.h2.expression.ParameterInterface;
import org.h2.message.DbException;
import org.h2.message.Trace;
import org.h2.result.ResultInterface;
<<<<<<< HEAD
=======
import org.h2.result.ResultWithGeneratedKeys;
import org.h2.util.MathUtils;
>>>>>>> 47ed036f

/**
 * Represents a SQL statement. This object is only used on the server side.
 */
public abstract class Command implements CommandInterface {
    /**
     * The session.
     */
    protected final Session session;

    /**
     * The last start time.
     */
    protected long startTimeNanos;

    /**
     * The trace module.
     */
    private final Trace trace;

    /**
     * If this query was canceled.
     */
    private volatile boolean cancel;

    private final String sql;

    private boolean canReuse;

    Command(Parser parser, String sql) {
        this.session = parser.getSession();
        this.sql = sql;
        trace = session.getDatabase().getTrace(Trace.COMMAND);
    }

    /**
     * Check if this command is transactional.
     * If it is not, then it forces the current transaction to commit.
     *
     * @return true if it is
     */
    public abstract boolean isTransactional();

    /**
     * Check if this command is a query.
     *
     * @return true if it is
     */
    @Override
    public abstract boolean isQuery();

    /**
     * Prepare join batching.
     */
    public abstract void prepareJoinBatch();

    /**
     * Get the list of parameters.
     *
     * @return the list of parameters
     */
    @Override
    public abstract ArrayList<? extends ParameterInterface> getParameters();

    /**
     * Check if this command is read only.
     *
     * @return true if it is
     */
    public abstract boolean isReadOnly();

    /**
     * Get an empty result set containing the meta data.
     *
     * @return an empty result set
     */
    public abstract ResultInterface queryMeta();

    /**
     * Execute an updating statement (for example insert, delete, or update), if
     * this is possible.
     *
     * @return the update count
     * @throws DbException if the command is not an updating statement
     */
    public int update() {
        throw DbException.get(ErrorCode.METHOD_NOT_ALLOWED_FOR_QUERY);
    }

    /**
     * Execute a query statement, if this is possible.
     *
     * @param maxrows the maximum number of rows returned
     * @return the local result set
     * @throws DbException if the command is not a query
     */
    public ResultInterface query(@SuppressWarnings("unused") int maxrows) {
        throw DbException.get(ErrorCode.METHOD_ONLY_ALLOWED_FOR_QUERY);
    }

    @Override
    public final ResultInterface getMetaData() {
        return queryMeta();
    }

    /**
     * Start the stopwatch.
     */
    void start() {
        if (trace.isInfoEnabled() || session.getDatabase().getQueryStatistics()) {
            startTimeNanos = System.nanoTime();
        }
    }

    void setProgress(int state) {
        session.getDatabase().setProgress(state, sql, 0, 0);
    }

    /**
     * Check if this command has been canceled, and throw an exception if yes.
     *
     * @throws DbException if the statement has been canceled
     */
    protected void checkCanceled() {
        if (cancel) {
            cancel = false;
            throw DbException.get(ErrorCode.STATEMENT_WAS_CANCELED);
        }
    }

    @Override
    public void stop() {
<<<<<<< HEAD
        session.setCurrentCommand(null);
=======
        session.endStatement();
        session.setCurrentCommand(null, false);
>>>>>>> 47ed036f
        if (!isTransactional()) {
            session.commit(true);
        } else if (session.getAutoCommit()) {
            session.commit(false);
        } else if (session.getDatabase().isMultiThreaded()) {
            Database db = session.getDatabase();
            if (db != null) {
                if (db.getLockMode() == Constants.LOCK_MODE_READ_COMMITTED) {
                    session.unlockReadLocks();
                }
            }
        }
        session.endStatement();
        if (trace.isInfoEnabled() && startTimeNanos > 0) {
            long timeMillis = (System.nanoTime() - startTimeNanos) / 1000 / 1000;
            if (timeMillis > Constants.SLOW_QUERY_LIMIT_MS) {
                trace.info("slow query: {0} ms", timeMillis);
            }
        }
    }

    /**
     * Execute a query and return the result.
     * This method prepares everything and calls {@link #query(int)} finally.
     *
     * @param maxrows the maximum number of rows to return
     * @param scrollable if the result set must be scrollable (ignored)
     * @return the result set
     */
    @Override
    public ResultInterface executeQuery(int maxrows, boolean scrollable) {
        startTimeNanos = 0;
        long start = 0;
        Database database = session.getDatabase();
        session.waitIfExclusiveModeEnabled();
        boolean callStop = true;
        boolean writing = !isReadOnly();
        if (writing) {
            while (!database.beforeWriting()) {
                // wait
            }
        }
<<<<<<< HEAD
        session.startStatementWithinTransaction();
        session.setCurrentCommand(this);
        try {
            while (true) {
                database.checkPowerOff();
                try {
                    ResultInterface result = query(maxrows);
                    callStop = !result.isLazy();
                    return result;
                } catch (DbException e) {
                    start = filterConcurrentUpdate(e, start);
                } catch (OutOfMemoryError e) {
=======
        synchronized (sync) {
            session.setCurrentCommand(this, false);
            try {
                while (true) {
                    database.checkPowerOff();
                    try {
                        ResultInterface result = query(maxrows);
                        callStop = !result.isLazy();
                        return result;
                    } catch (DbException e) {
                        start = filterConcurrentUpdate(e, start);
                    } catch (OutOfMemoryError e) {
                        callStop = false;
                        // there is a serious problem:
                        // the transaction may be applied partially
                        // in this case we need to panic:
                        // close the database
                        database.shutdownImmediately();
                        throw DbException.convert(e);
                    } catch (Throwable e) {
                        throw DbException.convert(e);
                    }
                }
            } catch (DbException e) {
                e = e.addSQL(sql);
                SQLException s = e.getSQLException();
                database.exceptionThrown(s, sql);
                if (s.getErrorCode() == ErrorCode.OUT_OF_MEMORY) {
>>>>>>> 47ed036f
                    callStop = false;
                    // there is a serious problem:
                    // the transaction may be applied partially
                    // in this case we need to panic:
                    // close the database
                    database.shutdownImmediately();
                    throw DbException.convert(e);
                } catch (Throwable e) {
                    throw DbException.convert(e);
                }
            }
        } catch (DbException e) {
            e = e.addSQL(sql);
            SQLException s = e.getSQLException();
            database.exceptionThrown(s, sql);
            if (s.getErrorCode() == ErrorCode.OUT_OF_MEMORY) {
                callStop = false;
                database.shutdownImmediately();
                throw e;
            }
            database.checkPowerOff();
            throw e;
        } finally {
            if (callStop) {
                stop();
            }
            if (writing) {
                database.afterWriting();
            }
        }
    }

    @Override
    public ResultWithGeneratedKeys executeUpdate(Object generatedKeysRequest) {
        long start = 0;
        Database database = session.getDatabase();
        session.waitIfExclusiveModeEnabled();
        boolean callStop = true;
        boolean writing = !isReadOnly();
        if (writing) {
            while (!database.beforeWriting()) {
                // wait
            }
        }
<<<<<<< HEAD
        Session.Savepoint rollback = session.setSavepoint();
        session.startStatementWithinTransaction();
        session.setCurrentCommand(this);
        DbException ex = null;
        try {
            while (true) {
                database.checkPowerOff();
                try {
                    return update();
                } catch (DbException e) {
                    database.unlockMetaDebug(session);
                    start = filterConcurrentUpdate(e, start);
                } catch (OutOfMemoryError e) {
                    database.unlockMetaDebug(session);
=======
        synchronized (sync) {
            Session.Savepoint rollback = session.setSavepoint();
            session.setCurrentCommand(this, generatedKeysRequest);
            try {
                while (true) {
                    database.checkPowerOff();
                    try {
                        int updateCount = update();
                        if (!Boolean.FALSE.equals(generatedKeysRequest)) {
                            return new ResultWithGeneratedKeys.WithKeys(updateCount,
                                    session.getGeneratedKeys().getKeys(session));
                        }
                        return ResultWithGeneratedKeys.of(updateCount);
                    } catch (DbException e) {
                        start = filterConcurrentUpdate(e, start);
                    } catch (OutOfMemoryError e) {
                        callStop = false;
                        database.shutdownImmediately();
                        throw DbException.convert(e);
                    } catch (Throwable e) {
                        throw DbException.convert(e);
                    }
                }
            } catch (DbException e) {
                e = e.addSQL(sql);
                SQLException s = e.getSQLException();
                database.exceptionThrown(s, sql);
                if (s.getErrorCode() == ErrorCode.OUT_OF_MEMORY) {
>>>>>>> 47ed036f
                    callStop = false;
                    database.shutdownImmediately();
                    throw DbException.convert(e);
                } catch (Throwable e) {
                    database.unlockMetaDebug(session);
                    if (database.getMvStore() != null && database.getMvStore().isClosed()) {
                        database.shutdownImmediately();
                    }
                    throw DbException.convert(e);
                }
            }
        } catch (DbException e) {
            e = e.addSQL(sql);
            SQLException s = e.getSQLException();
            database.exceptionThrown(s, sql);
            if (s.getErrorCode() == ErrorCode.OUT_OF_MEMORY) {
                callStop = false;
                database.shutdownImmediately();
                throw e;
            }
            try {
                database.checkPowerOff();
                if (s.getErrorCode() == ErrorCode.DEADLOCK_1) {
                    session.rollback();
                } else {
                    session.rollbackTo(rollback, false);
                }
            } catch(Throwable ignore) {
                e.addSuppressed(ignore);
            }
            ex = e;
            throw e;
        } finally {
            if(!database.isClosing() &&
                    (database.getMvStore() == null || !database.getMvStore().isClosed())) {
                try {
                    if (callStop) {
                        stop();
                    }
                } catch(Throwable ignore) {
                    if(ex == null) {
                        throw ignore;
                    } else {
                        ex.addSuppressed(ignore);
                    }
                } finally {
                    if (writing) {
                        database.afterWriting();
                    }
                }
            }
        }
    }

    private long filterConcurrentUpdate(DbException e, long start) {
        int errorCode = e.getErrorCode();
        if (errorCode != ErrorCode.CONCURRENT_UPDATE_1 &&
                errorCode != ErrorCode.ROW_NOT_FOUND_IN_PRIMARY_INDEX &&
                errorCode != ErrorCode.ROW_NOT_FOUND_WHEN_DELETING_1) {
            throw e;
        }
        long now = System.nanoTime();
        if (start != 0 && now - start > TimeUnit.MILLISECONDS.toNanos(session.getLockTimeout())) {
            throw DbException.get(ErrorCode.LOCK_TIMEOUT_1, e);
        }
        return start == 0 ? now : start;
    }

    @Override
    public void close() {
        canReuse = true;
    }

    @Override
    public void cancel() {
        this.cancel = true;
    }

    @Override
    public String toString() {
        return sql + Trace.formatParams(getParameters());
    }

    public boolean isCacheable() {
        return false;
    }

    /**
     * Whether the command is already closed (in which case it can be re-used).
     *
     * @return true if it can be re-used
     */
    public boolean canReuse() {
        return canReuse;
    }

    /**
     * The command is now re-used, therefore reset the canReuse flag, and the
     * parameter values.
     */
    public void reuse() {
        canReuse = false;
        ArrayList<? extends ParameterInterface> parameters = getParameters();
        for (ParameterInterface param : parameters) {
            param.setValue(null, true);
        }
    }

    public void setCanReuse(boolean canReuse) {
        this.canReuse = canReuse;
    }
}<|MERGE_RESOLUTION|>--- conflicted
+++ resolved
@@ -17,11 +17,8 @@
 import org.h2.message.DbException;
 import org.h2.message.Trace;
 import org.h2.result.ResultInterface;
-<<<<<<< HEAD
-=======
 import org.h2.result.ResultWithGeneratedKeys;
 import org.h2.util.MathUtils;
->>>>>>> 47ed036f
 
 /**
  * Represents a SQL statement. This object is only used on the server side.
@@ -154,12 +151,7 @@
 
     @Override
     public void stop() {
-<<<<<<< HEAD
-        session.setCurrentCommand(null);
-=======
-        session.endStatement();
         session.setCurrentCommand(null, false);
->>>>>>> 47ed036f
         if (!isTransactional()) {
             session.commit(true);
         } else if (session.getAutoCommit()) {
@@ -202,9 +194,8 @@
                 // wait
             }
         }
-<<<<<<< HEAD
         session.startStatementWithinTransaction();
-        session.setCurrentCommand(this);
+        session.setCurrentCommand(this, false);
         try {
             while (true) {
                 database.checkPowerOff();
@@ -215,36 +206,6 @@
                 } catch (DbException e) {
                     start = filterConcurrentUpdate(e, start);
                 } catch (OutOfMemoryError e) {
-=======
-        synchronized (sync) {
-            session.setCurrentCommand(this, false);
-            try {
-                while (true) {
-                    database.checkPowerOff();
-                    try {
-                        ResultInterface result = query(maxrows);
-                        callStop = !result.isLazy();
-                        return result;
-                    } catch (DbException e) {
-                        start = filterConcurrentUpdate(e, start);
-                    } catch (OutOfMemoryError e) {
-                        callStop = false;
-                        // there is a serious problem:
-                        // the transaction may be applied partially
-                        // in this case we need to panic:
-                        // close the database
-                        database.shutdownImmediately();
-                        throw DbException.convert(e);
-                    } catch (Throwable e) {
-                        throw DbException.convert(e);
-                    }
-                }
-            } catch (DbException e) {
-                e = e.addSQL(sql);
-                SQLException s = e.getSQLException();
-                database.exceptionThrown(s, sql);
-                if (s.getErrorCode() == ErrorCode.OUT_OF_MEMORY) {
->>>>>>> 47ed036f
                     callStop = false;
                     // there is a serious problem:
                     // the transaction may be applied partially
@@ -289,51 +250,25 @@
                 // wait
             }
         }
-<<<<<<< HEAD
         Session.Savepoint rollback = session.setSavepoint();
         session.startStatementWithinTransaction();
-        session.setCurrentCommand(this);
+        session.setCurrentCommand(this, generatedKeysRequest);
         DbException ex = null;
         try {
             while (true) {
                 database.checkPowerOff();
                 try {
-                    return update();
+                    int updateCount = update();
+                    if (!Boolean.FALSE.equals(generatedKeysRequest)) {
+                        return new ResultWithGeneratedKeys.WithKeys(updateCount,
+                                session.getGeneratedKeys().getKeys(session));
+                    }
+                    return ResultWithGeneratedKeys.of(updateCount);
                 } catch (DbException e) {
                     database.unlockMetaDebug(session);
                     start = filterConcurrentUpdate(e, start);
                 } catch (OutOfMemoryError e) {
                     database.unlockMetaDebug(session);
-=======
-        synchronized (sync) {
-            Session.Savepoint rollback = session.setSavepoint();
-            session.setCurrentCommand(this, generatedKeysRequest);
-            try {
-                while (true) {
-                    database.checkPowerOff();
-                    try {
-                        int updateCount = update();
-                        if (!Boolean.FALSE.equals(generatedKeysRequest)) {
-                            return new ResultWithGeneratedKeys.WithKeys(updateCount,
-                                    session.getGeneratedKeys().getKeys(session));
-                        }
-                        return ResultWithGeneratedKeys.of(updateCount);
-                    } catch (DbException e) {
-                        start = filterConcurrentUpdate(e, start);
-                    } catch (OutOfMemoryError e) {
-                        callStop = false;
-                        database.shutdownImmediately();
-                        throw DbException.convert(e);
-                    } catch (Throwable e) {
-                        throw DbException.convert(e);
-                    }
-                }
-            } catch (DbException e) {
-                e = e.addSQL(sql);
-                SQLException s = e.getSQLException();
-                database.exceptionThrown(s, sql);
-                if (s.getErrorCode() == ErrorCode.OUT_OF_MEMORY) {
->>>>>>> 47ed036f
                     callStop = false;
                     database.shutdownImmediately();
                     throw DbException.convert(e);
