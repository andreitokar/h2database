--- conflicted
+++ resolved
@@ -304,7 +304,6 @@
                 ex = e;
                 throw e;
             } finally {
-<<<<<<< HEAD
                 if (!database.isClosing() &&
                         (database.getMvStore() == null || !database.getMvStore().isClosed())) {
                     try {
@@ -321,21 +320,6 @@
                         if (writing) {
                             database.afterWriting();
                         }
-=======
-                try {
-                    if (callStop) {
-                        stop();
-                    }
-                } catch (Throwable nested) {
-                    if (ex == null) {
-                        throw nested;
-                    } else {
-                        ex.addSuppressed(nested);
-                    }
-                } finally {
-                    if (writing) {
-                        database.afterWriting();
->>>>>>> b03f027c
                     }
                 }
             }
