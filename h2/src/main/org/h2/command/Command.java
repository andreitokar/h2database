--- conflicted
+++ resolved
@@ -185,11 +185,7 @@
         startTimeNanos = 0;
         long start = 0;
         Database database = session.getDatabase();
-<<<<<<< HEAD
-        Object sync = database.getMvStore() != null ? null : database.isMultiThreaded() ? session : database;
-=======
         Object sync = database.isMultiThreaded() || database.getMvStore() != null ? session : database;
->>>>>>> 16677754
         session.waitIfExclusiveModeEnabled();
         boolean callStop = true;
         boolean writing = !isReadOnly();
@@ -198,23 +194,6 @@
                 // wait
             }
         }
-<<<<<<< HEAD
-
-        session.startStatementWithinTransaction();
-        session.setCurrentCommand(this, false);
-        try {
-            while (true) {
-                database.checkPowerOff();
-                try {
-                    ResultInterface result;
-                    if (sync != null) {
-                        //noinspection SynchronizationOnLocalVariableOrMethodParameter
-                        synchronized (sync) {
-                            result = query(maxrows);
-                        }
-                    } else {
-                        result = query(maxrows);
-=======
         //noinspection SynchronizationOnLocalVariableOrMethodParameter
         synchronized (sync) {
             session.startStatementWithinTransaction();
@@ -238,41 +217,26 @@
                         throw DbException.convert(e);
                     } catch (Throwable e) {
                         throw DbException.convert(e);
->>>>>>> 16677754
                     }
-                    callStop = !result.isLazy();
-                    return result;
-                } catch (DbException e) {
-                    start = filterConcurrentUpdate(e, start);
-                } catch (OutOfMemoryError e) {
+                }
+            } catch (DbException e) {
+                e = e.addSQL(sql);
+                SQLException s = e.getSQLException();
+                database.exceptionThrown(s, sql);
+                if (s.getErrorCode() == ErrorCode.OUT_OF_MEMORY) {
                     callStop = false;
-                    // there is a serious problem:
-                    // the transaction may be applied partially
-                    // in this case we need to panic:
-                    // close the database
                     database.shutdownImmediately();
-                    throw DbException.convert(e);
-                } catch (Throwable e) {
-                    throw DbException.convert(e);
-                }
-            }
-        } catch (DbException e) {
-            e = e.addSQL(sql);
-            SQLException s = e.getSQLException();
-            database.exceptionThrown(s, sql);
-            if (s.getErrorCode() == ErrorCode.OUT_OF_MEMORY) {
-                callStop = false;
-                database.shutdownImmediately();
+                    throw e;
+                }
+                database.checkPowerOff();
                 throw e;
-            }
-            database.checkPowerOff();
-            throw e;
-        } finally {
-            if (callStop) {
-                stop();
-            }
-            if (writing) {
-                database.afterWriting();
+            } finally {
+                if (callStop) {
+                    stop();
+                }
+                if (writing) {
+                    database.afterWriting();
+                }
             }
         }
     }
@@ -281,11 +245,7 @@
     public ResultWithGeneratedKeys executeUpdate(Object generatedKeysRequest) {
         long start = 0;
         Database database = session.getDatabase();
-<<<<<<< HEAD
-        Object sync = database.getMvStore() != null ? null : database.isMultiThreaded() ? session : database;
-=======
         Object sync = database.isMultiThreaded() || database.getMvStore() != null ? session : database;
->>>>>>> 16677754
         session.waitIfExclusiveModeEnabled();
         boolean callStop = true;
         boolean writing = !isReadOnly();
@@ -294,26 +254,12 @@
                 // wait
             }
         }
-<<<<<<< HEAD
-        Session.Savepoint rollback = session.setSavepoint();
-        session.startStatementWithinTransaction();
-        session.setCurrentCommand(this, generatedKeysRequest);
-        DbException ex = null;
-        try {
-            while (true) {
-                database.checkPowerOff();
-                try {
-                    int updateCount;
-                    if (sync != null) {
-                        //noinspection SynchronizationOnLocalVariableOrMethodParameter
-                        synchronized (sync) {
-                            updateCount = update();
-=======
         //noinspection SynchronizationOnLocalVariableOrMethodParameter
         synchronized (sync) {
             Session.Savepoint rollback = session.setSavepoint();
             session.startStatementWithinTransaction();
             session.setCurrentCommand(this, generatedKeysRequest);
+            DbException ex = null;
             try {
                 while (true) {
                     database.checkPowerOff();
@@ -322,69 +268,62 @@
                         if (!Boolean.FALSE.equals(generatedKeysRequest)) {
                             return new ResultWithGeneratedKeys.WithKeys(updateCount,
                                     session.getGeneratedKeys().getKeys(session));
->>>>>>> 16677754
                         }
-                    } else {
-                        updateCount = update();
+                        return ResultWithGeneratedKeys.of(updateCount);
+                    } catch (DbException e) {
+                        database.unlockMetaDebug(session);
+                        start = filterConcurrentUpdate(e, start);
+                    } catch (OutOfMemoryError e) {
+                        database.unlockMetaDebug(session);
+                        callStop = false;
+                        database.shutdownImmediately();
+                        throw DbException.convert(e);
+                    } catch (Throwable e) {
+                        database.unlockMetaDebug(session);
+                        if (database.getMvStore() != null && database.getMvStore().isClosed()) {
+                            database.shutdownImmediately();
+                        }
+                        throw DbException.convert(e);
                     }
-                    if (!Boolean.FALSE.equals(generatedKeysRequest)) {
-                        return new ResultWithGeneratedKeys.WithKeys(updateCount,
-                                session.getGeneratedKeys().getKeys(session));
-                    }
-                    return ResultWithGeneratedKeys.of(updateCount);
-                } catch (DbException e) {
-                    database.unlockMetaDebug(session);
-                    start = filterConcurrentUpdate(e, start);
-                } catch (OutOfMemoryError e) {
-                    database.unlockMetaDebug(session);
+                }
+            } catch (DbException e) {
+                e = e.addSQL(sql);
+                SQLException s = e.getSQLException();
+                database.exceptionThrown(s, sql);
+                if (s.getErrorCode() == ErrorCode.OUT_OF_MEMORY) {
                     callStop = false;
                     database.shutdownImmediately();
-                    throw DbException.convert(e);
-                } catch (Throwable e) {
-                    database.unlockMetaDebug(session);
-                    if (database.getMvStore() != null && database.getMvStore().isClosed()) {
-                        database.shutdownImmediately();
+                    throw e;
+                }
+                try {
+                    database.checkPowerOff();
+                    if (s.getErrorCode() == ErrorCode.DEADLOCK_1) {
+                        session.rollback();
+                    } else {
+                        session.rollbackTo(rollback, false);
                     }
-                    throw DbException.convert(e);
-                }
-            }
-        } catch (DbException e) {
-            e = e.addSQL(sql);
-            SQLException s = e.getSQLException();
-            database.exceptionThrown(s, sql);
-            if (s.getErrorCode() == ErrorCode.OUT_OF_MEMORY) {
-                callStop = false;
-                database.shutdownImmediately();
+                } catch (Throwable nested) {
+                    e.addSuppressed(nested);
+                }
+                ex = e;
                 throw e;
-            }
-            try {
-                database.checkPowerOff();
-                if (s.getErrorCode() == ErrorCode.DEADLOCK_1) {
-                    session.rollback();
-                } else {
-                    session.rollbackTo(rollback, false);
-                }
-            } catch(Throwable nested) {
-                e.addSuppressed(nested);
-            }
-            ex = e;
-            throw e;
-        } finally {
-            if(!database.isClosing() &&
-                    (database.getMvStore() == null || !database.getMvStore().isClosed())) {
-                try {
-                    if (callStop) {
-                        stop();
-                    }
-                } catch(Throwable nested) {
-                    if(ex == null) {
-                        throw nested;
-                    } else {
-                        ex.addSuppressed(nested);
-                    }
-                } finally {
-                    if (writing) {
-                        database.afterWriting();
+            } finally {
+                if (!database.isClosing() &&
+                        (database.getMvStore() == null || !database.getMvStore().isClosed())) {
+                    try {
+                        if (callStop) {
+                            stop();
+                        }
+                    } catch (Throwable nested) {
+                        if (ex == null) {
+                            throw nested;
+                        } else {
+                            ex.addSuppressed(nested);
+                        }
+                    } finally {
+                        if (writing) {
+                            database.afterWriting();
+                        }
                     }
                 }
             }
@@ -399,10 +338,6 @@
             throw e;
         }
         long now = System.nanoTime();
-<<<<<<< HEAD
-        if (start != 0 && now - start > TimeUnit.MILLISECONDS.toNanos(session.getLockTimeout())) {
-            throw DbException.get(ErrorCode.LOCK_TIMEOUT_1, e);
-=======
         if (start != 0 && TimeUnit.NANOSECONDS.toMillis(now - start) > session.getLockTimeout()) {
             throw DbException.get(ErrorCode.LOCK_TIMEOUT_1, e);
         }
@@ -427,7 +362,6 @@
                     break;
                 }
             }
->>>>>>> 16677754
         }
         return start == 0 ? now : start;
     }
