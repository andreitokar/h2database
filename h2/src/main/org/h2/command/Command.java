/*
 * Copyright 2004-2019 H2 Group. Multiple-Licensed under the MPL 2.0,
 * and the EPL 1.0 (https://h2database.com/html/license.html).
 * Initial Developer: H2 Group
 */
package org.h2.command;

import java.sql.SQLException;
import java.util.ArrayList;
import java.util.Set;
import java.util.concurrent.TimeUnit;
import org.h2.api.ErrorCode;
import org.h2.engine.Constants;
import org.h2.engine.Database;
import org.h2.engine.DbObject;
import org.h2.engine.Session;
import org.h2.expression.ParameterInterface;
import org.h2.message.DbException;
import org.h2.message.Trace;
import org.h2.result.ResultInterface;
import org.h2.result.ResultWithGeneratedKeys;
import org.h2.result.ResultWithPaddedStrings;
import org.h2.util.MathUtils;

/**
 * Represents a SQL statement. This object is only used on the server side.
 */
public abstract class Command implements CommandInterface {
    /**
     * The session.
     */
    protected final Session session;

    /**
     * The last start time.
     */
    protected long startTimeNanos;

    /**
     * The trace module.
     */
    private final Trace trace;

    /**
     * If this query was canceled.
     */
    private volatile boolean cancel;

    private final String sql;

    private boolean canReuse;

    Command(Session session, String sql) {
        this.session = session;
        this.sql = sql;
        trace = session.getDatabase().getTrace(Trace.COMMAND);
    }

    /**
     * Check if this command is transactional.
     * If it is not, then it forces the current transaction to commit.
     *
     * @return true if it is
     */
    public abstract boolean isTransactional();

    /**
     * Check if this command is a query.
     *
     * @return true if it is
     */
    @Override
    public abstract boolean isQuery();

    /**
     * Get the list of parameters.
     *
     * @return the list of parameters
     */
    @Override
    public abstract ArrayList<? extends ParameterInterface> getParameters();

    /**
     * Check if this command is read only.
     *
     * @return true if it is
     */
    public abstract boolean isReadOnly();

    /**
     * Get an empty result set containing the meta data.
     *
     * @return an empty result set
     */
    public abstract ResultInterface queryMeta();

    /**
     * Execute an updating statement (for example insert, delete, or update), if
     * this is possible.
     *
     * @param generatedKeysRequest
     *            {@code false} if generated keys are not needed, {@code true} if
     *            generated keys should be configured automatically, {@code int[]}
     *            to specify column indices to return generated keys from, or
     *            {@code String[]} to specify column names to return generated keys
     *            from
     * @return the update count and generated keys, if any
     * @throws DbException if the command is not an updating statement
     */
    public abstract ResultWithGeneratedKeys update(Object generatedKeysRequest);

    /**
     * Execute a query statement, if this is possible.
     *
     * @param maxrows the maximum number of rows returned
     * @return the local result set
     * @throws DbException if the command is not a query
     */
    public abstract ResultInterface query(int maxrows);

    @Override
    public final ResultInterface getMetaData() {
        return queryMeta();
    }

    /**
     * Start the stopwatch.
     */
    void start() {
        if (trace.isInfoEnabled() || session.getDatabase().getQueryStatistics()) {
            startTimeNanos = System.nanoTime();
        }
    }

    void setProgress(int state) {
        session.getDatabase().setProgress(state, sql, 0, 0);
    }

    /**
     * Check if this command has been canceled, and throw an exception if yes.
     *
     * @throws DbException if the statement has been canceled
     */
    protected void checkCanceled() {
        if (cancel) {
            cancel = false;
            throw DbException.get(ErrorCode.STATEMENT_WAS_CANCELED);
        }
    }

    @Override
    public void stop() {
        if (!isTransactional()) {
            session.commit(true);
        } else if (session.getAutoCommit()) {
            session.commit(false);
        }
        if (trace.isInfoEnabled() && startTimeNanos > 0) {
            long timeMillis = (System.nanoTime() - startTimeNanos) / 1000 / 1000;
            if (timeMillis > Constants.SLOW_QUERY_LIMIT_MS) {
                trace.info("slow query: {0} ms", timeMillis);
            }
        }
    }

    /**
     * Execute a query and return the result.
     * This method prepares everything and calls {@link #query(int)} finally.
     *
     * @param maxrows the maximum number of rows to return
     * @param scrollable if the result set must be scrollable (ignored)
     * @return the result set
     */
    @Override
    public ResultInterface executeQuery(int maxrows, boolean scrollable) {
        startTimeNanos = 0;
        long start = 0;
        Database database = session.getDatabase();
        Object sync = database.isMVStore() ? session : database;
        session.waitIfExclusiveModeEnabled();
        boolean callStop = true;
        //noinspection SynchronizationOnLocalVariableOrMethodParameter
        synchronized (sync) {
            session.startStatementWithinTransaction(this);
            try {
                while (true) {
                    database.checkPowerOff();
                    try {
                        ResultInterface result = query(maxrows);
                        callStop = !result.isLazy();
                        if (database.getMode().padFixedLengthStrings) {
                            return ResultWithPaddedStrings.get(result);
                        }
                        return result;
                    } catch (DbException e) {
                        // cannot retry DDL
                        if (isCurrentCommandADefineCommand()) {
                            throw e;
                        }
                        start = filterConcurrentUpdate(e, start);
                    } catch (OutOfMemoryError e) {
                        callStop = false;
                        // there is a serious problem:
                        // the transaction may be applied partially
                        // in this case we need to panic:
                        // close the database
                        database.shutdownImmediately();
                        throw DbException.convert(e);
                    } catch (Throwable e) {
                        throw DbException.convert(e);
                    }
                }
            } catch (DbException e) {
                e = e.addSQL(sql);
                SQLException s = e.getSQLException();
                database.exceptionThrown(s, sql);
                if (s.getErrorCode() == ErrorCode.OUT_OF_MEMORY) {
                    callStop = false;
                    database.shutdownImmediately();
                    throw e;
                }
                database.checkPowerOff();
                throw e;
            } finally {
                session.endStatement();
                if (callStop) {
                    stop();
                }
            }
        }
    }

    @Override
    public ResultWithGeneratedKeys executeUpdate(Object generatedKeysRequest) {
        long start = 0;
        Database database = session.getDatabase();
        Object sync = database.isMVStore() ? session : database;
        session.waitIfExclusiveModeEnabled();
        boolean callStop = true;
        //noinspection SynchronizationOnLocalVariableOrMethodParameter
        synchronized (sync) {
            Session.Savepoint rollback = session.setSavepoint();
            session.startStatementWithinTransaction(this);
            DbException ex = null;
            try {
                while (true) {
                    database.checkPowerOff();
                    try {
                        return update(generatedKeysRequest);
                    } catch (DbException e) {
<<<<<<< HEAD
                        database.unlockMetaDebug(session);
=======
                        // cannot retry DDL
                        if (isCurrentCommandADefineCommand()) {
                            throw e;
                        }
>>>>>>> b2068daa
                        start = filterConcurrentUpdate(e, start);
                    } catch (OutOfMemoryError e) {
                        database.unlockMetaDebug(session);
                        callStop = false;
                        database.shutdownImmediately();
                        throw DbException.convert(e);
                    } catch (Throwable e) {
                        database.unlockMetaDebug(session);
                        if (database.getStore() != null && database.getStore().isClosed()) {
                            database.shutdownImmediately();
                        }
                        throw DbException.convert(e);
                    }
                }
            } catch (DbException e) {
                e = e.addSQL(sql);
                SQLException s = e.getSQLException();
                database.exceptionThrown(s, sql);
                if (s.getErrorCode() == ErrorCode.OUT_OF_MEMORY) {
                    callStop = false;
                    database.shutdownImmediately();
                    throw e;
                }
                try {
                    database.checkPowerOff();
                    if (s.getErrorCode() == ErrorCode.DEADLOCK_1) {
                        session.rollback();
                    } else {
                        session.rollbackTo(rollback);
                    }
                } catch (Throwable nested) {
                    e.addSuppressed(nested);
                }
                ex = e;
                throw e;
            } finally {
                try {
                    session.endStatement();
                    if (callStop) {
                        stop();
                    }
                } catch (Throwable nested) {
                    if (ex == null) {
                        throw nested;
                    } else {
                        ex.addSuppressed(nested);
                    }
                }
            }
        }
    }

    private long filterConcurrentUpdate(DbException e, long start) {
        int errorCode = e.getErrorCode();
        if (errorCode != ErrorCode.CONCURRENT_UPDATE_1 && errorCode != ErrorCode.ROW_NOT_FOUND_IN_PRIMARY_INDEX
                && errorCode != ErrorCode.ROW_NOT_FOUND_WHEN_DELETING_1) {
            throw e;
        }
        long now = System.nanoTime();
        if (start != 0 && TimeUnit.NANOSECONDS.toMillis(now - start) > session.getLockTimeout()) {
            throw DbException.get(ErrorCode.LOCK_TIMEOUT_1, e);
        }
        // Only in PageStore mode we need to sleep here to avoid busy wait loop
        Database database = session.getDatabase();
        if (!database.isMVStore()) {
            int sleep = 1 + MathUtils.randomInt(10);
            while (true) {
                try {
                    // although nobody going to notify us
                    // it is vital to give up lock on a database
                    database.wait(sleep);
                } catch (InterruptedException e1) {
                    // ignore
                }
                long slept = TimeUnit.NANOSECONDS.toMillis(System.nanoTime() - now);
                if (slept >= sleep) {
                    break;
                }
            }
        }
        return start == 0 ? now : start;
    }

    @Override
    public void close() {
        canReuse = true;
    }

    @Override
    public void cancel() {
        this.cancel = true;
    }

    @Override
    public String toString() {
        return sql + Trace.formatParams(getParameters());
    }

    public boolean isCacheable() {
        return false;
    }

    /**
     * Whether the command is already closed (in which case it can be re-used).
     *
     * @return true if it can be re-used
     */
    public boolean canReuse() {
        return canReuse;
    }

    /**
     * The command is now re-used, therefore reset the canReuse flag, and the
     * parameter values.
     */
    public void reuse() {
        canReuse = false;
        ArrayList<? extends ParameterInterface> parameters = getParameters();
        for (ParameterInterface param : parameters) {
            param.setValue(null, true);
        }
    }

    public void setCanReuse(boolean canReuse) {
        this.canReuse = canReuse;
    }

    public abstract Set<DbObject> getDependencies();

    /**
     * Is the command we just tried to execute a DefineCommand (i.e. DDL)
     */
    protected abstract boolean isCurrentCommandADefineCommand();
}<|MERGE_RESOLUTION|>--- conflicted
+++ resolved
@@ -248,14 +248,11 @@
                     try {
                         return update(generatedKeysRequest);
                     } catch (DbException e) {
-<<<<<<< HEAD
                         database.unlockMetaDebug(session);
-=======
                         // cannot retry DDL
                         if (isCurrentCommandADefineCommand()) {
                             throw e;
                         }
->>>>>>> b2068daa
                         start = filterConcurrentUpdate(e, start);
                     } catch (OutOfMemoryError e) {
                         database.unlockMetaDebug(session);
