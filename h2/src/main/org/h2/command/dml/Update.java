--- conflicted
+++ resolved
@@ -134,9 +134,7 @@
                         }
                         newRow.setValue(i, newValue);
                     }
-<<<<<<< HEAD
                     newRow.setKey(oldRow.getKey());
-=======
                     if (setOnUpdate) {
                         setOnUpdate = false;
                         for (int i = 0; i < columnCount; i++) {
@@ -157,7 +155,6 @@
                             }
                         }
                     }
->>>>>>> d21cd116
                     table.validateConvertUpdateSequence(session, newRow);
                     boolean done = false;
                     if (table.fireRow()) {
