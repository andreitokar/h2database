--- conflicted
+++ resolved
@@ -553,7 +553,6 @@
             }
             break;
         }
-<<<<<<< HEAD
         case SetTypes.ROW_FACTORY: {
             session.getUser().checkAdmin();
             String rowFactoryName = expression.getColumnName();
@@ -568,16 +567,6 @@
             addOrUpdateSetting(name, '"' + rowFactoryName + '"', 0);
             break;
         }
-        case SetTypes.BATCH_JOINS: {
-            int value = getIntValue();
-            if (value != 0 && value != 1) {
-                throw DbException.getInvalidValueException("BATCH_JOINS", value);
-            }
-            session.setJoinBatchEnabled(value == 1);
-            break;
-        }
-=======
->>>>>>> b2068daa
         case SetTypes.FORCE_JOIN_ORDER: {
             int value = getIntValue();
             if (value != 0 && value != 1) {
