--- conflicted
+++ resolved
@@ -78,18 +78,13 @@
         try {
             return tryUpdate();
         } catch (DbException e) {
-<<<<<<< HEAD
-            session.rollbackTo(rollback, false);
-            for (Index index : createdIndexes) {
-                session.getDatabase().removeSchemaObject(session, index);
-=======
             try {
+                session.rollbackTo(rollback, false);
                 for (Index index : createdIndexes) {
                     session.getDatabase().removeSchemaObject(session, index);
                 }
             } catch (Throwable ex) {
                 e.addSuppressed(ex);
->>>>>>> f796e624
             }
             throw e;
         } finally {
