/*
 * Copyright 2004-2018 H2 Group. Multiple-Licensed under the MPL 2.0, and the
 * EPL 1.0 (http://h2database.com/html/license.html). Initial Developer: H2
 * Group Iso8601: Initial Developer: Robert Rathsack (firstName dot lastName at
 * gmx dot de)
 */
package org.h2.util;

import java.sql.Date;
import java.sql.Time;
import java.sql.Timestamp;
import java.text.SimpleDateFormat;
import java.util.Calendar;
import java.util.GregorianCalendar;
import java.util.Locale;
import java.util.TimeZone;
import org.h2.api.ErrorCode;
import org.h2.engine.Mode;
import org.h2.message.DbException;
import org.h2.value.Value;
import org.h2.value.ValueDate;
import org.h2.value.ValueNull;
import org.h2.value.ValueTime;
import org.h2.value.ValueTimestamp;
import org.h2.value.ValueTimestampTimeZone;

/**
 * This utility class contains time conversion functions.
 * <p>
 * Date value: a bit field with bits for the year, month, and day. Absolute day:
 * the day number (0 means 1970-01-01).
 */
public class DateTimeUtils {

    /**
     * The number of milliseconds per day.
     */
    public static final long MILLIS_PER_DAY = 24 * 60 * 60 * 1000L;

    /**
     * The number of seconds per day.
     */
    public static final long SECONDS_PER_DAY = 24 * 60 * 60;

    /**
     * UTC time zone.
     */
    public static final TimeZone UTC = TimeZone.getTimeZone("UTC");

    /**
     * The number of nanoseconds per day.
     */
    public static final long NANOS_PER_DAY = MILLIS_PER_DAY * 1000000;

    private static final int SHIFT_YEAR = 9;
    private static final int SHIFT_MONTH = 5;

    /**
     * Date value for 1970-01-01.
     */
    private static final int EPOCH_DATE_VALUE = (1970 << SHIFT_YEAR) + (1 << SHIFT_MONTH) + 1;

    private static final int[] NORMAL_DAYS_PER_MONTH = { 0, 31, 28, 31, 30, 31,
            30, 31, 31, 30, 31, 30, 31 };

    /**
     * Offsets of month within a year, starting with March, April,...
     */
    private static final int[] DAYS_OFFSET = { 0, 31, 61, 92, 122, 153, 184,
            214, 245, 275, 306, 337, 366 };

    /**
     * Multipliers for {@link #convertScale(long, int)}.
     */
    private static final int[] CONVERT_SCALE_TABLE = { 1_000_000_000, 100_000_000,
            10_000_000, 1_000_000, 100_000, 10_000, 1_000, 100, 10 };

    /**
     * The thread local. Can not override initialValue because this would result
     * in an inner class, which would not be garbage collected in a web
     * container, and prevent the class loader of H2 from being garbage
     * collected. Using a ThreadLocal on a system class like Calendar does not
     * have that problem, and while it is still a small memory leak, it is not a
     * class loader memory leak.
     */
    private static final ThreadLocal<GregorianCalendar> CACHED_CALENDAR = new ThreadLocal<>();

    /**
     * A cached instance of Calendar used when a timezone is specified.
     */
    private static final ThreadLocal<GregorianCalendar> CACHED_CALENDAR_NON_DEFAULT_TIMEZONE =
            new ThreadLocal<>();

    /**
     * Cached local time zone.
     */
    private static volatile TimeZone timeZone;

    /**
     * Observed JVM behaviour is that if the timezone of the host computer is
     * changed while the JVM is running, the zone offset does not change but
     * keeps the initial value. So it is correct to measure this once and use
     * this value throughout the JVM's lifecycle. In any case, it is safer to
     * use a fixed value throughout the duration of the JVM's life, rather than
     * have this offset change, possibly midway through a long-running query.
     */
    private static int zoneOffsetMillis = createGregorianCalendar().get(Calendar.ZONE_OFFSET);

    private DateTimeUtils() {
        // utility class
    }

    /**
     * Returns local time zone.
     *
     * @return local time zone
     */
    private static TimeZone getTimeZone() {
        TimeZone tz = timeZone;
        if (tz == null) {
            timeZone = tz = TimeZone.getDefault();
        }
        return tz;
    }

    /**
     * Reset the cached calendar for default timezone, for example after
     * changing the default timezone.
     */
    public static void resetCalendar() {
        CACHED_CALENDAR.remove();
        timeZone = null;
        zoneOffsetMillis = createGregorianCalendar().get(Calendar.ZONE_OFFSET);
    }

    /**
     * Get a calendar for the default timezone.
     *
     * @return a calendar instance. A cached instance is returned where possible
     */
    public static GregorianCalendar getCalendar() {
        GregorianCalendar c = CACHED_CALENDAR.get();
        if (c == null) {
            c = createGregorianCalendar();
            CACHED_CALENDAR.set(c);
        }
        c.clear();
        return c;
    }

    /**
     * Get a calendar for the given timezone.
     *
     * @param tz timezone for the calendar, is never null
     * @return a calendar instance. A cached instance is returned where possible
     */
    private static GregorianCalendar getCalendar(TimeZone tz) {
        GregorianCalendar c = CACHED_CALENDAR_NON_DEFAULT_TIMEZONE.get();
        if (c == null || !c.getTimeZone().equals(tz)) {
            c = createGregorianCalendar(tz);
            CACHED_CALENDAR_NON_DEFAULT_TIMEZONE.set(c);
        }
        c.clear();
        return c;
    }

    /**
     * Creates a Gregorian calendar for the default timezone using the default
     * locale. Dates in H2 are represented in a Gregorian calendar. So this
     * method should be used instead of Calendar.getInstance() to ensure that
     * the Gregorian calendar is used for all date processing instead of a
     * default locale calendar that can be non-Gregorian in some locales.
     *
     * @return a new calendar instance.
     */
    public static GregorianCalendar createGregorianCalendar() {
        return new GregorianCalendar();
    }

    /**
     * Creates a Gregorian calendar for the given timezone using the default
     * locale. Dates in H2 are represented in a Gregorian calendar. So this
     * method should be used instead of Calendar.getInstance() to ensure that
     * the Gregorian calendar is used for all date processing instead of a
     * default locale calendar that can be non-Gregorian in some locales.
     *
     * @param tz timezone for the calendar, is never null
     * @return a new calendar instance.
     */
    public static GregorianCalendar createGregorianCalendar(TimeZone tz) {
        return new GregorianCalendar(tz);
    }

    /**
     * Convert the date to the specified time zone.
     *
     * @param value the date (might be ValueNull)
     * @param calendar the calendar
     * @return the date using the correct time zone
     */
    public static Date convertDate(Value value, Calendar calendar) {
        if (value == ValueNull.INSTANCE) {
            return null;
        }
        ValueDate d = (ValueDate) value.convertTo(Value.DATE);
        Calendar cal = (Calendar) calendar.clone();
        cal.clear();
        cal.setLenient(true);
        long dateValue = d.getDateValue();
        long ms = convertToMillis(cal, yearFromDateValue(dateValue),
                monthFromDateValue(dateValue), dayFromDateValue(dateValue), 0,
                0, 0, 0);
        return new Date(ms);
    }

    /**
     * Convert the time to the specified time zone.
     *
     * @param value the time (might be ValueNull)
     * @param calendar the calendar
     * @return the time using the correct time zone
     */
    public static Time convertTime(Value value, Calendar calendar) {
        if (value == ValueNull.INSTANCE) {
            return null;
        }
        ValueTime t = (ValueTime) value.convertTo(Value.TIME);
        Calendar cal = (Calendar) calendar.clone();
        cal.clear();
        cal.setLenient(true);
        long nanos = t.getNanos();
        long millis = nanos / 1000000;
        nanos -= millis * 1000000;
        long s = millis / 1000;
        millis -= s * 1000;
        long m = s / 60;
        s -= m * 60;
        long h = m / 60;
        m -= h * 60;
        return new Time(convertToMillis(cal, 1970, 1, 1, (int) h, (int) m, (int) s, (int) millis));
    }

    /**
     * Convert the timestamp to the specified time zone.
     *
     * @param value the timestamp (might be ValueNull)
     * @param calendar the calendar
     * @return the timestamp using the correct time zone
     */
    public static Timestamp convertTimestamp(Value value, Calendar calendar) {
        if (value == ValueNull.INSTANCE) {
            return null;
        }
        ValueTimestamp ts = (ValueTimestamp) value.convertTo(Value.TIMESTAMP);
        Calendar cal = (Calendar) calendar.clone();
        cal.clear();
        cal.setLenient(true);
        long dateValue = ts.getDateValue();
        long nanos = ts.getTimeNanos();
        long millis = nanos / 1000000;
        nanos -= millis * 1000000;
        long s = millis / 1000;
        millis -= s * 1000;
        long m = s / 60;
        s -= m * 60;
        long h = m / 60;
        m -= h * 60;
        long ms = convertToMillis(cal, yearFromDateValue(dateValue),
                monthFromDateValue(dateValue), dayFromDateValue(dateValue),
                (int) h, (int) m, (int) s, (int) millis);
        Timestamp x = new Timestamp(ms);
        x.setNanos((int) (nanos + millis * 1000000));
        return x;
    }

    /**
     * Convert a java.util.Date using the specified calendar.
     *
     * @param x the date
     * @param calendar the calendar
     * @return the date
     */
    public static ValueDate convertDate(Date x, Calendar calendar) {
        if (calendar == null) {
            throw DbException.getInvalidValueException("calendar", null);
        }
        Calendar cal = (Calendar) calendar.clone();
        cal.setTimeInMillis(x.getTime());
        long dateValue = dateValueFromCalendar(cal);
        return ValueDate.fromDateValue(dateValue);
    }

    /**
     * Convert the time using the specified calendar.
     *
     * @param x the time
     * @param calendar the calendar
     * @return the time
     */
    public static ValueTime convertTime(Time x, Calendar calendar) {
        if (calendar == null) {
            throw DbException.getInvalidValueException("calendar", null);
        }
        Calendar cal = (Calendar) calendar.clone();
        cal.setTimeInMillis(x.getTime());
        long nanos = nanosFromCalendar(cal);
        return ValueTime.fromNanos(nanos);
    }

    /**
     * Convert the timestamp using the specified calendar.
     *
     * @param x the time
     * @param calendar the calendar
     * @return the timestamp
     */
    public static ValueTimestamp convertTimestamp(Timestamp x,
            Calendar calendar) {
        if (calendar == null) {
            throw DbException.getInvalidValueException("calendar", null);
        }
        Calendar cal = (Calendar) calendar.clone();
        cal.setTimeInMillis(x.getTime());
        long dateValue = dateValueFromCalendar(cal);
        long nanos = nanosFromCalendar(cal);
        nanos += x.getNanos() % 1000000;
        return ValueTimestamp.fromDateValueAndNanos(dateValue, nanos);
    }

    /**
     * Parse a date string. The format is: [+|-]year-month-day
     *
     * @param s the string to parse
     * @param start the parse index start
     * @param end the parse index end
     * @return the date value
     * @throws IllegalArgumentException if there is a problem
     */
    public static long parseDateValue(String s, int start, int end) {
        if (s.charAt(start) == '+') {
            // +year
            start++;
        }
        // start at position 1 to support "-year"
        int s1 = s.indexOf('-', start + 1);
        int s2 = s.indexOf('-', s1 + 1);
        if (s1 <= 0 || s2 <= s1) {
            throw new IllegalArgumentException(s);
        }
        int year = Integer.parseInt(s.substring(start, s1));
        int month = Integer.parseInt(s.substring(s1 + 1, s2));
        int day = Integer.parseInt(s.substring(s2 + 1, end));
        if (!isValidDate(year, month, day)) {
            throw new IllegalArgumentException(year + "-" + month + "-" + day);
        }
        return dateValue(year, month, day);
    }

    /**
     * Parse a time string. The format is: [-]hour:minute:second[.nanos] or
     * alternatively [-]hour.minute.second[.nanos].
     *
     * @param s the string to parse
     * @param start the parse index start
     * @param end the parse index end
     * @param timeOfDay whether the result need to be within 0 (inclusive) and 1
     *            day (exclusive)
     * @return the time in nanoseconds
     * @throws IllegalArgumentException if there is a problem
     */
    public static long parseTimeNanos(String s, int start, int end,
            boolean timeOfDay) {
        int hour = 0, minute = 0, second = 0;
        long nanos = 0;
        int s1 = s.indexOf(':', start);
        int s2 = s.indexOf(':', s1 + 1);
        int s3 = s.indexOf('.', s2 + 1);
        if (s1 <= 0 || s2 <= s1) {
            // if first try fails try to use IBM DB2 time format
            // [-]hour.minute.second[.nanos]
            s1 = s.indexOf('.', start);
            s2 = s.indexOf('.', s1 + 1);
            s3 = s.indexOf('.', s2 + 1);

            if (s1 <= 0 || s2 <= s1) {
                throw new IllegalArgumentException(s);
            }
        }
        boolean negative;
        hour = Integer.parseInt(s.substring(start, s1));
        if (hour < 0 || hour == 0 && s.charAt(0) == '-') {
            if (timeOfDay) {
                /*
                 * This also forbids -00:00:00 and similar values.
                 */
                throw new IllegalArgumentException(s);
            }
            negative = true;
            hour = -hour;
        } else {
            negative = false;
        }
        minute = Integer.parseInt(s.substring(s1 + 1, s2));
        if (s3 < 0) {
            second = Integer.parseInt(s.substring(s2 + 1, end));
        } else {
            second = Integer.parseInt(s.substring(s2 + 1, s3));
            String n = (s.substring(s3 + 1, end) + "000000000").substring(0, 9);
            nanos = Integer.parseInt(n);
        }
        if (hour >= 2000000 || minute < 0 || minute >= 60 || second < 0
                || second >= 60) {
            throw new IllegalArgumentException(s);
        }
        if (timeOfDay && hour >= 24) {
            throw new IllegalArgumentException(s);
        }
        nanos += ((((hour * 60L) + minute) * 60) + second) * 1000000000;
        return negative ? -nanos : nanos;
    }

    /**
     * See:
     * https://stackoverflow.com/questions/3976616/how-to-find-nth-occurrence-of-character-in-a-string#answer-3976656
     */
    private static int findNthIndexOf(String str, char chr, int n) {
        int pos = str.indexOf(chr);
        while (--n > 0 && pos != -1)
            pos = str.indexOf(chr, pos + 1);
        return pos;
    }

    /**
     * Parses timestamp value from the specified string.
     *
     * @param s
     *            string to parse
     * @param mode
     *            database mode, or {@code null}
     * @param withTimeZone
     *            if {@code true} return {@link ValueTimestampTimeZone} instead of
     *            {@link ValueTimestamp}
     * @return parsed timestamp
     */
    public static Value parseTimestamp(String s, Mode mode, boolean withTimeZone) {
        int dateEnd = s.indexOf(' ');
        if (dateEnd < 0) {
            // ISO 8601 compatibility
            dateEnd = s.indexOf('T');
            if (dateEnd < 0 && mode != null && mode.allowDB2TimestampFormat) {
                // DB2 also allows dash between date and time
                dateEnd = findNthIndexOf(s, '-', 3);
            }
        }
        int timeStart;
        if (dateEnd < 0) {
            dateEnd = s.length();
            timeStart = -1;
        } else {
            timeStart = dateEnd + 1;
        }
        long dateValue = parseDateValue(s, 0, dateEnd);
        long nanos;
        short tzMinutes = 0;
        if (timeStart < 0) {
            nanos = 0;
        } else {
            int timeEnd = s.length();
            TimeZone tz = null;
            if (s.endsWith("Z")) {
                tz = UTC;
                timeEnd--;
            } else {
                int timeZoneStart = s.indexOf('+', dateEnd + 1);
                if (timeZoneStart < 0) {
                    timeZoneStart = s.indexOf('-', dateEnd + 1);
                }
                if (timeZoneStart >= 0) {
                    // Allow [timeZoneName] part after time zone offset
                    int offsetEnd = s.indexOf('[', timeZoneStart + 1);
                    if (offsetEnd < 0) {
                        offsetEnd = s.length();
                    }
                    String tzName = "GMT" + s.substring(timeZoneStart, offsetEnd);
                    tz = TimeZone.getTimeZone(tzName);
                    if (!tz.getID().startsWith(tzName)) {
                        throw new IllegalArgumentException(
                                tzName + " (" + tz.getID() + "?)");
                    }
                    if (s.charAt(timeZoneStart - 1) == ' ') {
                        timeZoneStart--;
                    }
                    timeEnd = timeZoneStart;
                } else {
                    timeZoneStart = s.indexOf(' ', dateEnd + 1);
                    if (timeZoneStart > 0) {
                        String tzName = s.substring(timeZoneStart + 1);
                        tz = TimeZone.getTimeZone(tzName);
                        if (!tz.getID().startsWith(tzName)) {
                            throw new IllegalArgumentException(tzName);
                        }
                        timeEnd = timeZoneStart;
                    }
                }
            }
            nanos = parseTimeNanos(s, dateEnd + 1, timeEnd, true);
            if (tz != null) {
                if (withTimeZone) {
                    if (tz != UTC) {
                        long millis = convertDateTimeValueToMillis(tz, dateValue, nanos / 1000000);
                        tzMinutes = (short) (tz.getOffset(millis) / 1000 / 60);
                    }
                } else {
                    long millis = convertDateTimeValueToMillis(tz, dateValue, nanos / 1000000);
                    dateValue = dateValueFromDate(millis);
                    nanos = nanos % 1000000 + nanosFromDate(millis);
                }
            }
        }
        if (withTimeZone) {
            return ValueTimestampTimeZone.fromDateValueAndNanos(dateValue, nanos, tzMinutes);
        }
        return ValueTimestamp.fromDateValueAndNanos(dateValue, nanos);
    }

    /**
     * Calculates the time zone offset in minutes for the specified time zone, date
     * value, and nanoseconds since midnight.
     *
     * @param tz
     *            time zone, or {@code null} for default
     * @param dateValue
     *            date value
     * @param timeNanos
     *            nanoseconds since midnight
     * @return time zone offset in milliseconds
     */
    public static int getTimeZoneOffsetMillis(TimeZone tz, long dateValue, long timeNanos) {
        long msec = timeNanos / 1_000_000;
        long utc = convertDateTimeValueToMillis(tz, dateValue, msec);
        long local = absoluteDayFromDateValue(dateValue) * MILLIS_PER_DAY + msec;
        return (int) (local - utc);
    }

    /**
     * Calculates the milliseconds since epoch for the specified date value,
     * nanoseconds since midnight, and time zone offset.
     * @param dateValue
     *            date value
     * @param timeNanos
     *            nanoseconds since midnight
     * @param offsetMins
     *            time zone offset in minutes
     * @return milliseconds since epoch in UTC
     */
    public static long getMillis(long dateValue, long timeNanos, short offsetMins) {
        return absoluteDayFromDateValue(dateValue) * MILLIS_PER_DAY
                + timeNanos / 1_000_000 - offsetMins * 60_000;
    }

    /**
     * Calculate the milliseconds since 1970-01-01 (UTC) for the given date and
     * time (in the specified timezone).
     *
     * @param tz the timezone of the parameters, or null for the default
     *            timezone
     * @param year the absolute year (positive or negative)
     * @param month the month (1-12)
     * @param day the day (1-31)
     * @param hour the hour (0-23)
     * @param minute the minutes (0-59)
     * @param second the number of seconds (0-59)
     * @param millis the number of milliseconds
     * @return the number of milliseconds (UTC)
     */
    public static long getMillis(TimeZone tz, int year, int month, int day,
            int hour, int minute, int second, int millis) {
        GregorianCalendar c;
        if (tz == null) {
            c = getCalendar();
        } else {
            c = getCalendar(tz);
        }
        c.setLenient(false);
        try {
            return convertToMillis(c, year, month, day, hour, minute, second, millis);
        } catch (IllegalArgumentException e) {
            // special case: if the time simply doesn't exist because of
            // daylight saving time changes, use the lenient version
            String message = e.toString();
            if (message.indexOf("HOUR_OF_DAY") > 0) {
                if (hour < 0 || hour > 23) {
                    throw e;
                }
            } else if (message.indexOf("DAY_OF_MONTH") > 0) {
                int maxDay;
                if (month == 2) {
                    maxDay = c.isLeapYear(year) ? 29 : 28;
                } else {
                    maxDay = NORMAL_DAYS_PER_MONTH[month];
                }
                if (day < 1 || day > maxDay) {
                    throw e;
                }
                // DAY_OF_MONTH is thrown for years > 2037
                // using the timezone Brasilia and others,
                // for example for 2042-10-12 00:00:00.
                hour += 6;
            }
            c.setLenient(true);
            return convertToMillis(c, year, month, day, hour, minute, second, millis);
        }
    }

    private static long convertToMillis(Calendar cal, int year, int month, int day,
            int hour, int minute, int second, int millis) {
        if (year <= 0) {
            cal.set(Calendar.ERA, GregorianCalendar.BC);
            cal.set(Calendar.YEAR, 1 - year);
        } else {
            cal.set(Calendar.ERA, GregorianCalendar.AD);
            cal.set(Calendar.YEAR, year);
        }
        // january is 0
        cal.set(Calendar.MONTH, month - 1);
        cal.set(Calendar.DAY_OF_MONTH, day);
        cal.set(Calendar.HOUR_OF_DAY, hour);
        cal.set(Calendar.MINUTE, minute);
        cal.set(Calendar.SECOND, second);
        cal.set(Calendar.MILLISECOND, millis);
        return cal.getTimeInMillis();
    }

    /**
     * Extracts date value and nanos of day from the specified value.
     *
     * @param value
     *            value to extract fields from
     * @return array with date value and nanos of day
     */
    public static long[] dateAndTimeFromValue(Value value) {
        long dateValue = EPOCH_DATE_VALUE;
        long timeNanos = 0;
        if (value instanceof ValueTimestamp) {
            ValueTimestamp v = (ValueTimestamp) value;
            dateValue = v.getDateValue();
            timeNanos = v.getTimeNanos();
        } else if (value instanceof ValueDate) {
            dateValue = ((ValueDate) value).getDateValue();
        } else if (value instanceof ValueTime) {
            timeNanos = ((ValueTime) value).getNanos();
        } else if (value instanceof ValueTimestampTimeZone) {
            ValueTimestampTimeZone v = (ValueTimestampTimeZone) value;
            dateValue = v.getDateValue();
            timeNanos = v.getTimeNanos();
        } else {
            ValueTimestamp v = (ValueTimestamp) value.convertTo(Value.TIMESTAMP);
            dateValue = v.getDateValue();
            timeNanos = v.getTimeNanos();
        }
        return new long[] {dateValue, timeNanos};
    }

    /**
     * Creates a new date-time value with the same type as original value. If
     * original value is a ValueTimestampTimeZone, returned value will have the same
     * time zone offset as original value.
     *
     * @param original
     *            original value
     * @param dateValue
     *            date value for the returned value
     * @param timeNanos
     *            nanos of day for the returned value
     * @param forceTimestamp
     *            if {@code true} return ValueTimestamp if original argument is
     *            ValueDate or ValueTime
     * @return new value with specified date value and nanos of day
     */
    public static Value dateTimeToValue(Value original, long dateValue, long timeNanos, boolean forceTimestamp) {
        if (!(original instanceof ValueTimestamp)) {
            if (!forceTimestamp) {
                if (original instanceof ValueDate) {
                    return ValueDate.fromDateValue(dateValue);
                }
                if (original instanceof ValueTime) {
                    return ValueTime.fromNanos(timeNanos);
                }
            }
            if (original instanceof ValueTimestampTimeZone) {
                return ValueTimestampTimeZone.fromDateValueAndNanos(dateValue, timeNanos,
                        ((ValueTimestampTimeZone) original).getTimeZoneOffsetMins());
            }
        }
        return ValueTimestamp.fromDateValueAndNanos(dateValue, timeNanos);
    }

    /**
     * Get the number of milliseconds since 1970-01-01 in the local timezone,
     * but without daylight saving time into account.
     *
     * @param d the date
     * @return the milliseconds
     */
    public static long getTimeLocalWithoutDst(java.util.Date d) {
        return d.getTime() + zoneOffsetMillis;
    }

    /**
     * Convert the number of milliseconds since 1970-01-01 in the local timezone
     * to UTC, but without daylight saving time into account.
     *
     * @param millis the number of milliseconds in the local timezone
     * @return the number of milliseconds in UTC
     */
    public static long getTimeUTCWithoutDst(long millis) {
        return millis - zoneOffsetMillis;
    }

    /**
     * Returns day of week.
     *
     * @param dateValue
     *            the date value
     * @param firstDayOfWeek
     *            first day of week, Monday as 1, Sunday as 7 or 0
     * @return day of week
     * @see #getIsoDayOfWeek(long)
     */
    public static int getDayOfWeek(long dateValue, int firstDayOfWeek) {
        return getDayOfWeekFromAbsolute(absoluteDayFromDateValue(dateValue), firstDayOfWeek);
    }

    private static int getDayOfWeekFromAbsolute(long absoluteValue, int firstDayOfWeek) {
        return absoluteValue >= 0 ? (int) ((absoluteValue - firstDayOfWeek + 11) % 7) + 1
                : (int) ((absoluteValue - firstDayOfWeek - 2) % 7) + 7;
    }

    /**
     * Returns number of day in year.
     *
     * @param dateValue
     *            the date value
     * @return number of day in year
     */
    public static int getDayOfYear(long dateValue) {
        int year = yearFromDateValue(dateValue);
        return (int) (absoluteDayFromDateValue(dateValue) - absoluteDayFromDateValue(dateValue(year, 1, 1))) + 1;
    }

    /**
     * Returns ISO day of week.
     *
     * @param dateValue
     *            the date value
     * @return ISO day of week, Monday as 1 to Sunday as 7
     * @see #getSundayDayOfWeek(long)
     */
    public static int getIsoDayOfWeek(long dateValue) {
        return getDayOfWeek(dateValue, 1);
    }

    /**
     * Returns ISO number of week in year.
     *
     * @param dateValue
     *            the date value
     * @return number of week in year
     * @see #getIsoWeekYear(long)
     * @see #getWeekOfYear(long, int, int)
     */
    public static int getIsoWeekOfYear(long dateValue) {
        return getWeekOfYear(dateValue, 1, 4);
    }

    /**
     * Returns ISO week year.
     *
     * @param dateValue
     *            the date value
     * @return ISO week year
     * @see #getIsoWeekOfYear(long)
     * @see #getWeekYear(long, int, int)
     */
    public static int getIsoWeekYear(long dateValue) {
        return getWeekYear(dateValue, 1, 4);
    }

    /**
     * Returns day of week with Sunday as 1.
     *
     * @param dateValue
     *            the date value
     * @return day of week, Sunday as 1 to Monday as 7
     * @see #getIsoDayOfWeek(long)
     */
    public static int getSundayDayOfWeek(long dateValue) {
        return getDayOfWeek(dateValue, 0);
    }

    /**
     * Returns number of week in year.
     *
     * @param dateValue
     *            the date value
     * @param firstDayOfWeek
     *            first day of week, Monday as 1, Sunday as 7 or 0
     * @param minimalDaysInFirstWeek
     *            minimal days in first week of year
     * @return number of week in year
     * @see #getIsoWeekOfYear(long)
     */
    public static int getWeekOfYear(long dateValue, int firstDayOfWeek, int minimalDaysInFirstWeek) {
        long abs = absoluteDayFromDateValue(dateValue);
        int year = yearFromDateValue(dateValue);
        long base = getWeekOfYearBase(year, firstDayOfWeek, minimalDaysInFirstWeek);
        if (abs - base < 0) {
            base = getWeekOfYearBase(year - 1, firstDayOfWeek, minimalDaysInFirstWeek);
        } else if (monthFromDateValue(dateValue) == 12 && 24 + minimalDaysInFirstWeek < dayFromDateValue(dateValue)) {
            if (abs >= getWeekOfYearBase(year + 1, firstDayOfWeek, minimalDaysInFirstWeek)) {
                return 1;
            }
        }
        return (int) ((abs - base) / 7) + 1;
    }

    private static long getWeekOfYearBase(int year, int firstDayOfWeek, int minimalDaysInFirstWeek) {
        long first = absoluteDayFromDateValue(dateValue(year, 1, 1));
        int daysInFirstWeek = 8 - getDayOfWeekFromAbsolute(first, firstDayOfWeek);
        long base = first + daysInFirstWeek;
        if (daysInFirstWeek >= minimalDaysInFirstWeek) {
            base -= 7;
        }
        return base;
    }

    /**
     * Returns week year.
     *
     * @param dateValue
     *            the date value
     * @param firstDayOfWeek
     *            first day of week, Monday as 1, Sunday as 7 or 0
     * @param minimalDaysInFirstWeek
     *            minimal days in first week of year
     * @return week year
     * @see #getIsoWeekYear(long)
     */
    public static int getWeekYear(long dateValue, int firstDayOfWeek, int minimalDaysInFirstWeek) {
        long abs = absoluteDayFromDateValue(dateValue);
        int year = yearFromDateValue(dateValue);
        long base = getWeekOfYearBase(year, firstDayOfWeek, minimalDaysInFirstWeek);
        if (abs - base < 0) {
            return year - 1;
        } else if (monthFromDateValue(dateValue) == 12 && 24 + minimalDaysInFirstWeek < dayFromDateValue(dateValue)) {
            if (abs >= getWeekOfYearBase(year + 1, firstDayOfWeek, minimalDaysInFirstWeek)) {
                return year + 1;
            }
        }
        return year;
    }

    /**
     * Formats a date using a format string.
     *
     * @param date the date to format
     * @param format the format string
     * @param locale the locale
     * @param timeZone the timezone
     * @return the formatted date
     */
    public static String formatDateTime(java.util.Date date, String format,
            String locale, String timeZone) {
        SimpleDateFormat dateFormat = getDateFormat(format, locale, timeZone);
        synchronized (dateFormat) {
            return dateFormat.format(date);
        }
    }

    /**
     * Parses a date using a format string.
     *
     * @param date the date to parse
     * @param format the parsing format
     * @param locale the locale
     * @param timeZone the timeZone
     * @return the parsed date
     */
    public static java.util.Date parseDateTime(String date, String format,
            String locale, String timeZone) {
        SimpleDateFormat dateFormat = getDateFormat(format, locale, timeZone);
        try {
            synchronized (dateFormat) {
                return dateFormat.parse(date);
            }
        } catch (Exception e) {
            // ParseException
            throw DbException.get(ErrorCode.PARSE_ERROR_1, e, date);
        }
    }

    private static SimpleDateFormat getDateFormat(String format, String locale,
            String timeZone) {
        try {
            // currently, a new instance is create for each call
            // however, could cache the last few instances
            SimpleDateFormat df;
            if (locale == null) {
                df = new SimpleDateFormat(format);
            } else {
                Locale l = new Locale(locale);
                df = new SimpleDateFormat(format, l);
            }
            if (timeZone != null) {
                df.setTimeZone(TimeZone.getTimeZone(timeZone));
            }
            return df;
        } catch (Exception e) {
            throw DbException.get(ErrorCode.PARSE_ERROR_1, e,
                    format + "/" + locale + "/" + timeZone);
        }
    }

    /**
     * Returns number of days in month.
     *
     * @param year the year
     * @param month the month
     * @return number of days in the specified month
     */
    public static int getDaysInMonth(int year, int month) {
        if (month != 2) {
            return NORMAL_DAYS_PER_MONTH[month];
        }
        // All leap years divisible by 4
        return (year & 3) == 0
                // All such years before 1582 are Julian and leap
                && (year < 1582
                        // Otherwise check Gregorian conditions
                        || year % 100 != 0 || year % 400 == 0)
                ? 29 : 28;
    }

    /**
     * Verify if the specified date is valid.
     *
     * @param year the year
     * @param month the month (January is 1)
     * @param day the day (1 is the first of the month)
     * @return true if it is valid
     */
    public static boolean isValidDate(int year, int month, int day) {
        if (month < 1 || month > 12 || day < 1) {
            return false;
        }
        if (year == 1582 && month == 10) {
            // special case: days 1582-10-05 .. 1582-10-14 don't exist
            return day < 5 || (day > 14 && day <= 31);
        }
        return day <= getDaysInMonth(year, month);
    }

    /**
     * Convert an encoded date value to a java.util.Date, using the default
     * timezone.
     *
     * @param dateValue the date value
     * @return the date
     */
    public static Date convertDateValueToDate(long dateValue) {
        long millis = getMillis(null, yearFromDateValue(dateValue),
                monthFromDateValue(dateValue), dayFromDateValue(dateValue), 0,
                0, 0, 0);
        return new Date(millis);
    }

    /**
     * Convert an encoded date-time value to millis, using the supplied timezone.
     *
     * @param tz the timezone
     * @param dateValue the date value
     * @param ms milliseconds of day
     * @return the date
     */
    public static long convertDateTimeValueToMillis(TimeZone tz, long dateValue, long ms) {
        long second = ms / 1000;
        ms -= second * 1000;
        int minute = (int) (second / 60);
        second -= minute * 60;
        int hour = minute / 60;
        minute -= hour * 60;
        return getMillis(tz, yearFromDateValue(dateValue), monthFromDateValue(dateValue), dayFromDateValue(dateValue),
                hour, minute, (int) second, (int) ms);
    }

    /**
     * Convert an encoded date value / time value to a timestamp, using the
     * default timezone.
     *
     * @param dateValue the date value
     * @param timeNanos the nanoseconds since midnight
     * @return the timestamp
     */
    public static Timestamp convertDateValueToTimestamp(long dateValue,
            long timeNanos) {
        Timestamp ts = new Timestamp(convertDateTimeValueToMillis(null, dateValue, timeNanos / 1_000_000));
        // This method expects the complete nanoseconds value including milliseconds
        ts.setNanos((int) (timeNanos % 1_000_000_000));
        return ts;
    }

    /**
     * Convert an encoded date value / time value to a timestamp using the specified
     * time zone offset.
     *
     * @param dateValue the date value
     * @param timeNanos the nanoseconds since midnight
     * @param offsetMins time zone offset in minutes
     * @return the timestamp
     */
    public static Timestamp convertTimestampTimeZoneToTimestamp(long dateValue, long timeNanos, short offsetMins) {
        Timestamp ts = new Timestamp(getMillis(dateValue, timeNanos, offsetMins));
        ts.setNanos((int) (timeNanos % 1_000_000_000));
        return ts;
    }

    /**
     * Convert a time value to a time, using the default timezone.
     *
     * @param nanosSinceMidnight the nanoseconds since midnight
     * @return the time
     */
    public static Time convertNanoToTime(long nanosSinceMidnight) {
        long millis = nanosSinceMidnight / 1000000;
        long s = millis / 1000;
        millis -= s * 1000;
        long m = s / 60;
        s -= m * 60;
        long h = m / 60;
        m -= h * 60;
        long ms = getMillis(null, 1970, 1, 1, (int) (h % 24), (int) m, (int) s,
                (int) millis);
        return new Time(ms);
    }

    /**
     * Get the year from a date value.
     *
     * @param x the date value
     * @return the year
     */
    public static int yearFromDateValue(long x) {
        return (int) (x >>> SHIFT_YEAR);
    }

    /**
     * Get the month from a date value.
     *
     * @param x the date value
     * @return the month (1..12)
     */
    public static int monthFromDateValue(long x) {
        return (int) (x >>> SHIFT_MONTH) & 15;
    }

    /**
     * Get the day of month from a date value.
     *
     * @param x the date value
     * @return the day (1..31)
     */
    public static int dayFromDateValue(long x) {
        return (int) (x & 31);
    }

    /**
     * Get the date value from a given date.
     *
     * @param year the year
     * @param month the month (1..12)
     * @param day the day (1..31)
     * @return the date value
     */
    public static long dateValue(long year, int month, int day) {
        return (year << SHIFT_YEAR) | (month << SHIFT_MONTH) | day;
    }

    /**
     * Get the date value from a given denormalized date with possible out of range
     * values of month and/or day. Used after addition or subtraction month or years
     * to (from) it to get a valid date.
     *
     * @param year
     *            the year
     * @param month
     *            the month, if out of range month and year will be normalized
     * @param day
     *            the day of the month, if out of range it will be saturated
     * @return the date value
     */
    public static long dateValueFromDenormalizedDate(long year, long month, int day) {
        long mm1 = month - 1;
        long yd = mm1 / 12;
        if (mm1 < 0 && yd * 12 != mm1) {
            yd--;
        }
        int y = (int) (year + yd);
        int m = (int) (month - yd * 12);
        if (day < 1) {
            day = 1;
        } else {
            int max = getDaysInMonth(y, m);
            if (day > max) {
                day = max;
            }
        }
        return dateValue(y, m, day);
    }

    /**
     * Convert a UTC datetime in millis to an encoded date in the default
     * timezone.
     *
     * @param ms the milliseconds
     * @return the date value
     */
    public static long dateValueFromDate(long ms) {
        ms += getTimeZone().getOffset(ms);
        long absoluteDay = ms / MILLIS_PER_DAY;
        // Round toward negative infinity
        if (ms < 0 && (absoluteDay * MILLIS_PER_DAY != ms)) {
            absoluteDay--;
        }
        return dateValueFromAbsoluteDay(absoluteDay);
    }

    /**
     * Calculate the encoded date value from a given calendar.
     *
     * @param cal the calendar
     * @return the date value
     */
    private static long dateValueFromCalendar(Calendar cal) {
        int year = cal.get(Calendar.YEAR);
        if (cal.get(Calendar.ERA) == GregorianCalendar.BC) {
            year = 1 - year;
        }
        int month = cal.get(Calendar.MONTH) + 1;
        int day = cal.get(Calendar.DAY_OF_MONTH);
        return ((long) year << SHIFT_YEAR) | (month << SHIFT_MONTH) | day;
    }

    /**
     * Convert a time in milliseconds in UTC to the nanoseconds since midnight
     * (in the default timezone).
     *
     * @param ms the milliseconds
     * @return the nanoseconds
     */
    public static long nanosFromDate(long ms) {
        ms += getTimeZone().getOffset(ms);
        long absoluteDay = ms / MILLIS_PER_DAY;
        // Round toward negative infinity
        if (ms < 0 && (absoluteDay * MILLIS_PER_DAY != ms)) {
            absoluteDay--;
        }
        return (ms - absoluteDay * MILLIS_PER_DAY) * 1_000_000;
    }

    /**
     * Convert a java.util.Calendar to nanoseconds since midnight.
     *
     * @param cal the calendar
     * @return the nanoseconds
     */
    private static long nanosFromCalendar(Calendar cal) {
        int h = cal.get(Calendar.HOUR_OF_DAY);
        int m = cal.get(Calendar.MINUTE);
        int s = cal.get(Calendar.SECOND);
        int millis = cal.get(Calendar.MILLISECOND);
        return ((((((h * 60L) + m) * 60) + s) * 1000) + millis) * 1000000;
    }

    /**
     * Calculate the normalized timestamp.
     *
     * @param absoluteDay the absolute day
     * @param nanos the nanoseconds (may be negative or larger than one day)
     * @return the timestamp
     */
    public static ValueTimestamp normalizeTimestamp(long absoluteDay,
            long nanos) {
        if (nanos > NANOS_PER_DAY || nanos < 0) {
            long d;
            if (nanos > NANOS_PER_DAY) {
                d = nanos / NANOS_PER_DAY;
            } else {
                d = (nanos - NANOS_PER_DAY + 1) / NANOS_PER_DAY;
            }
            nanos -= d * NANOS_PER_DAY;
            absoluteDay += d;
        }
        return ValueTimestamp.fromDateValueAndNanos(
                dateValueFromAbsoluteDay(absoluteDay), nanos);
    }

    /**
     * Converts local date value and nanoseconds to timestamp with time zone.
     *
     * @param dateValue
     *            date value
     * @param timeNanos
     *            nanoseconds since midnight
     * @return timestamp with time zone
     */
    public static ValueTimestampTimeZone timestampTimeZoneFromLocalDateValueAndNanos(long dateValue, long timeNanos) {
        int timeZoneOffset = getTimeZoneOffsetMillis(null, dateValue, timeNanos);
        int offsetMins = timeZoneOffset / 60_000;
        int correction = timeZoneOffset % 60_000;
        if (correction != 0) {
            timeNanos -= correction;
            if (timeNanos < 0) {
                timeNanos += NANOS_PER_DAY;
                dateValue = DateTimeUtils
                        .dateValueFromAbsoluteDay(absoluteDayFromDateValue(dateValue) - 1);
            } else if (timeNanos >= NANOS_PER_DAY) {
                timeNanos -= NANOS_PER_DAY;
                dateValue = DateTimeUtils
                        .dateValueFromAbsoluteDay(absoluteDayFromDateValue(dateValue) + 1);
            }
        }
        return ValueTimestampTimeZone.fromDateValueAndNanos(dateValue, timeNanos, (short) offsetMins);
    }

    /**
     * Calculate the absolute day from an encoded date value.
     *
     * @param dateValue the date value
     * @return the absolute day
     */
    public static long absoluteDayFromDateValue(long dateValue) {
        long y = yearFromDateValue(dateValue);
        int m = monthFromDateValue(dateValue);
        int d = dayFromDateValue(dateValue);
        if (m <= 2) {
            y--;
            m += 12;
        }
        long a = ((y * 2922L) >> 3) + DAYS_OFFSET[m - 3] + d - 719484;
        if (y <= 1582 && ((y < 1582) || (m * 100 + d < 1015))) {
            // Julian calendar (cutover at 1582-10-04 / 1582-10-15)
            a += 13;
        } else if (y < 1901 || y > 2099) {
            // Gregorian calendar (slow mode)
            a += (y / 400) - (y / 100) + 15;
        }
        return a;
    }

    /**
     * Calculate the absolute day from an encoded date value in proleptic Gregorian
     * calendar.
     *
     * @param dateValue the date value
     * @return the absolute day in proleptic Gregorian calendar
     */
    public static long prolepticGregorianAbsoluteDayFromDateValue(long dateValue) {
        long y = yearFromDateValue(dateValue);
        int m = monthFromDateValue(dateValue);
        int d = dayFromDateValue(dateValue);
        if (m <= 2) {
            y--;
            m += 12;
        }
        long a = ((y * 2922L) >> 3) + DAYS_OFFSET[m - 3] + d - 719484;
        if (y < 1901 || y > 2099) {
            // Slow mode
            a += (y / 400) - (y / 100) + 15;
        }
        return a;
    }

    /**
     * Calculate the encoded date value from an absolute day.
     *
     * @param absoluteDay the absolute day
     * @return the date value
     */
    public static long dateValueFromAbsoluteDay(long absoluteDay) {
        long d = absoluteDay + 719468;
        long y100 = 0, offset;
        if (d > 578040) {
            // Gregorian calendar
            long y400 = d / 146097;
            d -= y400 * 146097;
            y100 = d / 36524;
            d -= y100 * 36524;
            offset = y400 * 400 + y100 * 100;
        } else {
            // Julian calendar
            d += 292200000002L;
            offset = -800000000;
        }
        long y4 = d / 1461;
        d -= y4 * 1461;
        long y = d / 365;
        d -= y * 365;
        if (d == 0 && (y == 4 || y100 == 4)) {
            y--;
            d += 365;
        }
        y += offset + y4 * 4;
        // month of a day
        int m = ((int) d * 2 + 1) * 5 / 306;
        d -= DAYS_OFFSET[m] - 1;
        if (m >= 10) {
            y++;
            m -= 12;
        }
        return dateValue(y, m + 3, (int) d);
    }

    /**
     * Append a date to the string builder.
     *
     * @param buff the target string builder
     * @param dateValue the date value
     */
    public static void appendDate(StringBuilder buff, long dateValue) {
        int y = yearFromDateValue(dateValue);
        int m = monthFromDateValue(dateValue);
        int d = dayFromDateValue(dateValue);
        if (y > 0 && y < 10000) {
            StringUtils.appendZeroPadded(buff, 4, y);
        } else {
            buff.append(y);
        }
        buff.append('-');
        StringUtils.appendZeroPadded(buff, 2, m);
        buff.append('-');
        StringUtils.appendZeroPadded(buff, 2, d);
    }

    /**
     * Append a time to the string builder.
     *
     * @param buff the target string builder
     * @param nanos the time in nanoseconds
     */
    public static void appendTime(StringBuilder buff, long nanos) {
        if (nanos < 0) {
            buff.append('-');
            nanos = -nanos;
        }
        /*
         * nanos now either in range from 0 to Long.MAX_VALUE or equals to
         * Long.MIN_VALUE. We need to divide nanos by 1000000 with unsigned division to
         * get correct result. The simplest way to do this with such constraints is to
         * divide -nanos by -1000000.
         */
        long ms = -nanos / -1000000;
        nanos -= ms * 1000000;
        long s = ms / 1000;
        ms -= s * 1000;
        long m = s / 60;
        s -= m * 60;
        long h = m / 60;
        m -= h * 60;
        StringUtils.appendZeroPadded(buff, 2, h);
        buff.append(':');
        StringUtils.appendZeroPadded(buff, 2, m);
        buff.append(':');
        StringUtils.appendZeroPadded(buff, 2, s);
        if (ms > 0 || nanos > 0) {
            buff.append('.');
            int start = buff.length();
            StringUtils.appendZeroPadded(buff, 3, ms);
            if (nanos > 0) {
                StringUtils.appendZeroPadded(buff, 6, nanos);
            }
            for (int i = buff.length() - 1; i > start; i--) {
                if (buff.charAt(i) != '0') {
                    break;
                }
                buff.deleteCharAt(i);
            }
        }
    }

    /**
     * Append a time zone to the string builder.
     *
     * @param buff the target string builder
     * @param tz the time zone in minutes
     */
    public static void appendTimeZone(StringBuilder buff, short tz) {
        if (tz < 0) {
            buff.append('-');
            tz = (short) -tz;
        } else {
            buff.append('+');
        }
        int hours = tz / 60;
        tz -= hours * 60;
        int mins = tz;
        StringUtils.appendZeroPadded(buff, 2, hours);
        if (mins != 0) {
            buff.append(':');
            StringUtils.appendZeroPadded(buff, 2, mins);
        }
    }

    /**
     * Formats timestamp with time zone as string.
     *
     * @param dateValue the year-month-day bit field
     * @param timeNanos nanoseconds since midnight
     * @param timeZoneOffsetMins the time zone offset in minutes
     * @return formatted string
     */
    public static String timestampTimeZoneToString(long dateValue, long timeNanos, short timeZoneOffsetMins) {
        StringBuilder buff = new StringBuilder(ValueTimestampTimeZone.MAXIMUM_PRECISION);
        appendDate(buff, dateValue);
        buff.append(' ');
        appendTime(buff, timeNanos);
        appendTimeZone(buff, timeZoneOffsetMins);
        return buff.toString();
    }

    /**
     * Generates time zone name for the specified offset in minutes.
     *
     * @param offsetMins
     *            offset in minutes
     * @return time zone name
     */
    public static String timeZoneNameFromOffsetMins(int offsetMins) {
        if (offsetMins == 0) {
            return "UTC";
        }
        StringBuilder b = new StringBuilder(9);
        b.append("GMT");
        if (offsetMins < 0) {
            b.append('-');
            offsetMins = -offsetMins;
        } else {
            b.append('+');
        }
        StringUtils.appendZeroPadded(b, 2, offsetMins / 60);
        b.append(':');
        StringUtils.appendZeroPadded(b, 2, offsetMins % 60);
        return b.toString();
    }

    /**
     * Converts scale of nanoseconds.
     *
     * @param nanosOfDay nanoseconds of day
     * @param scale fractional seconds precision
     * @return scaled value
     */
    public static long convertScale(long nanosOfDay, int scale) {
        if (scale >= 9) {
            return nanosOfDay;
        }
        int m = CONVERT_SCALE_TABLE[scale];
        long mod = nanosOfDay % m;
        if (mod >= m >>> 1) {
            nanosOfDay += m;
        }
        return nanosOfDay - mod;
    }

    /**
     * Truncate the given date to 'day'
     *
     * @param timeUnit the time unit (e.g. 'DAY', 'HOUR', etc.)
     * @param value the date
     * @return date truncated to 'day'
     */
    public static Value truncateDate(String timeUnit, Value value) {
        Value result;

        // Retrieve the dateValue and the time in nanoseconds if the date.
        long[] fieldDateAndTime = DateTimeUtils.dateAndTimeFromValue(value);
        long dateValue = fieldDateAndTime[0];
        long timeNanosRetrieved = fieldDateAndTime[1];

        // Variable that contains the number of nanoseconds in 'hour', 'minute',
        // etc.
        long nanoInHour = 3_600_000_000_000l;
        long nanoInMinute = 60_000_000_000l;
        long nanoInSecond = 1_000_000_000l;
        long nanoInMilliSecond = 1_000_000l;
        long nanoInMicroSecond = 1_000l;

        // Variable used to the time in nanoseconds of the date truncated.
        long timeNanos;

        // Compute the number of time unit in the date, for example, the
        // number of time unit 'HOUR' in '15:14:13' is '15'. Then convert the
        // result to nanoseconds.
        if (timeUnit.equals("MICROSECONDS")) {

            long microseconds = timeNanosRetrieved / nanoInMicroSecond;
            timeNanos = microseconds * nanoInMicroSecond;

<<<<<<< HEAD
        } else if (timeUnit.equals("MILLISECONDS")) {

            long milliseconds = timeNanosRetrieved / nanoInMilliSecond;
            timeNanos = milliseconds * nanoInMilliSecond;

        } else if (timeUnit.equals("SECOND")) {

            long seconds = timeNanosRetrieved / nanoInSecond;
            timeNanos = seconds * nanoInSecond;

        } else if (timeUnit.equals("MINUTE")) {

            long minutes = timeNanosRetrieved / nanoInMinute;
            timeNanos = minutes * nanoInMinute;

        } else if (timeUnit.equals("HOUR")) {

            long hours = timeNanosRetrieved / nanoInHour;
            timeNanos = hours * nanoInHour;

        } else if (timeUnit.equals("DAY")) {

            timeNanos = 0l;
=======
                // By default, we create a timestamp by setting the
                // date value to the date value retrieved and the time in
                // nanoseconds since midnight to 0.
                result = ValueTimestamp.fromDateValueAndNanos(dateValue, 0);
>>>>>>> d3bbc1aa

        } else {

            // Return an exception for the other possible value (not yet
            // supported).
            throw DbException.getUnsupportedException(timeUnit);
        }

        if (value instanceof ValueTimestampTimeZone) {

            // Case we create a timestamp with timezone with the dateValue and
            // timeNanos computed.
            ValueTimestampTimeZone vTmp = (ValueTimestampTimeZone) value;
            result = ValueTimestampTimeZone.fromDateValueAndNanos(vTmp.getDateValue(), timeNanos,
                    vTmp.getTimeZoneOffsetMins());

        } else {

            // By default, we create a timestamp with the dateValue and
            // timeNanos computed.
            result = ValueTimestamp.fromDateValueAndNanos(dateValue, timeNanos);

        }

        return result;
    }

}<|MERGE_RESOLUTION|>--- conflicted
+++ resolved
@@ -1505,7 +1505,6 @@
             long microseconds = timeNanosRetrieved / nanoInMicroSecond;
             timeNanos = microseconds * nanoInMicroSecond;
 
-<<<<<<< HEAD
         } else if (timeUnit.equals("MILLISECONDS")) {
 
             long milliseconds = timeNanosRetrieved / nanoInMilliSecond;
@@ -1529,12 +1528,6 @@
         } else if (timeUnit.equals("DAY")) {
 
             timeNanos = 0l;
-=======
-                // By default, we create a timestamp by setting the
-                // date value to the date value retrieved and the time in
-                // nanoseconds since midnight to 0.
-                result = ValueTimestamp.fromDateValueAndNanos(dateValue, 0);
->>>>>>> d3bbc1aa
 
         } else {
 
