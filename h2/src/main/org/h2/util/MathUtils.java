--- conflicted
+++ resolved
@@ -220,46 +220,53 @@
      * @param x the original value
      * @return the next power of two value
      */
-<<<<<<< HEAD
     public static int nextPowerOf2(int x) {
         int res = x > 1 ? Integer.highestOneBit((x - 1) << 1) : 1;
         assert res == _nextPowerOf2(x);
         return res;
     }
 
-    private static int _nextPowerOf2(int x) {
-        long i = 1;
-        while (i < x && i < (Integer.MAX_VALUE / 2)) {
-            i += i;
-        }
-        return (int) i;
-    }
-
-    /**
-     * Get the value that is equal or higher than this value, and that is a
+    /**
+     * Get the value that is equal to or higher than this value, and that is a
      * power of two.
      *
      * @param x the original value
      * @return the next power of two value
-     */
-    public static long nextPowerOf2(long x) {
-        long res = x > 1 ? Long.highestOneBit((x - 1) << 1) : 1;
-        assert res == _nextPowerOf2(x);
-        return res;
-    }
-
-    private static long _nextPowerOf2(long x) {
-        long i = 1;
-        while (i < x && i < (Long.MAX_VALUE / 2)) {
-            i += i;
-=======
-    public static int nextPowerOf2(int x) throws IllegalArgumentException {
+     * @throws IllegalArgumentException if x < 0 or x > 0x40000000
+     */
+    private static int _nextPowerOf2(int x) {
         if (x == 0) {
             return 1;
         } else if (x < 0 || x > 0x4000_0000 ) {
             throw new IllegalArgumentException("Argument out of range"
                     + " [0x0-0x40000000]. Argument was: " + x);
->>>>>>> 3ac73142
+        }
+        x--;
+        x |= x >> 1;
+        x |= x >> 2;
+        x |= x >> 4;
+        x |= x >> 8;
+        x |= x >> 16;
+        return ++x;
+    }
+
+    /**
+     * Get the value that is equal or higher than this value, and that is a
+     * power of two.
+     *
+     * @param x the original value
+     * @return the next power of two value
+     */
+    public static long nextPowerOf2(long x) {
+        long res = x > 1 ? Long.highestOneBit((x - 1) << 1) : 1;
+        assert res == _nextPowerOf2(x);
+        return res;
+    }
+
+    private static long _nextPowerOf2(long x) {
+        long i = 1;
+        while (i < x && i < (Long.MAX_VALUE / 2)) {
+            i += i;
         }
         return i;
     }
