--- conflicted
+++ resolved
@@ -41,14 +41,11 @@
      */
     private static final long[] EMPTY_LONG_ARRAY = {};
 
-<<<<<<< HEAD
     private static final int GC_DELAY = 50;
     private static final int MAX_GC = 8;
     private static final int MAX_COLLECTIONS_TO_WAIT = 3;
     private static long lastGC;
 
-=======
->>>>>>> 443c49bd
     private static final HashMap<String, byte[]> RESOURCES = new HashMap<>();
 
     private Utils() {
@@ -282,38 +279,13 @@
 
     public static long getGarbageCollectionCount() {
         long totalGCCount = 0;
-<<<<<<< HEAD
-        for (GarbageCollectorMXBean gcMXBean : ManagementFactory.getGarbageCollectorMXBeans()) {
-            long collectionCount = gcMXBean.getCollectionCount();
-            if(collectionCount > 0) {
-                totalGCCount += collectionCount;
-            }
-        }
-        return totalGCCount;
-    }
-
-    private static synchronized void collectGarbage() {
-        long time = System.nanoTime();
-        if (lastGC + TimeUnit.MILLISECONDS.toNanos(GC_DELAY) < time) {
-            Runtime runtime = Runtime.getRuntime();
-            long initialCount = getGarbageCollectionCount();
-            for (int i = 0; i < MAX_GC; i++) {
-                runtime.gc();
-                try { Thread.sleep(GC_DELAY); } catch (InterruptedException ignore) {}
-                long count = getGarbageCollectionCount();
-                if (count - initialCount > MAX_COLLECTIONS_TO_WAIT) {
-                    break;
-                }
-=======
         int poolCount = 0;
         for (GarbageCollectorMXBean gcMXBean : ManagementFactory.getGarbageCollectorMXBeans()) {
             long collectionCount = gcMXBean.getCollectionTime();
             if(collectionCount > 0) {
                 totalGCCount += collectionCount;
                 poolCount += gcMXBean.getMemoryPoolNames().length;
->>>>>>> 443c49bd
-            }
-            lastGC = System.nanoTime();
+            }
         }
         poolCount = Math.max(poolCount, 1);
         return (totalGCCount + (poolCount >> 1)) / poolCount;
