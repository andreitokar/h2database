--- conflicted
+++ resolved
@@ -25,7 +25,6 @@
         this.memory = memory;
     }
 
-<<<<<<< HEAD
     public RowImpl(int columnCount) {
         this.data = new Value[columnCount];
         this.memory = MEMORY_CALCULATE;
@@ -46,8 +45,6 @@
         return r2;
     }
 
-=======
->>>>>>> 443c49bd
     @Override
     public void setKey(SearchRow row) {
         setKey(row.getKey());
@@ -180,19 +177,19 @@
     }
 
     @Override
-<<<<<<< HEAD
-    public void copyFrom(SearchRow source) {
-        setKey(source.getKey());
-        for (int i = 0; i < getColumnCount(); i++) {
-            setValue(i, source.getValue(i));
-        }
-=======
     public boolean hasSharedData(Row other) {
         if (other.getClass() == RowImpl.class) {
             RowImpl o = (RowImpl) other;
             return data == o.data;
         }
         return false;
->>>>>>> 443c49bd
+    }
+
+    @Override
+    public void copyFrom(SearchRow source) {
+        setKey(source.getKey());
+        for (int i = 0; i < getColumnCount(); i++) {
+            setValue(i, source.getValue(i));
+        }
     }
 }