/*
 * Copyright 2004-2014 H2 Group. Multiple-Licensed under the MPL 2.0,
 * and the EPL 1.0 (http://h2database.com/html/license.html).
 * Initial Developer: H2 Group
 */
package org.h2.engine;

import java.io.IOException;
import java.sql.SQLException;
import java.util.ArrayList;
import java.util.Collections;
import java.util.HashMap;
import java.util.HashSet;
import java.util.Properties;
import java.util.Set;
import java.util.StringTokenizer;
import java.util.concurrent.ConcurrentHashMap;
import java.util.concurrent.TimeUnit;
import java.util.concurrent.atomic.AtomicLong;
import java.util.concurrent.atomic.AtomicReference;
import org.h2.api.DatabaseEventListener;
import org.h2.api.ErrorCode;
import org.h2.api.JavaObjectSerializer;
import org.h2.api.TableEngine;
import org.h2.command.CommandInterface;
import org.h2.command.ddl.CreateTableData;
import org.h2.command.dml.SetTypes;
import org.h2.constraint.Constraint;
import org.h2.index.Cursor;
import org.h2.index.Index;
import org.h2.index.IndexType;
import org.h2.jdbc.JdbcConnection;
import org.h2.message.DbException;
import org.h2.message.Trace;
import org.h2.message.TraceSystem;
import org.h2.mvstore.db.MVTableEngine;
import org.h2.result.Row;
import org.h2.result.RowFactory;
import org.h2.result.SearchRow;
import org.h2.schema.Schema;
import org.h2.schema.SchemaObject;
import org.h2.schema.Sequence;
import org.h2.schema.TriggerObject;
import org.h2.store.DataHandler;
import org.h2.store.FileLock;
import org.h2.store.FileStore;
import org.h2.store.InDoubtTransaction;
import org.h2.store.LobStorageBackend;
import org.h2.store.LobStorageFrontend;
import org.h2.store.LobStorageInterface;
import org.h2.store.LobStorageMap;
import org.h2.store.PageStore;
import org.h2.store.WriterThread;
import org.h2.store.fs.FileUtils;
import org.h2.table.Column;
import org.h2.table.IndexColumn;
import org.h2.table.MetaTable;
import org.h2.table.Table;
import org.h2.table.TableLinkConnection;
import org.h2.table.TableSynonym;
import org.h2.table.TableType;
import org.h2.table.TableView;
import org.h2.tools.DeleteDbFiles;
import org.h2.tools.Server;
import org.h2.util.BitField;
import org.h2.util.JdbcUtils;
import org.h2.util.MathUtils;
import org.h2.util.NetUtils;
import org.h2.util.New;
import org.h2.util.SmallLRUCache;
import org.h2.util.SourceCompiler;
import org.h2.util.StringUtils;
import org.h2.util.TempFileDeleter;
import org.h2.util.Utils;
import org.h2.value.CaseInsensitiveConcurrentMap;
import org.h2.value.CaseInsensitiveMap;
import org.h2.value.CompareMode;
import org.h2.value.NullableKeyConcurrentMap;
import org.h2.value.Value;
import org.h2.value.ValueInt;

/**
 * There is one database object per open database.
 *
 * The format of the meta data table is:
 *  id int, 0, objectType int, sql varchar
 *
 * @since 2004-04-15 22:49
 */
public class Database implements DataHandler {

    private static int initialPowerOffCount;
    
    private static final ThreadLocal<Session> META_LOCK_DEBUGGING = new ThreadLocal<Session>();
    private static final ThreadLocal<Throwable> META_LOCK_DEBUGGING_STACK = new ThreadLocal<Throwable>();

    /**
     * The default name of the system user. This name is only used as long as
     * there is no administrator user registered.
     */
    private static final String SYSTEM_USER_NAME = "DBA";

    private final boolean persistent;
    private final String databaseName;
    private final String databaseShortName;
    private final String databaseURL;
    private final String cipher;
    private final byte[] filePasswordHash;
    private final byte[] fileEncryptionKey;

    private final HashMap<String, Role> roles = New.hashMap();
    private final HashMap<String, User> users = New.hashMap();
    private final HashMap<String, Setting> settings = New.hashMap();
    private final HashMap<String, Schema> schemas = New.hashMap();
    private final HashMap<String, Right> rights = New.hashMap();
    private final HashMap<String, UserDataType> userDataTypes = New.hashMap();
    private final HashMap<String, UserAggregate> aggregates = New.hashMap();
    private final HashMap<String, Comment> comments = New.hashMap();
    private final HashMap<String, TableEngine> tableEngines = New.hashMap();

    private final Set<Session> userSessions =
            Collections.synchronizedSet(new HashSet<Session>());
    private final AtomicReference<Session> exclusiveSession = new AtomicReference<>();
    private final BitField objectIds = new BitField();
    private final Object lobSyncObject = new Object();

    private Schema mainSchema;
    private Schema infoSchema;
    private int nextSessionId;
    private int nextTempTableId;
    private User systemUser;
    private Session systemSession;
    private Session lobSession;
    private Table meta;
    private Index metaIdIndex;
    private FileLock lock;
    private WriterThread writer;
    private boolean starting;
    private TraceSystem traceSystem;
    private Trace trace;
    private final int fileLockMethod;
    private Role publicRole;
    private final AtomicLong modificationDataId = new AtomicLong();
    private final AtomicLong modificationMetaId = new AtomicLong();
    private CompareMode compareMode;
    private String cluster = Constants.CLUSTERING_DISABLED;
    private boolean readOnly;
    private int writeDelay = Constants.DEFAULT_WRITE_DELAY;
    private DatabaseEventListener eventListener;
    private int maxMemoryRows = SysProperties.MAX_MEMORY_ROWS;
    private int maxMemoryUndo = Constants.DEFAULT_MAX_MEMORY_UNDO;
    private int lockMode;
    private int maxLengthInplaceLob;
    private int allowLiterals = Constants.ALLOW_LITERALS_ALL;

    private int powerOffCount = initialPowerOffCount;
    private int closeDelay;
    private DatabaseCloser delayedCloser;
    private volatile boolean closing;
    private boolean ignoreCase;
    private boolean deleteFilesOnDisconnect;
    private String lobCompressionAlgorithm;
    private boolean optimizeReuseResults = true;
    private final String cacheType;
    private final String accessModeData;
    private boolean referentialIntegrity = true;
    private boolean multiVersion;
    private DatabaseCloser closeOnExit;
    private Mode mode = Mode.getRegular();
    private boolean multiThreaded;
    private int maxOperationMemory =
            Constants.DEFAULT_MAX_OPERATION_MEMORY;
    private SmallLRUCache<String, String[]> lobFileListCache;
    private final boolean autoServerMode;
    private final int autoServerPort;
    private Server server;
    private HashMap<TableLinkConnection, TableLinkConnection> linkConnections;
    private final TempFileDeleter tempFileDeleter = TempFileDeleter.getInstance();
    private PageStore pageStore;
    private Properties reconnectLastLock;
    private volatile long reconnectCheckNext;
    private volatile boolean reconnectChangePending;
    private volatile int checkpointAllowed;
    private volatile boolean checkpointRunning;
    private final Object reconnectSync = new Object();
    private int cacheSize;
    private int compactMode;
    private SourceCompiler compiler;
    private volatile boolean metaTablesInitialized;
    private boolean flushOnEachCommit;
    private LobStorageInterface lobStorage;
    private final int pageSize;
    private int defaultTableType = Table.TYPE_CACHED;
    private final DbSettings dbSettings;
    private final long reconnectCheckDelayNs;
    private int logMode;
    private MVTableEngine.Store mvStore;
    private int retentionTime;
    private boolean allowBuiltinAliasOverride;
    private final AtomicReference<DbException> backgroundException = new AtomicReference<>();
    private JavaObjectSerializer javaObjectSerializer;
    private String javaObjectSerializerName;
    private volatile boolean javaObjectSerializerInitialized;
    private boolean queryStatistics;
    private int queryStatisticsMaxEntries = Constants.QUERY_STATISTICS_MAX_ENTRIES;
    private QueryStatisticsData queryStatisticsData;
    private RowFactory rowFactory = RowFactory.getRowFactory();

    public Database(ConnectionInfo ci, String cipher) {
        String name = ci.getName();
        this.dbSettings = ci.getDbSettings();
        this.reconnectCheckDelayNs = TimeUnit.MILLISECONDS.toNanos(dbSettings.reconnectCheckDelay);
        this.compareMode = CompareMode.getInstance(null, 0);
        this.persistent = ci.isPersistent();
        this.filePasswordHash = ci.getFilePasswordHash();
        this.fileEncryptionKey = ci.getFileEncryptionKey();
        this.databaseName = name;
        this.databaseShortName = parseDatabaseShortName();
        this.maxLengthInplaceLob = Constants.DEFAULT_MAX_LENGTH_INPLACE_LOB;
        this.cipher = cipher;
        String lockMethodName = ci.getProperty("FILE_LOCK", null);
        this.accessModeData = StringUtils.toLowerEnglish(
                ci.getProperty("ACCESS_MODE_DATA", "rw"));
        this.autoServerMode = ci.getProperty("AUTO_SERVER", false);
        this.autoServerPort = ci.getProperty("AUTO_SERVER_PORT", 0);
        int defaultCacheSize = Utils.scaleForAvailableMemory(
                Constants.CACHE_SIZE_DEFAULT);
        this.cacheSize =
                ci.getProperty("CACHE_SIZE", defaultCacheSize);
        this.pageSize = ci.getProperty("PAGE_SIZE",
                Constants.DEFAULT_PAGE_SIZE);
        if ("r".equals(accessModeData)) {
            readOnly = true;
        }
        if (dbSettings.mvStore && lockMethodName == null) {
            if (autoServerMode) {
                fileLockMethod = FileLock.LOCK_FILE;
            } else {
                fileLockMethod = FileLock.LOCK_FS;
            }
        } else {
            fileLockMethod = FileLock.getFileLockMethod(lockMethodName);
        }
        if (dbSettings.mvStore && fileLockMethod == FileLock.LOCK_SERIALIZED) {
            throw DbException.getUnsupportedException(
                    "MV_STORE combined with FILE_LOCK=SERIALIZED");
        }
        this.databaseURL = ci.getURL();
        String listener = ci.removeProperty("DATABASE_EVENT_LISTENER", null);
        if (listener != null) {
            listener = StringUtils.trim(listener, true, true, "'");
            setEventListenerClass(listener);
        }
        String modeName = ci.removeProperty("MODE", null);
        if (modeName != null) {
            this.mode = Mode.getInstance(modeName);
        }
        this.multiVersion =
                ci.getProperty("MVCC", dbSettings.mvStore);
        this.logMode =
                ci.getProperty("LOG", PageStore.LOG_MODE_SYNC);
        this.javaObjectSerializerName =
                ci.getProperty("JAVA_OBJECT_SERIALIZER", null);
        this.multiThreaded =
                ci.getProperty("MULTI_THREADED", false);
        boolean closeAtVmShutdown =
                dbSettings.dbCloseOnExit;
        int traceLevelFile =
                ci.getIntProperty(SetTypes.TRACE_LEVEL_FILE,
                TraceSystem.DEFAULT_TRACE_LEVEL_FILE);
        int traceLevelSystemOut =
                ci.getIntProperty(SetTypes.TRACE_LEVEL_SYSTEM_OUT,
                TraceSystem.DEFAULT_TRACE_LEVEL_SYSTEM_OUT);
        this.cacheType = StringUtils.toUpperEnglish(
                ci.removeProperty("CACHE_TYPE", Constants.CACHE_TYPE_DEFAULT));
        this.lockMode = ci.getProperty("LOCK_MODE", Constants.DEFAULT_LOCK_MODE);
        openDatabase(traceLevelFile, traceLevelSystemOut, closeAtVmShutdown);
    }

    private void openDatabase(int traceLevelFile, int traceLevelSystemOut,
            boolean closeAtVmShutdown) {
        try {
            open(traceLevelFile, traceLevelSystemOut);
            if (closeAtVmShutdown) {
                try {
                    closeOnExit = new DatabaseCloser(this, 0, true);
                    Runtime.getRuntime().addShutdownHook(closeOnExit);
                } catch (IllegalStateException e) {
                    // shutdown in progress - just don't register the handler
                    // (maybe an application wants to write something into a
                    // database at shutdown time)
                } catch (SecurityException  e) {
                    // applets may not do that - ignore
                    // Google App Engine doesn't allow
                    // to instantiate classes that extend Thread
                }
            }
        } catch (Throwable e) {
            if (e instanceof OutOfMemoryError) {
                e.fillInStackTrace();
            }
            boolean alreadyOpen = e instanceof DbException
                    && ((DbException) e).getErrorCode() == ErrorCode.DATABASE_ALREADY_OPEN_1;
            if (alreadyOpen) {
                stopServer();
            }

            if (traceSystem != null) {
                if (e instanceof DbException && !alreadyOpen) {
                    // only write if the database is not already in use
                    trace.error(e, "opening {0}", databaseName);
                }
                traceSystem.close();
            }
            DbException dbException = DbException.convert(e);
            try {
                closeOpenFilesAndUnlock(false);
            } catch(Throwable ignore) {
                // to preserve original exeption
                e.addSuppressed(ignore);
            }
            throw dbException;
        }
    }

    public long getLockTimeout() {
        Setting setting = findSetting(
                SetTypes.getTypeName(SetTypes.DEFAULT_LOCK_TIMEOUT));
        return setting == null ? Constants.INITIAL_LOCK_TIMEOUT : setting.getIntValue();
    }

    /**
     * Create a new row for a table.
     *
     * @param data the values
     * @param memory whether the row is in memory
     * @return the created row
     */
    public Row createRow(Value[] data, int memory) {
        return rowFactory.createRow(data, memory);
    }

    public RowFactory getRowFactory() {
        return rowFactory;
    }

    public void setRowFactory(RowFactory rowFactory) {
        this.rowFactory = rowFactory;
    }

    public static void setInitialPowerOffCount(int count) {
        initialPowerOffCount = count;
    }

    public void setPowerOffCount(int count) {
        if (powerOffCount == -1) {
            return;
        }
        powerOffCount = count;
    }

    public MVTableEngine.Store getMvStore() {
        return mvStore;
    }

    public void setMvStore(MVTableEngine.Store mvStore) {
        this.mvStore = mvStore;
        this.retentionTime = mvStore.getStore().getRetentionTime();
    }

    /**
     * Check if two values are equal with the current comparison mode.
     *
     * @param a the first value
     * @param b the second value
     * @return true if both objects are equal
     */
    public boolean areEqual(Value a, Value b) {
        // can not use equals because ValueDecimal 0.0 is not equal to 0.00.
        return a.compareTo(b, compareMode) == 0;
    }

    /**
     * Compare two values with the current comparison mode. The values may not
     * be of the same type.
     *
     * @param a the first value
     * @param b the second value
     * @return 0 if both values are equal, -1 if the first value is smaller, and
     *         1 otherwise
     */
    public int compare(Value a, Value b) {
        return a.compareTo(b, compareMode);
    }

    /**
     * Compare two values with the current comparison mode. The values must be
     * of the same type.
     *
     * @param a the first value
     * @param b the second value
     * @return 0 if both values are equal, -1 if the first value is smaller, and
     *         1 otherwise
     */
    public int compareTypeSafe(Value a, Value b) {
        return a.compareTypeSafe(b, compareMode);
    }

    public long getModificationDataId() {
        return modificationDataId.get();
    }

    /**
     * Set or reset the pending change flag in the .lock.db file.
     *
     * @param pending the new value of the flag
     * @return true if the call was successful,
     *          false if another connection was faster
     */
    private synchronized boolean reconnectModified(boolean pending) {
        if (readOnly || lock == null ||
                fileLockMethod != FileLock.LOCK_SERIALIZED) {
            return true;
        }
        try {
            if (pending == reconnectChangePending) {
                long now = System.nanoTime();
                if (now > reconnectCheckNext) {
                    if (pending) {
                        String pos = pageStore == null ?
                                null : "" + pageStore.getWriteCountTotal();
                        lock.setProperty("logPos", pos);
                        lock.save();
                    }
                    reconnectCheckNext = now + reconnectCheckDelayNs;
                }
                return true;
            }
            Properties old = lock.load();
            if (pending) {
                if (old.getProperty("changePending") != null) {
                    return false;
                }
                trace.debug("wait before writing");
                Thread.sleep(TimeUnit.NANOSECONDS.toMillis((long) (reconnectCheckDelayNs * 1.1)));
                Properties now = lock.load();
                if (!now.equals(old)) {
                    // somebody else was faster
                    return false;
                }
            }
            String pos = pageStore == null ?
                    null : "" + pageStore.getWriteCountTotal();
            lock.setProperty("logPos", pos);
            if (pending) {
                lock.setProperty("changePending", "true-" + Math.random());
            } else {
                lock.setProperty("changePending", null);
            }
            // ensure that the writer thread will
            // not reset the flag before we are done
            reconnectCheckNext = System.nanoTime() +
                    2 * reconnectCheckDelayNs;
            old = lock.save();
            if (pending) {
                trace.debug("wait before writing again");
                Thread.sleep(TimeUnit.NANOSECONDS.toMillis((long) (reconnectCheckDelayNs * 1.1)));
                Properties now = lock.load();
                if (!now.equals(old)) {
                    // somebody else was faster
                    return false;
                }
            } else {
                Thread.sleep(1);
            }
            reconnectLastLock = old;
            reconnectChangePending = pending;
            reconnectCheckNext = System.nanoTime() + reconnectCheckDelayNs;
            return true;
        } catch (Exception e) {
            trace.error(e, "pending {0}", pending);
            return false;
        }
    }

    public long getNextModificationDataId() {
        return modificationDataId.incrementAndGet();
    }

    public long getModificationMetaId() {
        return modificationMetaId.get();
    }

    public long getNextModificationMetaId() {
        // if the meta data has been modified, the data is modified as well
        // (because MetaTable returns modificationDataId)
        modificationDataId.incrementAndGet();
        return modificationMetaId.incrementAndGet() - 1;
    }

    public int getPowerOffCount() {
        return powerOffCount;
    }

    @Override
    public void checkPowerOff() {
        if (powerOffCount == 0) {
            return;
        }
        if (powerOffCount > 1) {
            powerOffCount--;
            return;
        }
        if (powerOffCount != -1) {
            try {
                powerOffCount = -1;
                stopWriter();
                if (mvStore != null) {
                    mvStore.closeImmediately();
                }
                if (pageStore != null) {
                    try {
                        pageStore.close();
                    } catch (DbException e) {
                        // ignore
                    }
                    pageStore = null;
                }
                if (lock != null) {
                    stopServer();
                    if (fileLockMethod != FileLock.LOCK_SERIALIZED) {
                        // allow testing shutdown
                        lock.unlock();
                    }
                    lock = null;
                }
                if (traceSystem != null) {
                    traceSystem.close();
                }
            } catch (DbException e) {
                DbException.traceThrowable(e);
            }
        }
        Engine.getInstance().close(databaseName);
        throw DbException.get(ErrorCode.DATABASE_IS_CLOSED);
    }

    /**
     * Check if a database with the given name exists.
     *
     * @param name the name of the database (including path)
     * @return true if one exists
     */
    static boolean exists(String name) {
        if (FileUtils.exists(name + Constants.SUFFIX_PAGE_FILE)) {
            return true;
        }
        return FileUtils.exists(name + Constants.SUFFIX_MV_FILE);
    }

    /**
     * Get the trace object for the given module id.
     *
     * @param moduleId the module id
     * @return the trace object
     */
    public Trace getTrace(int moduleId) {
        return traceSystem.getTrace(moduleId);
    }

    @Override
    public FileStore openFile(String name, String openMode, boolean mustExist) {
        if (mustExist && !FileUtils.exists(name)) {
            throw DbException.get(ErrorCode.FILE_NOT_FOUND_1, name);
        }
        FileStore store = FileStore.open(this, name, openMode, cipher,
                filePasswordHash);
        try {
            store.init();
        } catch (DbException e) {
            store.closeSilently();
            throw e;
        }
        return store;
    }

    /**
     * Check if the file password hash is correct.
     *
     * @param testCipher the cipher algorithm
     * @param testHash the hash code
     * @return true if the cipher algorithm and the password match
     */
    boolean validateFilePasswordHash(String testCipher, byte[] testHash) {
        if (!StringUtils.equals(testCipher, this.cipher)) {
            return false;
        }
        return Utils.compareSecure(testHash, filePasswordHash);
    }

    private String parseDatabaseShortName() {
        String n = databaseName;
        if (n.endsWith(":")) {
            n = null;
        }
        if (n != null) {
            StringTokenizer tokenizer = new StringTokenizer(n, "/\\:,;");
            while (tokenizer.hasMoreTokens()) {
                n = tokenizer.nextToken();
            }
        }
        if (n == null || n.length() == 0) {
            n = "unnamed";
        }
        return dbSettings.databaseToUpper ? StringUtils.toUpperEnglish(n) : n;
    }

    private synchronized void open(int traceLevelFile, int traceLevelSystemOut) {
        if (persistent) {
            String dataFileName = databaseName + Constants.SUFFIX_OLD_DATABASE_FILE;
            boolean existsData = FileUtils.exists(dataFileName);
            String pageFileName = databaseName + Constants.SUFFIX_PAGE_FILE;
            String mvFileName = databaseName + Constants.SUFFIX_MV_FILE;
            boolean existsPage = FileUtils.exists(pageFileName);
            boolean existsMv = FileUtils.exists(mvFileName);
            if (existsData && (!existsPage && !existsMv)) {
                throw DbException.get(
                        ErrorCode.FILE_VERSION_ERROR_1, "Old database: " +
                        dataFileName +
                        " - please convert the database " +
                        "to a SQL script and re-create it.");
            }
            if (existsPage && !FileUtils.canWrite(pageFileName)) {
                readOnly = true;
            }
            if (existsMv && !FileUtils.canWrite(mvFileName)) {
                readOnly = true;
            }
            if (existsPage && !existsMv) {
                dbSettings.mvStore = false;
            }
            if (readOnly) {
                if (traceLevelFile >= TraceSystem.DEBUG) {
                    String traceFile = Utils.getProperty("java.io.tmpdir", ".") +
                            "/" + "h2_" + System.currentTimeMillis();
                    traceSystem = new TraceSystem(traceFile +
                            Constants.SUFFIX_TRACE_FILE);
                } else {
                    traceSystem = new TraceSystem(null);
                }
            } else {
                traceSystem = new TraceSystem(databaseName +
                        Constants.SUFFIX_TRACE_FILE);
            }
            traceSystem.setLevelFile(traceLevelFile);
            traceSystem.setLevelSystemOut(traceLevelSystemOut);
            trace = traceSystem.getTrace(Trace.DATABASE);
            trace.info("opening {0} (build {1})", databaseName, Constants.BUILD_ID);
            if (autoServerMode) {
                if (readOnly ||
                        fileLockMethod == FileLock.LOCK_NO ||
                        fileLockMethod == FileLock.LOCK_SERIALIZED ||
                        fileLockMethod == FileLock.LOCK_FS) {
                    throw DbException.getUnsupportedException(
                            "autoServerMode && (readOnly || " +
                            "fileLockMethod == NO || " +
                            "fileLockMethod == SERIALIZED || " +
                            "fileLockMethod == FS || " +
                            "inMemory)");
                }
            }
            String lockFileName = databaseName + Constants.SUFFIX_LOCK_FILE;
            if (readOnly) {
                if (FileUtils.exists(lockFileName)) {
                    throw DbException.get(ErrorCode.DATABASE_ALREADY_OPEN_1,
                            "Lock file exists: " + lockFileName);
                }
            }
            if (!readOnly && fileLockMethod != FileLock.LOCK_NO) {
                if (fileLockMethod != FileLock.LOCK_FS) {
                    lock = new FileLock(traceSystem, lockFileName, Constants.LOCK_SLEEP);
                    lock.lock(fileLockMethod);
                    if (autoServerMode) {
                        startServer(lock.getUniqueId());
                    }
                }
            }
            if (SysProperties.MODIFY_ON_WRITE) {
                while (isReconnectNeeded()) {
                    // wait until others stopped writing
                }
            } else {
                while (isReconnectNeeded() && !beforeWriting()) {
                    // wait until others stopped writing and
                    // until we can write (the file is not yet open -
                    // no need to re-connect)
                }
            }
            deleteOldTempFiles();
            starting = true;
            if (SysProperties.MODIFY_ON_WRITE) {
                try {
                    getPageStore();
                } catch (DbException e) {
                    if (e.getErrorCode() != ErrorCode.DATABASE_IS_READ_ONLY) {
                        throw e;
                    }
                    pageStore = null;
                    while (!beforeWriting()) {
                        // wait until others stopped writing and
                        // until we can write (the file is not yet open -
                        // no need to re-connect)
                    }
                    getPageStore();
                }
            } else {
                getPageStore();
            }
            starting = false;
            if (mvStore == null) {
                writer = WriterThread.create(this, writeDelay);
            } else {
                setWriteDelay(writeDelay);
            }
        } else {
            if (autoServerMode) {
                throw DbException.getUnsupportedException(
                        "autoServerMode && inMemory");
            }
            traceSystem = new TraceSystem(null);
            trace = traceSystem.getTrace(Trace.DATABASE);
            if (dbSettings.mvStore) {
                getPageStore();
            }
//            if (mvStore != null) {
//                setWriteDelay(writeDelay);
//            }
        }
        systemUser = new User(this, 0, SYSTEM_USER_NAME, true);
        mainSchema = new Schema(this, 0, Constants.SCHEMA_MAIN, systemUser, true);
        infoSchema = new Schema(this, -1, "INFORMATION_SCHEMA", systemUser, true);
        schemas.put(mainSchema.getName(), mainSchema);
        schemas.put(infoSchema.getName(), infoSchema);
        publicRole = new Role(this, 0, Constants.PUBLIC_ROLE_NAME, true);
        roles.put(Constants.PUBLIC_ROLE_NAME, publicRole);
        systemUser.setAdmin(true);
        systemSession = new Session(this, systemUser, ++nextSessionId);
        lobSession = new Session(this, systemUser, ++nextSessionId);
        if(mvStore != null) {
            mvStore.getTransactionStore().init(systemSession);
        }
        CreateTableData data = new CreateTableData();
        ArrayList<Column> cols = data.columns;
        Column columnId = new Column("ID", Value.INT);
        columnId.setNullable(false);
        cols.add(columnId);
        cols.add(new Column("HEAD", Value.INT));
        cols.add(new Column("TYPE", Value.INT));
        cols.add(new Column("SQL", Value.STRING));
        boolean create = true;
        if (pageStore != null) {
            create = pageStore.isNew();
        }
        data.tableName = "SYS";
        data.id = 0;
        data.temporary = false;
        data.persistData = persistent;
        data.persistIndexes = persistent;
        data.create = create;
        data.isHidden = true;
        data.session = systemSession;
        meta = mainSchema.createTable(data);
        IndexColumn[] pkCols = IndexColumn.wrap(new Column[] { columnId });
        metaIdIndex = meta.addIndex(systemSession, "SYS_ID",
                0, pkCols, IndexType.createPrimaryKey(
                false, false), true, null);
        systemSession.commit(true);
        objectIds.set(0);
        starting = true;
        Cursor cursor = metaIdIndex.find(systemSession, null, null);
        ArrayList<MetaRecord> records = New.arrayList();
        while (cursor.next()) {
            MetaRecord rec = new MetaRecord(cursor.get());
            objectIds.set(rec.getId());
            records.add(rec);
        }
        Collections.sort(records);
<<<<<<< HEAD
        for (MetaRecord rec : records) {
            rec.execute(this, systemSession, eventListener);
=======
        synchronized (systemSession) {
            for (MetaRecord rec : records) {
                rec.execute(this, systemSession, eventListener);                
            }
>>>>>>> 5cdf0cb3
        }
        systemSession.commit(true);
        if (mvStore != null) {
            mvStore.getTransactionStore().endLeftoverTransactions();
            mvStore.removeTemporaryMaps(objectIds);
        }
        recompileInvalidViews(systemSession);
        starting = false;
        if (!readOnly) {
            // set CREATE_BUILD in a new database
            String name = SetTypes.getTypeName(SetTypes.CREATE_BUILD);
            if (settings.get(name) == null) {
                Setting setting = new Setting(this, allocateObjectId(), name);
                setting.setIntValue(Constants.BUILD_ID);
                lockMeta(systemSession);
                addDatabaseObject(systemSession, setting);
            }
            // mark all ids used in the page store
            if (pageStore != null) {
                BitField f = pageStore.getObjectIds();
                for (int i = 0, len = f.length(); i < len; i++) {
                    if (f.get(i) && !objectIds.get(i)) {
                        trace.info("unused object id: " + i);
                        objectIds.set(i);
                    }
                }
            }
        }
        getLobStorage().init();
        systemSession.commit(true);

        trace.info("opened {0}", databaseName);
        if (checkpointAllowed > 0) {
            afterWriting();
        }
    }

    private void startServer(String key) {
        try {
            server = Server.createTcpServer(
                    "-tcpPort", Integer.toString(autoServerPort),
                    "-tcpAllowOthers",
                    "-tcpDaemon",
                    "-key", key, databaseName);
            server.start();
        } catch (SQLException e) {
            throw DbException.convert(e);
        }
        String localAddress = NetUtils.getLocalAddress();
        String address = localAddress + ":" + server.getPort();
        lock.setProperty("server", address);
        String hostName = NetUtils.getHostName(localAddress);
        lock.setProperty("hostName", hostName);
        lock.save();
    }

    private void stopServer() {
        if (server != null) {
            Server s = server;
            // avoid calling stop recursively
            // because stopping the server will
            // try to close the database as well
            server = null;
            s.stop();
        }
    }

    private void recompileInvalidViews(Session session) {
        boolean atLeastOneRecompiledSuccessfully;
        do {
            atLeastOneRecompiledSuccessfully = false;
            for (Table obj : getAllTablesAndViews(false)) {
                if (obj instanceof TableView) {
                    TableView view = (TableView) obj;
                    if (view.isInvalid()) {
                        view.recompile(session, true, false);
                        if (!view.isInvalid()) {
                            atLeastOneRecompiledSuccessfully = true;
                        }
                    }
                }
            }
        } while (atLeastOneRecompiledSuccessfully);
        TableView.clearIndexCaches(session.getDatabase());
    }

    private void initMetaTables() {
        if (metaTablesInitialized) {
            return;
        }
        synchronized (infoSchema) {
            if (!metaTablesInitialized) {
                for (int type = 0, count = MetaTable.getMetaTableTypeCount();
                        type < count; type++) {
                    MetaTable m = new MetaTable(infoSchema, -1 - type, type);
                    infoSchema.add(m);
                }
                metaTablesInitialized = true;
            }
        }
    }

    private synchronized void addMeta(Session session, DbObject obj) {
        int id = obj.getId();
        if (id > 0 && !starting && !obj.isTemporary()) {
            Row r = meta.getTemplateRow();
            MetaRecord rec = new MetaRecord(obj);
            rec.setRecord(r);
            objectIds.set(id);
            if (SysProperties.CHECK) {
                verifyMetaLocked(session);
            }
            meta.addRow(session, r);
            if (isMultiVersion()) {
                // TODO this should work without MVCC, but avoid risks at the
                // moment
                session.log(meta, UndoLogRecord.INSERT, r);
            }
        }
    }

    /**
     * Verify the meta table is locked.
     *
     * @param session the session
     */
    public void verifyMetaLocked(Session session) {
        if (meta != null && !meta.isLockedExclusivelyBy(session)
                && lockMode != Constants.LOCK_MODE_OFF) {
            throw DbException.throwInternalError();
        }
    }

  /**
     * Lock the metadata table for updates.
     *
     * @param session the session
     * @return whether it was already locked before by this session
     */
    public boolean lockMeta(Session session) {
        // this method can not be synchronized on the database object,
        // as unlocking is also synchronized on the database object -
        // so if locking starts just before unlocking, locking could
        // never be successful
        if (meta == null) {
            return true;
        }
        if (SysProperties.CHECK2) {
<<<<<<< HEAD
            final Session prev = metaLockDebugging.get();
            if (prev != null && prev != session) {
                metaLockDebuggingStack.get().printStackTrace();
                throw new IllegalStateException("meta currently locked by "
                        + prev
                        + " and trying to be locked by different session, "
                        + session + " on same thread");
            }
        }
        boolean wasLocked = meta.lock(session, true, true);
        if (SysProperties.CHECK2 && !wasLocked && meta.isLockedExclusively() /* && false*/) {
            final Session prev = metaLockDebugging.get();
=======
            final Session prev = META_LOCK_DEBUGGING.get();
>>>>>>> 5cdf0cb3
            if (prev == null) {
                META_LOCK_DEBUGGING.set(session);
                META_LOCK_DEBUGGING_STACK.set(new Throwable("Last meta lock granted in this stack trace, "+
                        "this is debug information for following IllegalStateException"));
            } else if (prev != session) {
                META_LOCK_DEBUGGING_STACK.get().printStackTrace();
                throw new IllegalStateException("meta currently locked by "
                        + prev +", sessionid="+ prev.getId()
                        + " and trying to be locked by different session, "
                        + session +", sessionid="+ session.getId() + " on same thread");
            }
        }
        return wasLocked;
    }
    
    /**
     * Unlock the metadata table.
     *
     * @param session the session
     */
    public void unlockMeta(Session session) {
        unlockMetaDebug(session);
        meta.unlock(session);
        session.unlock(meta);
    }

    /**
     * This method doesn't actually unlock the metadata table, all it does it
     * reset the debugging flags.
     *
     * @param session the session
     */
    public void unlockMetaDebug(Session session) {
        if (SysProperties.CHECK2) {
            if (META_LOCK_DEBUGGING.get() == session) {
                META_LOCK_DEBUGGING.set(null);
                META_LOCK_DEBUGGING_STACK.set(null);
            }
        }
    }

    /**
     * Remove the given object from the meta data.
     *
     * @param session the session
     * @param id the id of the object to remove
     */
    public synchronized void removeMeta(Session session, int id) {
        if (id > 0 && !starting) {
            SearchRow r = meta.getRowFactory().createRow();
            r.setValue(0, ValueInt.get(id));
            boolean wasLocked = lockMeta(session);
            try {
                Cursor cursor = metaIdIndex.find(session, r, r);
                if (cursor.next()) {
                    if (SysProperties.CHECK) {
                        if (lockMode != Constants.LOCK_MODE_OFF && !wasLocked) {
                            throw DbException.throwInternalError();
                        }
                    }
                    Row found = cursor.get();
                    found = meta.removeRow(session, found);
                    if (isMultiVersion()) {
                        // TODO this should work without MVCC, but avoid risks at
                        // the moment
                        session.log(meta, UndoLogRecord.DELETE, found);
                    }
                    if (SysProperties.CHECK) {
                        checkMetaFree(session, id);
                    }
                }
            } finally {
                if (!wasLocked) {
                    // must not keep the lock if it was not locked
                    // otherwise updating sequences may cause a deadlock
                    unlockMeta(session);
                }
            }
            objectIds.clear(id);
        }
    }

    @SuppressWarnings("unchecked")
    private HashMap<String, DbObject> getMap(int type) {
        HashMap<String, ? extends DbObject> result;
        switch (type) {
        case DbObject.USER:
            result = users;
            break;
        case DbObject.SETTING:
            result = settings;
            break;
        case DbObject.ROLE:
            result = roles;
            break;
        case DbObject.RIGHT:
            result = rights;
            break;
        case DbObject.SCHEMA:
            result = schemas;
            break;
        case DbObject.USER_DATATYPE:
            result = userDataTypes;
            break;
        case DbObject.COMMENT:
            result = comments;
            break;
        case DbObject.AGGREGATE:
            result = aggregates;
            break;
        default:
            throw DbException.throwInternalError("type=" + type);
        }
        return (HashMap<String, DbObject>) result;
    }

    /**
     * Add a schema object to the database.
     *
     * @param session the session
     * @param obj the object to add
     */
    public void addSchemaObject(Session session, SchemaObject obj) {
        int id = obj.getId();
        if (id > 0 && !starting) {
            checkWritingAllowed();
        }
        lockMeta(session);
        synchronized (this) {
            obj.getSchema().add(obj);
            addMeta(session, obj);
        }
    }

    /**
     * Add an object to the database.
     *
     * @param session the session
     * @param obj the object to add
     */
    public synchronized void addDatabaseObject(Session session, DbObject obj) {
        int id = obj.getId();
        if (id > 0 && !starting) {
            checkWritingAllowed();
        }
        HashMap<String, DbObject> map = getMap(obj.getType());
        if (obj.getType() == DbObject.USER) {
            User user = (User) obj;
            if (user.isAdmin() && systemUser.getName().equals(SYSTEM_USER_NAME)) {
                systemUser.rename(user.getName());
            }
        }
        String name = obj.getName();
        if (SysProperties.CHECK && map.get(name) != null) {
            DbException.throwInternalError("object already exists");
        }
        lockMeta(session);
        addMeta(session, obj);
        map.put(name, obj);
    }

    /**
     * Get the user defined aggregate function if it exists, or null if not.
     *
     * @param name the name of the user defined aggregate function
     * @return the aggregate function or null
     */
    public UserAggregate findAggregate(String name) {
        return aggregates.get(name);
    }

    /**
     * Get the comment for the given database object if one exists, or null if
     * not.
     *
     * @param object the database object
     * @return the comment or null
     */
    public Comment findComment(DbObject object) {
        if (object.getType() == DbObject.COMMENT) {
            return null;
        }
        String key = Comment.getKey(object);
        return comments.get(key);
    }

    /**
     * Get the role if it exists, or null if not.
     *
     * @param roleName the name of the role
     * @return the role or null
     */
    public Role findRole(String roleName) {
        return roles.get(roleName);
    }

    /**
     * Get the schema if it exists, or null if not.
     *
     * @param schemaName the name of the schema
     * @return the schema or null
     */
    public Schema findSchema(String schemaName) {
        Schema schema = schemas.get(schemaName);
        if (schema == infoSchema) {
            initMetaTables();
        }
        return schema;
    }

    /**
     * Get the setting if it exists, or null if not.
     *
     * @param name the name of the setting
     * @return the setting or null
     */
    public Setting findSetting(String name) {
        return settings.get(name);
    }

    /**
     * Get the user if it exists, or null if not.
     *
     * @param name the name of the user
     * @return the user or null
     */
    public User findUser(String name) {
        return users.get(name);
    }

    /**
     * Get the user defined data type if it exists, or null if not.
     *
     * @param name the name of the user defined data type
     * @return the user defined data type or null
     */
    public UserDataType findUserDataType(String name) {
        return userDataTypes.get(name);
    }

    /**
     * Get user with the given name. This method throws an exception if the user
     * does not exist.
     *
     * @param name the user name
     * @return the user
     * @throws DbException if the user does not exist
     */
    public User getUser(String name) {
        User user = findUser(name);
        if (user == null) {
            throw DbException.get(ErrorCode.USER_NOT_FOUND_1, name);
        }
        return user;
    }

    /**
     * Create a session for the given user.
     *
     * @param user the user
     * @return the session, or null if the database is currently closing
     * @throws DbException if the database is in exclusive mode
     */
    synchronized Session createSession(User user) {
        if (closing) {
            return null;
        }
        if (exclusiveSession.get() != null) {
            throw DbException.get(ErrorCode.DATABASE_IS_IN_EXCLUSIVE_MODE);
        }
        Session session = new Session(this, user, ++nextSessionId);
        userSessions.add(session);
        trace.info("connecting session #{0} to {1}", session.getId(), databaseName);
        if (delayedCloser != null) {
            delayedCloser.reset();
            delayedCloser = null;
        }
        return session;
    }

    public synchronized Session createTempSystemSession() {
        return new Session(this, systemUser, ++nextSessionId);
    }

    /**
     * Remove a session. This method is called after the user has disconnected.
     *
     * @param session the session
     */
    public synchronized void removeSession(Session session) {
        if (session != null) {
            exclusiveSession.compareAndSet(session, null);
            userSessions.remove(session);
            if (session != systemSession && session != lobSession) {
                trace.info("disconnecting session #{0}", session.getId());
            }
        }
        if (userSessions.size() == 0 &&
                session != systemSession && session != lobSession) {
            if (closeDelay == 0) {
                close(false);
            } else if (closeDelay < 0) {
                return;
            } else {
                delayedCloser = new DatabaseCloser(this, closeDelay * 1000, false);
                delayedCloser.setName("H2 Close Delay " + getShortName());
                delayedCloser.setDaemon(true);
                delayedCloser.start();
            }
        }
        if (session != systemSession &&
                session != lobSession && session != null) {
            trace.info("disconnected session #{0}", session.getId());
        }
    }

    private synchronized void closeAllSessionsException(Session except) {
        Session[] all = new Session[userSessions.size()];
        userSessions.toArray(all);
        for (Session s : all) {
            if (s != except) {
                try {
                    // must roll back, otherwise the session is removed and
                    // the transaction log that contains its uncommitted
                    // operations as well
                    s.rollback();
                    s.close();
                } catch (DbException e) {
                    trace.error(e, "disconnecting session #{0}", s.getId());
                }
            }
        }
    }

    /**
     * Close the database.
     *
     * @param fromShutdownHook true if this method is called from the shutdown
     *            hook
     */
    void close(boolean fromShutdownHook) {
        synchronized (this) {
            if (closing) {
                return;
            }
            if (fileLockMethod == FileLock.LOCK_SERIALIZED &&
                    !reconnectChangePending) {
                // another connection may have written something - don't write
                try {
                    closeOpenFilesAndUnlock(false);
                } catch (DbException e) {
                    // ignore
                }
                traceSystem.close();
                Engine.getInstance().close(databaseName);
                return;
            }
            closing = true;
            stopServer();
            if (userSessions.size() > 0) {
                if (!fromShutdownHook) {
                    return;
                }
                trace.info("closing {0} from shutdown hook", databaseName);
                closeAllSessionsException(null);
            }
            trace.info("closing {0}", databaseName);
            if (eventListener != null) {
                // allow the event listener to connect to the database
                closing = false;
                DatabaseEventListener e = eventListener;
                // set it to null, to make sure it's called only once
                eventListener = null;
                e.closingDatabase();
                if (userSessions.size() > 0) {
                    // if a connection was opened, we can't close the database
                    return;
                }
                closing = true;
            }
        }
        removeOrphanedLobs();
        try {
            if (systemSession != null) {
                if (powerOffCount != -1) {
                    for (Table table : getAllTablesAndViews(false)) {
                        if (table.isGlobalTemporary()) {
                            table.removeChildrenAndResources(systemSession);
                        } else {
                            table.close(systemSession);
                        }
                    }
                    for (SchemaObject obj : getAllSchemaObjects(
                            DbObject.SEQUENCE)) {
                        Sequence sequence = (Sequence) obj;
                        sequence.close();
                    }
                }
                for (SchemaObject obj : getAllSchemaObjects(
                        DbObject.TRIGGER)) {
                    TriggerObject trigger = (TriggerObject) obj;
                    try {
                        trigger.close();
                    } catch (SQLException e) {
                        trace.error(e, "close");
                    }
                }
                if (powerOffCount != -1) {
                    meta.close(systemSession);
                    systemSession.commit(true);
                }
            }
        } catch (DbException e) {
            trace.error(e, "close");
        }
        tempFileDeleter.deleteAll();
        try {
            closeOpenFilesAndUnlock(true);
        } catch (DbException e) {
            trace.error(e, "close");
        }
        trace.info("closed");
        traceSystem.close();
        if (closeOnExit != null) {
            closeOnExit.reset();
            try {
                Runtime.getRuntime().removeShutdownHook(closeOnExit);
            } catch (IllegalStateException e) {
                // ignore
            } catch (SecurityException  e) {
                // applets may not do that - ignore
            }
            closeOnExit = null;
        }
        Engine.getInstance().close(databaseName);
        if (deleteFilesOnDisconnect && persistent) {
            deleteFilesOnDisconnect = false;
            try {
                String directory = FileUtils.getParent(databaseName);
                String name = FileUtils.getName(databaseName);
                DeleteDbFiles.execute(directory, name, true);
            } catch (Exception e) {
                // ignore (the trace is closed already)
            }
        }
    }

    private void removeOrphanedLobs() {
        // remove all session variables and temporary lobs
        if (!persistent) {
            return;
        }
        boolean lobStorageIsUsed = infoSchema.findTableOrView(
                systemSession, LobStorageBackend.LOB_DATA_TABLE) != null;
        lobStorageIsUsed |= mvStore != null;
        if (!lobStorageIsUsed) {
            return;
        }
        try {
            getLobStorage();
            lobStorage.removeAllForTable(
                    LobStorageFrontend.TABLE_ID_SESSION_VARIABLE);
        } catch (DbException e) {
            trace.error(e, "close");
        }
    }

    private void stopWriter() {
        if (writer != null) {
            writer.stopThread();
            writer = null;
        }
    }

    /**
     * Close all open files and unlock the database.
     *
     * @param flush whether writing is allowed
     */
    private synchronized void closeOpenFilesAndUnlock(boolean flush) {
        stopWriter();
        if (pageStore != null) {
            if (flush) {
                try {
                    pageStore.checkpoint();
                    if (!readOnly) {
                        lockMeta(pageStore.getPageStoreSession());
                        pageStore.compact(compactMode);
                        unlockMeta(pageStore.getPageStoreSession());
                    }
                } catch (DbException e) {
                    if (SysProperties.CHECK2) {
                        int code = e.getErrorCode();
                        if (code != ErrorCode.DATABASE_IS_CLOSED &&
                                code != ErrorCode.LOCK_TIMEOUT_1 &&
                                code != ErrorCode.IO_EXCEPTION_2) {
                            e.printStackTrace();
                        }
                    }
                    trace.error(e, "close");
                } catch (Throwable t) {
                    if (SysProperties.CHECK2) {
                        t.printStackTrace();
                    }
                    trace.error(t, "close");
                }
            }
        }
        reconnectModified(false);
        if (mvStore != null) {
            long maxCompactTime = dbSettings.maxCompactTime;
            if (compactMode == CommandInterface.SHUTDOWN_COMPACT) {
                mvStore.compactFile(dbSettings.maxCompactTime);
            } else if (compactMode == CommandInterface.SHUTDOWN_DEFRAG) {
                maxCompactTime = Long.MAX_VALUE;
            } else if (getSettings().defragAlways) {
                maxCompactTime = Long.MAX_VALUE;
            }
            mvStore.close(maxCompactTime);
        }
        closeFiles();
        if (persistent && lock == null &&
                fileLockMethod != FileLock.LOCK_NO &&
                fileLockMethod != FileLock.LOCK_FS) {
            // everything already closed (maybe in checkPowerOff)
            // don't delete temp files in this case because
            // the database could be open now (even from within another process)
            return;
        }
        if (persistent) {
            deleteOldTempFiles();
        }
        if (systemSession != null) {
            systemSession.close();
            systemSession = null;
        }
        if (lobSession != null) {
            lobSession.close();
            lobSession = null;
        }
        if (lock != null) {
            if (fileLockMethod == FileLock.LOCK_SERIALIZED) {
                // wait before deleting the .lock file,
                // otherwise other connections can not detect that
                if (lock.load().containsKey("changePending")) {
                    try {
                        Thread.sleep(TimeUnit.NANOSECONDS
                                .toMillis((long) (reconnectCheckDelayNs * 1.1)));
                    } catch (InterruptedException e) {
                        trace.error(e, "close");
                    }
                }
            }
            lock.unlock();
            lock = null;
        }
    }

    private synchronized void closeFiles() {
        try {
            if (mvStore != null) {
                mvStore.closeImmediately();
            }
            if (pageStore != null) {
                pageStore.close();
                pageStore = null;
            }
        } catch (DbException e) {
            trace.error(e, "close");
        }
    }

    private void checkMetaFree(Session session, int id) {
        SearchRow r = meta.getRowFactory().createRow();
        r.setValue(0, ValueInt.get(id));
        Cursor cursor = metaIdIndex.find(session, r, r);
        if (cursor.next()) {
            throw DbException.throwInternalError();
        }
    }

    /**
     * Allocate a new object id.
     *
     * @return the id
     */
    public synchronized int allocateObjectId() {
        int i = objectIds.nextClearBit(0);
        objectIds.set(i);
        return i;
    }

    public ArrayList<UserAggregate> getAllAggregates() {
        return New.arrayList(aggregates.values());
    }

    public ArrayList<Comment> getAllComments() {
        return New.arrayList(comments.values());
    }

    public int getAllowLiterals() {
        if (starting) {
            return Constants.ALLOW_LITERALS_ALL;
        }
        return allowLiterals;
    }

    public ArrayList<Right> getAllRights() {
        return New.arrayList(rights.values());
    }

    public ArrayList<Role> getAllRoles() {
        return New.arrayList(roles.values());
    }

    /**
     * Get all schema objects.
     *
     * @return all objects of all types
     */
    public ArrayList<SchemaObject> getAllSchemaObjects() {
        initMetaTables();
        ArrayList<SchemaObject> list = New.arrayList();
        for (Schema schema : schemas.values()) {
            list.addAll(schema.getAll());
        }
        return list;
    }

    /**
     * Get all schema objects of the given type.
     *
     * @param type the object type
     * @return all objects of that type
     */
    public ArrayList<SchemaObject> getAllSchemaObjects(int type) {
        if (type == DbObject.TABLE_OR_VIEW) {
            initMetaTables();
        }
        ArrayList<SchemaObject> list = New.arrayList();
        for (Schema schema : schemas.values()) {
            list.addAll(schema.getAll(type));
        }
        return list;
    }

    /**
     * Get all tables and views.
     *
     * @param includeMeta whether to force including the meta data tables (if
     *            true, metadata tables are always included; if false, metadata
     *            tables are only included if they are already initialized)
     * @return all objects of that type
     */
    public ArrayList<Table> getAllTablesAndViews(boolean includeMeta) {
        if (includeMeta) {
            initMetaTables();
        }
        ArrayList<Table> list = New.arrayList();
        for (Schema schema : schemas.values()) {
            list.addAll(schema.getAllTablesAndViews());
        }
        return list;
    }

    /**
     * Get all synonyms.
     *
     * @return all objects of that type
     */
    public ArrayList<TableSynonym> getAllSynonyms() {
        ArrayList<TableSynonym> list = New.arrayList();
        for (Schema schema : schemas.values()) {
            list.addAll(schema.getAllSynonyms());
        }
        return list;
    }

    /**
     * Get the tables with the given name, if any.
     *
     * @param name the table name
     * @return the list
     */
    public ArrayList<Table> getTableOrViewByName(String name) {
        ArrayList<Table> list = New.arrayList();
        for (Schema schema : schemas.values()) {
            Table table = schema.getTableOrViewByName(name);
            if (table != null) {
                list.add(table);
            }
        }
        return list;
    }

    public ArrayList<Schema> getAllSchemas() {
        initMetaTables();
        return New.arrayList(schemas.values());
    }

    public ArrayList<Setting> getAllSettings() {
        return New.arrayList(settings.values());
    }

    public ArrayList<UserDataType> getAllUserDataTypes() {
        return New.arrayList(userDataTypes.values());
    }

    public ArrayList<User> getAllUsers() {
        return New.arrayList(users.values());
    }

    public String getCacheType() {
        return cacheType;
    }

    public String getCluster() {
        return cluster;
    }

    @Override
    public CompareMode getCompareMode() {
        return compareMode;
    }

    @Override
    public String getDatabasePath() {
        if (persistent) {
            return FileUtils.toRealPath(databaseName);
        }
        return null;
    }

    public String getShortName() {
        return databaseShortName;
    }

    public String getName() {
        return databaseName;
    }

    /**
     * Get all sessions that are currently connected to the database.
     *
     * @param includingSystemSession if the system session should also be
     *            included
     * @return the list of sessions
     */
    public Session[] getSessions(boolean includingSystemSession) {
        ArrayList<Session> list;
        // need to synchronized on userSession, otherwise the list
        // may contain null elements
        synchronized (userSessions) {
            list = New.arrayList(userSessions);
        }
        // copy, to ensure the reference is stable
        Session sys = systemSession;
        Session lob = lobSession;
        if (includingSystemSession && sys != null) {
            list.add(sys);
        }
        if (includingSystemSession && lob != null) {
            list.add(lob);
        }
        return list.toArray(new Session[0]);
    }

    /**
     * Update an object in the system table.
     *
     * @param session the session
     * @param obj the database object
     */
    public synchronized void updateMeta(Session session, DbObject obj) {
        assert !starting;
        int id = obj.getId();
        if(!obj.isTemporary() && id > 0) {
            Row newRow = meta.getTemplateRow();
            MetaRecord.populateRowFromDBObject(obj, newRow);
            objectIds.set(id);

            SearchRow r = meta.getRowFactory().createRow();
            r.setValue(0, ValueInt.get(id));
            Cursor cursor = metaIdIndex.find(session, r, r);
            if (cursor.next()) {
                Row oldRow = cursor.get();
                meta.updateRow(session, oldRow, newRow);
            }
        }
    }

    /**
     * Rename a schema object.
     *
     * @param session the session
     * @param obj the object
     * @param newName the new name
     */
    public synchronized void renameSchemaObject(Session session,
            SchemaObject obj, String newName) {
        checkWritingAllowed();
        obj.getSchema().rename(obj, newName);
        updateMetaAndFirstLevelChildren(session, obj);
    }

    private synchronized void updateMetaAndFirstLevelChildren(Session session, DbObject obj) {
        ArrayList<DbObject> list = obj.getChildren();
        Comment comment = findComment(obj);
        if (comment != null) {
            DbException.throwInternalError(comment.toString());
        }
        updateMeta(session, obj);
        // remember that this scans only one level deep!
        if (list != null) {
            for (DbObject o : list) {
                if (o.getCreateSQL() != null) {
                    updateMeta(session, o);
                }
            }
        }
    }

    /**
     * Rename a database object.
     *
     * @param session the session
     * @param obj the object
     * @param newName the new name
     */
    public synchronized void renameDatabaseObject(Session session,
            DbObject obj, String newName) {
        checkWritingAllowed();
        int type = obj.getType();
        HashMap<String, DbObject> map = getMap(type);
        if (SysProperties.CHECK) {
            if (!map.containsKey(obj.getName())) {
                DbException.throwInternalError("not found: " + obj.getName());
            }
            if (obj.getName().equals(newName) || map.containsKey(newName)) {
                DbException.throwInternalError("object already exists: " + newName);
            }
        }
        obj.checkRename();
        lockMeta(session);
        map.remove(obj.getName());
        obj.rename(newName);
        map.put(newName, obj);
        updateMetaAndFirstLevelChildren(session, obj);
    }

    /**
     * Create a temporary file in the database folder.
     *
     * @return the file name
     */
    public String createTempFile() {
        try {
            boolean inTempDir = readOnly;
            String name = databaseName;
            if (!persistent) {
                name = "memFS:" + name;
            }
            return FileUtils.createTempFile(name,
                    Constants.SUFFIX_TEMP_FILE, true, inTempDir);
        } catch (IOException e) {
            throw DbException.convertIOException(e, databaseName);
        }
    }

    private void deleteOldTempFiles() {
        String path = FileUtils.getParent(databaseName);
        for (String name : FileUtils.newDirectoryStream(path)) {
            if (name.endsWith(Constants.SUFFIX_TEMP_FILE) &&
                    name.startsWith(databaseName)) {
                // can't always delete the files, they may still be open
                FileUtils.tryDelete(name);
            }
        }
    }

    /**
     * Get the schema. If the schema does not exist, an exception is thrown.
     *
     * @param schemaName the name of the schema
     * @return the schema
     * @throws DbException no schema with that name exists
     */
    public Schema getSchema(String schemaName) {
        Schema schema = findSchema(schemaName);
        if (schema == null) {
            throw DbException.get(ErrorCode.SCHEMA_NOT_FOUND_1, schemaName);
        }
        return schema;
    }

    /**
     * Remove the object from the database.
     *
     * @param session the session
     * @param obj the object to remove
     */
    public synchronized void removeDatabaseObject(Session session, DbObject obj) {
        checkWritingAllowed();
        String objName = obj.getName();
        int type = obj.getType();
        HashMap<String, DbObject> map = getMap(type);
        if (SysProperties.CHECK && !map.containsKey(objName)) {
            DbException.throwInternalError("not found: " + objName);
        }
        Comment comment = findComment(obj);
        lockMeta(session);
        if (comment != null) {
            removeDatabaseObject(session, comment);
        }
        int id = obj.getId();
        obj.removeChildrenAndResources(session);
        map.remove(objName);
        removeMeta(session, id);
    }

    /**
     * Get the first table that depends on this object.
     *
     * @param obj the object to find
     * @param except the table to exclude (or null)
     * @return the first dependent table, or null
     */
    public Table getDependentTable(SchemaObject obj, Table except) {
        switch (obj.getType()) {
        case DbObject.COMMENT:
        case DbObject.CONSTRAINT:
        case DbObject.INDEX:
        case DbObject.RIGHT:
        case DbObject.TRIGGER:
        case DbObject.USER:
            return null;
        default:
        }
        HashSet<DbObject> set = New.hashSet();
        for (Table t : getAllTablesAndViews(false)) {
            if (except == t) {
                continue;
            } else if (TableType.VIEW == t.getTableType()) {
                continue;
            }
            set.clear();
            t.addDependencies(set);
            if (set.contains(obj)) {
                return t;
            }
        }
        return null;
    }

    /**
     * Remove an object from the system table.
     *
     * @param session the session
     * @param obj the object to be removed
     */
    public void removeSchemaObject(Session session,
            SchemaObject obj) {
        int type = obj.getType();
        if (type == DbObject.TABLE_OR_VIEW) {
            Table table = (Table) obj;
            if (table.isTemporary() && !table.isGlobalTemporary()) {
                session.removeLocalTempTable(table);
                return;
            }
        } else if (type == DbObject.INDEX) {
            Index index = (Index) obj;
            Table table = index.getTable();
            if (table.isTemporary() && !table.isGlobalTemporary()) {
                session.removeLocalTempTableIndex(index);
                return;
            }
        } else if (type == DbObject.CONSTRAINT) {
            Constraint constraint = (Constraint) obj;
            Table table = constraint.getTable();
            if (table.isTemporary() && !table.isGlobalTemporary()) {
                session.removeLocalTempTableConstraint(constraint);
                return;
            }
        }
        checkWritingAllowed();
        lockMeta(session);
        synchronized (this) {
            Comment comment = findComment(obj);
            if (comment != null) {
                removeDatabaseObject(session, comment);
            }
            obj.getSchema().remove(obj);
            int id = obj.getId();
            if (!starting) {
                Table t = getDependentTable(obj, null);
                if (t != null) {
                    obj.getSchema().add(obj);
                    throw DbException.get(ErrorCode.CANNOT_DROP_2, obj.getSQL(),
                            t.getSQL());
                }
                obj.removeChildrenAndResources(session);
                
            }
            removeMeta(session, id);
        }
    }

    /**
     * Check if this database is disk-based.
     *
     * @return true if it is disk-based, false it it is in-memory only.
     */
    public boolean isPersistent() {
        return persistent;
    }

    public TraceSystem getTraceSystem() {
        return traceSystem;
    }

    public synchronized void setCacheSize(int kb) {
        if (starting) {
            int max = MathUtils.convertLongToInt(Utils.getMemoryMax()) / 2;
            kb = Math.min(kb, max);
        }
        cacheSize = kb;
        if (pageStore != null) {
            pageStore.getCache().setMaxMemory(kb);
        }
        if (mvStore != null) {
            mvStore.setCacheSize(Math.max(1, kb));
        }
    }

    public synchronized void setMasterUser(User user) {
        lockMeta(systemSession);
        addDatabaseObject(systemSession, user);
        systemSession.commit(true);
    }

    public Role getPublicRole() {
        return publicRole;
    }

    /**
     * Get a unique temporary table name.
     *
     * @param baseName the prefix of the returned name
     * @param session the session
     * @return a unique name
     */
    public synchronized String getTempTableName(String baseName, Session session) {
        String tempName;
        do {
            tempName = baseName + "_COPY_" + session.getId() +
                    "_" + nextTempTableId++;
        } while (mainSchema.findTableOrView(session, tempName) != null);
        return tempName;
    }

    public void setCompareMode(CompareMode compareMode) {
        this.compareMode = compareMode;
    }

    public void setCluster(String cluster) {
        this.cluster = cluster;
    }

    @Override
    public void checkWritingAllowed() {
        if (readOnly) {
            throw DbException.get(ErrorCode.DATABASE_IS_READ_ONLY);
        }
        if (fileLockMethod == FileLock.LOCK_SERIALIZED) {
            if (!reconnectChangePending) {
                throw DbException.get(ErrorCode.DATABASE_IS_READ_ONLY);
            }
        }
    }

    public boolean isReadOnly() {
        return readOnly;
    }

    public void setWriteDelay(int value) {
        writeDelay = value;
        if (writer != null) {
            writer.setWriteDelay(value);
            // TODO check if MIN_WRITE_DELAY is a good value
            flushOnEachCommit = writeDelay < Constants.MIN_WRITE_DELAY;
        }
        if (mvStore != null) {
            int millis = value < 0 ? 0 : value;
            mvStore.getStore().setAutoCommitDelay(millis);
        }
    }

    public int getRetentionTime() {
        return retentionTime;
    }

    public void setRetentionTime(int value) {
        retentionTime = value;
        if (mvStore != null) {
            mvStore.getStore().setRetentionTime(value);
        }
    }

    public void setAllowBuiltinAliasOverride(boolean b) {
        allowBuiltinAliasOverride = b;
    }

    public boolean isAllowBuiltinAliasOverride() {
        return allowBuiltinAliasOverride;
    }

    /**
     * Check if flush-on-each-commit is enabled.
     *
     * @return true if it is
     */
    public boolean getFlushOnEachCommit() {
        return flushOnEachCommit;
    }

    /**
     * Get the list of in-doubt transactions.
     *
     * @return the list
     */
    public ArrayList<InDoubtTransaction> getInDoubtTransactions() {
        if (mvStore != null) {
            return mvStore.getInDoubtTransactions();
        }
        return pageStore == null ? null : pageStore.getInDoubtTransactions();
    }

    /**
     * Prepare a transaction.
     *
     * @param session the session
     * @param transaction the name of the transaction
     */
    synchronized void prepareCommit(Session session, String transaction) {
        if (readOnly) {
            return;
        }
        if (mvStore != null) {
            mvStore.prepareCommit(session, transaction);
            return;
        }
        if (pageStore != null) {
            pageStore.flushLog();
            pageStore.prepareCommit(session, transaction);
        }
    }

    /**
     * Commit the current transaction of the given session.
     *
     * @param session the session
     */
    synchronized void commit(Session session) {
        throwLastBackgroundException();
        if (readOnly) {
            return;
        }
        if (pageStore != null) {
            pageStore.commit(session);
        }
        session.setAllCommitted();
    }

    private void throwLastBackgroundException() {
        DbException b = backgroundException.getAndSet(null);
        if (b != null) {
            // wrap the exception, so we see it was thrown here
            throw DbException.get(b.getErrorCode(), b, b.getMessage());
        }
    }

    public void setBackgroundException(DbException e) {
        if (backgroundException.compareAndSet(null, e)) {
            TraceSystem t = getTraceSystem();
            if (t != null) {
                t.getTrace(Trace.DATABASE).error(e, "flush");
            }
        }
    }

    public Throwable getBackgroundException() {
        IllegalStateException exception = mvStore.getStore().getPanicException();
        if(exception != null) {
            return exception;
        }
        return backgroundException.get();
    }


    /**
     * Flush all pending changes to the transaction log.
     */
    public synchronized void flush() {
        if (readOnly) {
            return;
        }
        if (pageStore != null) {
            pageStore.flushLog();
        }
        if (mvStore != null) {
            try {
                mvStore.flush();
            } catch (RuntimeException e) {
                backgroundException.compareAndSet(null, DbException.convert(e));
                throw e;
            }
        }
    }

    public void setEventListener(DatabaseEventListener eventListener) {
        this.eventListener = eventListener;
    }

    public void setEventListenerClass(String className) {
        if (className == null || className.length() == 0) {
            eventListener = null;
        } else {
            try {
                eventListener = (DatabaseEventListener)
                        JdbcUtils.loadUserClass(className).newInstance();
                String url = databaseURL;
                if (cipher != null) {
                    url += ";CIPHER=" + cipher;
                }
                eventListener.init(url);
            } catch (Throwable e) {
                throw DbException.get(
                        ErrorCode.ERROR_SETTING_DATABASE_EVENT_LISTENER_2, e,
                        className, e.toString());
            }
        }
    }

    /**
     * Set the progress of a long running operation.
     * This method calls the {@link DatabaseEventListener} if one is registered.
     *
     * @param state the {@link DatabaseEventListener} state
     * @param name the object name
     * @param x the current position
     * @param max the highest value
     */
    public void setProgress(int state, String name, int x, int max) {
        if (eventListener != null) {
            try {
                eventListener.setProgress(state, name, x, max);
            } catch (Exception e2) {
                // ignore this (user made) exception
            }
        }
    }

    /**
     * This method is called after an exception occurred, to inform the database
     * event listener (if one is set).
     *
     * @param e the exception
     * @param sql the SQL statement
     */
    public void exceptionThrown(SQLException e, String sql) {
        if (eventListener != null) {
            try {
                eventListener.exceptionThrown(e, sql);
            } catch (Exception e2) {
                // ignore this (user made) exception
            }
        }
    }

    /**
     * Synchronize the files with the file system. This method is called when
     * executing the SQL statement CHECKPOINT SYNC.
     */
    public synchronized void sync() {
        if (readOnly) {
            return;
        }
        if (mvStore != null) {
            mvStore.sync();
        }
        if (pageStore != null) {
            pageStore.sync();
        }
    }

    public int getMaxMemoryRows() {
        return maxMemoryRows;
    }

    public void setMaxMemoryRows(int value) {
        this.maxMemoryRows = value;
    }

    public void setMaxMemoryUndo(int value) {
        this.maxMemoryUndo = value;
    }

    public int getMaxMemoryUndo() {
        return maxMemoryUndo;
    }

    public void setLockMode(int lockMode) {
        switch (lockMode) {
        case Constants.LOCK_MODE_OFF:
            if (multiThreaded && !multiVersion) {
                // currently the combination of MVCC=FALSE, LOCK_MODE=0 and MULTI_THREADED
                // is not supported. also see code in
                // JdbcDatabaseMetaData#supportsTransactionIsolationLevel(int)
                throw DbException.get(
                        ErrorCode.UNSUPPORTED_SETTING_COMBINATION,
                        "LOCK_MODE=0 & MULTI_THREADED");
            }
            break;
        case Constants.LOCK_MODE_READ_COMMITTED:
        case Constants.LOCK_MODE_TABLE:
        case Constants.LOCK_MODE_TABLE_GC:
            break;
        default:
            throw DbException.getInvalidValueException("lock mode", lockMode);
        }
        this.lockMode = lockMode;
    }

    public int getLockMode() {
        return lockMode;
    }

    public synchronized void setCloseDelay(int value) {
        this.closeDelay = value;
    }

    public Session getSystemSession() {
        return systemSession;
    }

    /**
     * Check if the database is in the process of closing.
     *
     * @return true if the database is closing
     */
    public boolean isClosing() {
        return closing;
    }

    public void setMaxLengthInplaceLob(int value) {
        this.maxLengthInplaceLob = value;
    }

    @Override
    public int getMaxLengthInplaceLob() {
        return maxLengthInplaceLob;
    }

    public void setIgnoreCase(boolean b) {
        ignoreCase = b;
    }

    public boolean getIgnoreCase() {
        if (starting) {
            // tables created at startup must not be converted to ignorecase
            return false;
        }
        return ignoreCase;
    }

    public synchronized void setDeleteFilesOnDisconnect(boolean b) {
        this.deleteFilesOnDisconnect = b;
    }

    @Override
    public String getLobCompressionAlgorithm(int type) {
        return lobCompressionAlgorithm;
    }

    public void setLobCompressionAlgorithm(String stringValue) {
        this.lobCompressionAlgorithm = stringValue;
    }

    public synchronized void setMaxLogSize(long value) {
        if (pageStore != null) {
            pageStore.setMaxLogSize(value);
        }
    }

    public void setAllowLiterals(int value) {
        this.allowLiterals = value;
    }

    public boolean getOptimizeReuseResults() {
        return optimizeReuseResults;
    }

    public void setOptimizeReuseResults(boolean b) {
        optimizeReuseResults = b;
    }

    @Override
    public Object getLobSyncObject() {
        return lobSyncObject;
    }

    public int getSessionCount() {
        return userSessions.size();
    }

    public void setReferentialIntegrity(boolean b) {
        referentialIntegrity = b;
    }

    public boolean getReferentialIntegrity() {
        return referentialIntegrity;
    }

    public void setQueryStatistics(boolean b) {
        queryStatistics = b;
        synchronized (this) {
            if (!b) {
                queryStatisticsData = null;
            }
        }
    }

    public boolean getQueryStatistics() {
        return queryStatistics;
    }

    public void setQueryStatisticsMaxEntries(int n) {
        queryStatisticsMaxEntries = n;
        if (queryStatisticsData != null) {
            synchronized (this) {
                if (queryStatisticsData != null) {
                    queryStatisticsData.setMaxQueryEntries(queryStatisticsMaxEntries);
                }
            }
        }
    }

    public QueryStatisticsData getQueryStatisticsData() {
        if (!queryStatistics) {
            return null;
        }
        if (queryStatisticsData == null) {
            synchronized (this) {
                if (queryStatisticsData == null) {
                    queryStatisticsData = new QueryStatisticsData(queryStatisticsMaxEntries);
                }
            }
        }
        return queryStatisticsData;
    }

    /**
     * Check if the database is currently opening. This is true until all stored
     * SQL statements have been executed.
     *
     * @return true if the database is still starting
     */
    public boolean isStarting() {
        return starting;
    }

    /**
     * Check if multi version concurrency is enabled for this database.
     *
     * @return true if it is enabled
     */
    public boolean isMultiVersion() {
        return multiVersion;
    }

    /**
     * Called after the database has been opened and initialized. This method
     * notifies the event listener if one has been set.
     */
    void opened() {
        if (eventListener != null) {
            eventListener.opened();
        }
        if (writer != null) {
            writer.startThread();
        }
    }

    public void setMode(Mode mode) {
        this.mode = mode;
    }

    public Mode getMode() {
        return mode;
    }

    public boolean isMultiThreaded() {
        return multiThreaded;
    }

    public void setMultiThreaded(boolean multiThreaded) {
        if (multiThreaded && this.multiThreaded != multiThreaded) {
            if (multiVersion && mvStore == null) {
                // currently the combination of MVCC and MULTI_THREADED is not
                // supported
                throw DbException.get(
                        ErrorCode.UNSUPPORTED_SETTING_COMBINATION,
                        "MVCC & MULTI_THREADED");
            }
            if (lockMode == 0) {
                // currently the combination of LOCK_MODE=0 and MULTI_THREADED
                // is not supported
                throw DbException.get(
                        ErrorCode.UNSUPPORTED_SETTING_COMBINATION,
                        "LOCK_MODE=0 & MULTI_THREADED");
            }
        }
        this.multiThreaded = multiThreaded;
    }

    public void setMaxOperationMemory(int maxOperationMemory) {
        this.maxOperationMemory  = maxOperationMemory;
    }

    public int getMaxOperationMemory() {
        return maxOperationMemory;
    }

    public Session getExclusiveSession() {
        return exclusiveSession.get();
    }

    /**
     * Set the session that can exclusively access the database.
     *
     * @param session the session
     * @param closeOthers whether other sessions are closed
     */
    public void setExclusiveSession(Session session, boolean closeOthers) {
        this.exclusiveSession.set(session);
        if (closeOthers) {
            closeAllSessionsException(session);
        }
    }

    @Override
    public SmallLRUCache<String, String[]> getLobFileListCache() {
        if (lobFileListCache == null) {
            lobFileListCache = SmallLRUCache.newInstance(128);
        }
        return lobFileListCache;
    }

    /**
     * Checks if the system table (containing the catalog) is locked.
     *
     * @return true if it is currently locked
     */
    public boolean isSysTableLocked() {
        return meta == null || meta.isLockedExclusively();
    }

    /**
     * Checks if the system table (containing the catalog) is locked by the
     * given session.
     *
     * @param session the session
     * @return true if it is currently locked
     */
    public boolean isSysTableLockedBy(Session session) {
        return meta == null || meta.isLockedExclusivelyBy(session);
    }

    /**
     * Open a new connection or get an existing connection to another database.
     *
     * @param driver the database driver or null
     * @param url the database URL
     * @param user the user name
     * @param password the password
     * @return the connection
     */
    public TableLinkConnection getLinkConnection(String driver, String url,
            String user, String password) {
        if (linkConnections == null) {
            linkConnections = New.hashMap();
        }
        return TableLinkConnection.open(linkConnections, driver, url, user,
                password, dbSettings.shareLinkedConnections);
    }

    @Override
    public String toString() {
        return databaseShortName + ":" + super.toString();
    }

    /**
     * Immediately close the database.
     */
    public void shutdownImmediately() {
        closing = true;
        setPowerOffCount(1);
        try {
            checkPowerOff();
        } catch (DbException e) {
            // ignore
        }
        closeFiles();
    }

    @Override
    public TempFileDeleter getTempFileDeleter() {
        return tempFileDeleter;
    }

    public PageStore getPageStore() {
        if (dbSettings.mvStore) {
            if (mvStore == null) {
                mvStore = MVTableEngine.init(this);
            }
            return null;
        }
        if (pageStore == null) {
            pageStore = new PageStore(this, databaseName +
                    Constants.SUFFIX_PAGE_FILE, accessModeData, cacheSize);
            if (pageSize != Constants.DEFAULT_PAGE_SIZE) {
                pageStore.setPageSize(pageSize);
            }
            if (!readOnly && fileLockMethod == FileLock.LOCK_FS) {
                pageStore.setLockFile(true);
            }
            pageStore.setLogMode(logMode);
            pageStore.open();
        }
        return pageStore;
    }

    /**
     * Get the first user defined table.
     *
     * @return the table or null if no table is defined
     */
    public Table getFirstUserTable() {
        for (Table table : getAllTablesAndViews(false)) {
            if (table.getCreateSQL() != null) {
                if (table.isHidden()) {
                    // LOB tables
                    continue;
                }
                return table;
            }
        }
        return null;
    }

    /**
     * Check if the contents of the database was changed and therefore it is
     * required to re-connect. This method waits until pending changes are
     * completed. If a pending change takes too long (more than 2 seconds), the
     * pending change is broken (removed from the properties file).
     *
     * @return true if reconnecting is required
     */
    public boolean isReconnectNeeded() {
        if (fileLockMethod != FileLock.LOCK_SERIALIZED) {
            return false;
        }
        if (reconnectChangePending) {
            return false;
        }
        long now = System.nanoTime();
        if (now < reconnectCheckNext) {
            return false;
        }
        reconnectCheckNext = now + reconnectCheckDelayNs;
        if (lock == null) {
            lock = new FileLock(traceSystem, databaseName +
                    Constants.SUFFIX_LOCK_FILE, Constants.LOCK_SLEEP);
        }
        try {
            Properties prop = lock.load(), first = prop;
            while (true) {
                if (prop.equals(reconnectLastLock)) {
                    return false;
                }
                if (prop.getProperty("changePending", null) == null) {
                    break;
                }
                if (System.nanoTime() >
                        now + reconnectCheckDelayNs * 10) {
                    if (first.equals(prop)) {
                        // the writing process didn't update the file -
                        // it may have terminated
                        lock.setProperty("changePending", null);
                        lock.save();
                        break;
                    }
                }
                trace.debug("delay (change pending)");
                Thread.sleep(TimeUnit.NANOSECONDS.toMillis(reconnectCheckDelayNs));
                prop = lock.load();
            }
            reconnectLastLock = prop;
        } catch (Exception e) {
            // DbException, InterruptedException
            trace.error(e, "readOnly {0}", readOnly);
            // ignore
        }
        return true;
    }

    /**
     * Flush all changes when using the serialized mode, and if there are
     * pending changes, and some time has passed. This switches to a new
     * transaction log and resets the change pending flag in
     * the .lock.db file.
     */
    public void checkpointIfRequired() {
        if (fileLockMethod != FileLock.LOCK_SERIALIZED ||
                readOnly || !reconnectChangePending || closing) {
            return;
        }
        long now = System.nanoTime();
        if (now > reconnectCheckNext + reconnectCheckDelayNs) {
            if (SysProperties.CHECK && checkpointAllowed < 0) {
                DbException.throwInternalError("" + checkpointAllowed);
            }
            synchronized (reconnectSync) {
                if (checkpointAllowed > 0) {
                    return;
                }
                checkpointRunning = true;
            }
            synchronized (this) {
                trace.debug("checkpoint start");
                flushSequences();
                checkpoint();
                reconnectModified(false);
                trace.debug("checkpoint end");
            }
            synchronized (reconnectSync) {
                checkpointRunning = false;
            }
        }
    }

    public boolean isFileLockSerialized() {
        return fileLockMethod == FileLock.LOCK_SERIALIZED;
    }

    private void flushSequences() {
        for (SchemaObject obj : getAllSchemaObjects(DbObject.SEQUENCE)) {
            Sequence sequence = (Sequence) obj;
            sequence.flushWithoutMargin();
        }
    }

    /**
     * Flush all changes and open a new transaction log.
     */
    public void checkpoint() {
        if (persistent) {
            synchronized (this) {
                if (pageStore != null) {
                    pageStore.checkpoint();
                }
            }
            if (mvStore != null) {
                mvStore.flush();
            }
        }
        getTempFileDeleter().deleteUnused();
    }

    /**
     * This method is called before writing to the transaction log.
     *
     * @return true if the call was successful and writing is allowed,
     *          false if another connection was faster
     */
    public boolean beforeWriting() {
        if (fileLockMethod != FileLock.LOCK_SERIALIZED) {
            return true;
        }
        while (checkpointRunning) {
            try {
                Thread.sleep(10 + (int) (Math.random() * 10));
            } catch (Exception e) {
                // ignore InterruptedException
            }
        }
        synchronized (reconnectSync) {
            if (reconnectModified(true)) {
                checkpointAllowed++;
                if (SysProperties.CHECK && checkpointAllowed > 20) {
                    throw DbException.throwInternalError("" + checkpointAllowed);
                }
                return true;
            }
        }
        // make sure the next call to isReconnectNeeded() returns true
        reconnectCheckNext = System.nanoTime() - 1;
        reconnectLastLock = null;
        return false;
    }

    /**
     * This method is called after updates are finished.
     */
    public void afterWriting() {
        if (fileLockMethod != FileLock.LOCK_SERIALIZED) {
            return;
        }
        synchronized (reconnectSync) {
            checkpointAllowed--;
        }
        if (SysProperties.CHECK && checkpointAllowed < 0) {
            throw DbException.throwInternalError("" + checkpointAllowed);
        }
    }

    /**
     * Switch the database to read-only mode.
     *
     * @param readOnly the new value
     */
    public void setReadOnly(boolean readOnly) {
        this.readOnly = readOnly;
    }

    public void setCompactMode(int compactMode) {
        this.compactMode = compactMode;
    }

    public SourceCompiler getCompiler() {
        if (compiler == null) {
            compiler = new SourceCompiler();
        }
        return compiler;
    }

    @Override
    public LobStorageInterface getLobStorage() {
        if (lobStorage == null) {
            if (dbSettings.mvStore) {
                lobStorage = new LobStorageMap(this);
            } else {
                lobStorage = new LobStorageBackend(this);
            }
        }
        return lobStorage;
    }

    public JdbcConnection getLobConnectionForInit() {
        String url = Constants.CONN_URL_INTERNAL;
        JdbcConnection conn = new JdbcConnection(
                systemSession, systemUser.getName(), url);
        conn.setTraceLevel(TraceSystem.OFF);
        return conn;
    }

    public JdbcConnection getLobConnectionForRegularUse() {
        String url = Constants.CONN_URL_INTERNAL;
        JdbcConnection conn = new JdbcConnection(
                lobSession, systemUser.getName(), url);
        conn.setTraceLevel(TraceSystem.OFF);
        return conn;
    }

    public Session getLobSession() {
        return lobSession;
    }

    public void setLogMode(int log) {
        if (log < 0 || log > 2) {
            throw DbException.getInvalidValueException("LOG", log);
        }
        if (pageStore != null) {
            if (log != PageStore.LOG_MODE_SYNC ||
                    pageStore.getLogMode() != PageStore.LOG_MODE_SYNC) {
                // write the log mode in the trace file when enabling or
                // disabling a dangerous mode
                trace.error(null, "log {0}", log);
            }
            this.logMode = log;
            pageStore.setLogMode(log);
        }
        if (mvStore != null) {
            this.logMode = log;
        }
    }

    public int getLogMode() {
        if (pageStore != null) {
            return pageStore.getLogMode();
        }
        if (mvStore != null) {
            return logMode;
        }
        return PageStore.LOG_MODE_OFF;
    }

    public int getDefaultTableType() {
        return defaultTableType;
    }

    public void setDefaultTableType(int defaultTableType) {
        this.defaultTableType = defaultTableType;
    }

    public void setMultiVersion(boolean multiVersion) {
        this.multiVersion = multiVersion;
    }

    public DbSettings getSettings() {
        return dbSettings;
    }

    /**
     * Create a new hash map. Depending on the configuration, the key is case
     * sensitive or case insensitive.
     *
     * @param <V> the value type
     * @return the hash map
     */
    public <V> HashMap<String, V> newStringMap() {
        return dbSettings.databaseToUpper ?
                new HashMap<String, V>() :
                new CaseInsensitiveMap<V>();
    }

    /**
     * Create a new hash map. Depending on the configuration, the key is case
     * sensitive or case insensitive.
     *
     * @param <V> the value type
     * @return the hash map
     */
    public <V> ConcurrentHashMap<String, V> newConcurrentStringMap() {
        return dbSettings.databaseToUpper ?
                new NullableKeyConcurrentMap<V>() :
                new CaseInsensitiveConcurrentMap<V>();
    }

    /**
     * Compare two identifiers (table names, column names,...) and verify they
     * are equal. Case sensitivity depends on the configuration.
     *
     * @param a the first identifier
     * @param b the second identifier
     * @return true if they match
     */
    public boolean equalsIdentifiers(String a, String b) {
        if (a == b || a.equals(b)) {
            return true;
        }
        if (!dbSettings.databaseToUpper && a.equalsIgnoreCase(b)) {
            return true;
        }
        return false;
    }

    @Override
    public int readLob(long lobId, byte[] hmac, long offset, byte[] buff,
            int off, int length) {
        throw DbException.throwInternalError();
    }

    public byte[] getFileEncryptionKey() {
        return fileEncryptionKey;
    }

    public int getPageSize() {
        return pageSize;
    }

    @Override
    public JavaObjectSerializer getJavaObjectSerializer() {
        initJavaObjectSerializer();
        return javaObjectSerializer;
    }

    private void initJavaObjectSerializer() {
        if (javaObjectSerializerInitialized) {
            return;
        }
        synchronized (this) {
            if (javaObjectSerializerInitialized) {
                return;
            }
            String serializerName = javaObjectSerializerName;
            if (serializerName != null) {
                serializerName = serializerName.trim();
                if (!serializerName.isEmpty() &&
                        !serializerName.equals("null")) {
                    try {
                        javaObjectSerializer = (JavaObjectSerializer)
                                JdbcUtils.loadUserClass(serializerName).newInstance();
                    } catch (Exception e) {
                        throw DbException.convert(e);
                    }
                }
            }
            javaObjectSerializerInitialized = true;
        }
    }

    public void setJavaObjectSerializerName(String serializerName) {
        synchronized (this) {
            javaObjectSerializerInitialized = false;
            javaObjectSerializerName = serializerName;
        }
    }

    /**
     * Get the table engine class, loading it if needed.
     *
     * @param tableEngine the table engine name
     * @return the class
     */
    public TableEngine getTableEngine(String tableEngine) {
        assert Thread.holdsLock(this);

        TableEngine engine = tableEngines.get(tableEngine);
        if (engine == null) {
            try {
                engine = (TableEngine) JdbcUtils.loadUserClass(tableEngine).newInstance();
            } catch (Exception e) {
                throw DbException.convert(e);
            }
            tableEngines.put(tableEngine, engine);
        }
        return engine;
    }

}<|MERGE_RESOLUTION|>--- conflicted
+++ resolved
@@ -90,7 +90,7 @@
 public class Database implements DataHandler {
 
     private static int initialPowerOffCount;
-    
+
     private static final ThreadLocal<Session> META_LOCK_DEBUGGING = new ThreadLocal<Session>();
     private static final ThreadLocal<Throwable> META_LOCK_DEBUGGING_STACK = new ThreadLocal<Throwable>();
 
@@ -785,15 +785,8 @@
             records.add(rec);
         }
         Collections.sort(records);
-<<<<<<< HEAD
         for (MetaRecord rec : records) {
             rec.execute(this, systemSession, eventListener);
-=======
-        synchronized (systemSession) {
-            for (MetaRecord rec : records) {
-                rec.execute(this, systemSession, eventListener);                
-            }
->>>>>>> 5cdf0cb3
         }
         systemSession.commit(true);
         if (mvStore != null) {
@@ -942,8 +935,7 @@
             return true;
         }
         if (SysProperties.CHECK2) {
-<<<<<<< HEAD
-            final Session prev = metaLockDebugging.get();
+            final Session prev = META_LOCK_DEBUGGING.get();
             if (prev != null && prev != session) {
                 metaLockDebuggingStack.get().printStackTrace();
                 throw new IllegalStateException("meta currently locked by "
@@ -955,9 +947,6 @@
         boolean wasLocked = meta.lock(session, true, true);
         if (SysProperties.CHECK2 && !wasLocked && meta.isLockedExclusively() /* && false*/) {
             final Session prev = metaLockDebugging.get();
-=======
-            final Session prev = META_LOCK_DEBUGGING.get();
->>>>>>> 5cdf0cb3
             if (prev == null) {
                 META_LOCK_DEBUGGING.set(session);
                 META_LOCK_DEBUGGING_STACK.set(new Throwable("Last meta lock granted in this stack trace, "+
@@ -972,7 +961,7 @@
         }
         return wasLocked;
     }
-    
+
     /**
      * Unlock the metadata table.
      *
@@ -1959,7 +1948,6 @@
                             t.getSQL());
                 }
                 obj.removeChildrenAndResources(session);
-                
             }
             removeMeta(session, id);
         }
