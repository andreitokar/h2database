--- conflicted
+++ resolved
@@ -995,13 +995,8 @@
                 if (SysProperties.CHECK) {
                     checkMetaFree(session, id);
                 }
-<<<<<<< HEAD
-            }
-            if (!wasLocked) {
-=======
             } else if (!wasLocked) {
                 unlockMetaDebug(session);
->>>>>>> efee13cf
                 // must not keep the lock if it was not locked
                 // otherwise updating sequences may cause a deadlock
                 meta.unlock(session);
