/*
 * Copyright 2004-2018 H2 Group. Multiple-Licensed under the MPL 2.0,
 * and the EPL 1.0 (http://h2database.com/html/license.html).
 * Initial Developer: H2 Group
 */
package org.h2.engine;

import java.io.IOException;
import java.sql.SQLException;
import java.util.ArrayList;
import java.util.BitSet;
import java.util.Collections;
import java.util.HashMap;
import java.util.HashSet;
import java.util.Objects;
import java.util.Properties;
import java.util.Set;
import java.util.StringTokenizer;
import java.util.concurrent.ConcurrentHashMap;
import java.util.concurrent.TimeUnit;
import java.util.concurrent.atomic.AtomicLong;
import java.util.concurrent.atomic.AtomicReference;

import org.h2.api.DatabaseEventListener;
import org.h2.api.ErrorCode;
import org.h2.api.JavaObjectSerializer;
import org.h2.api.TableEngine;
import org.h2.command.CommandInterface;
import org.h2.command.ddl.CreateTableData;
import org.h2.command.dml.SetTypes;
import org.h2.constraint.Constraint;
import org.h2.index.Cursor;
import org.h2.index.Index;
import org.h2.index.IndexType;
import org.h2.jdbc.JdbcConnection;
import org.h2.message.DbException;
import org.h2.message.Trace;
import org.h2.message.TraceSystem;
import org.h2.mvstore.db.MVTableEngine;
import org.h2.result.Row;
import org.h2.result.RowFactory;
import org.h2.result.SearchRow;
import org.h2.schema.Schema;
import org.h2.schema.SchemaObject;
import org.h2.schema.Sequence;
import org.h2.schema.TriggerObject;
import org.h2.security.auth.Authenticator;
import org.h2.store.DataHandler;
import org.h2.store.FileLock;
import org.h2.store.FileLockMethod;
import org.h2.store.FileStore;
import org.h2.store.InDoubtTransaction;
import org.h2.store.LobStorageBackend;
import org.h2.store.LobStorageFrontend;
import org.h2.store.LobStorageInterface;
import org.h2.store.LobStorageMap;
import org.h2.store.PageStore;
import org.h2.store.WriterThread;
import org.h2.store.fs.FileUtils;
import org.h2.table.Column;
import org.h2.table.IndexColumn;
import org.h2.table.MetaTable;
import org.h2.table.Table;
import org.h2.table.TableLinkConnection;
import org.h2.table.TableSynonym;
import org.h2.table.TableType;
import org.h2.table.TableView;
import org.h2.tools.DeleteDbFiles;
import org.h2.tools.Server;
import org.h2.util.JdbcUtils;
import org.h2.util.MathUtils;
import org.h2.util.NetUtils;
import org.h2.util.SmallLRUCache;
import org.h2.util.SourceCompiler;
import org.h2.util.StringUtils;
import org.h2.util.TempFileDeleter;
import org.h2.util.Utils;
import org.h2.value.CaseInsensitiveMap;
import org.h2.value.CompareMode;
import org.h2.value.NullableKeyConcurrentMap;
import org.h2.value.Value;
import org.h2.value.ValueInt;

/**
 * There is one database object per open database.
 *
 * The format of the meta data table is:
 *  id int, 0, objectType int, sql varchar
 *
 * @since 2004-04-15 22:49
 */
public class Database implements DataHandler {

    private static int initialPowerOffCount;

    private static final boolean ASSERT;

    private static final ThreadLocal<Session> META_LOCK_DEBUGGING;
    private static final ThreadLocal<Database> META_LOCK_DEBUGGING_DB;
    private static final ThreadLocal<Throwable> META_LOCK_DEBUGGING_STACK;

    static {
        boolean a = false;
        // Intentional side-effect
        assert a = true;
        ASSERT = a;
        if (a) {
            META_LOCK_DEBUGGING = new ThreadLocal<>();
            META_LOCK_DEBUGGING_DB = new ThreadLocal<>();
            META_LOCK_DEBUGGING_STACK = new ThreadLocal<>();
        } else {
            META_LOCK_DEBUGGING = null;
            META_LOCK_DEBUGGING_DB = null;
            META_LOCK_DEBUGGING_STACK = null;
        }
    }

    /**
     * The default name of the system user. This name is only used as long as
     * there is no administrator user registered.
     */
    private static final String SYSTEM_USER_NAME = "DBA";

    private final boolean persistent;
    private final String databaseName;
    private final String databaseShortName;
    private final String databaseURL;
    private final String cipher;
    private final byte[] filePasswordHash;
    private final byte[] fileEncryptionKey;

    private final HashMap<String, Role> roles = new HashMap<>();
    private final HashMap<String, User> users = new HashMap<>();
    private final HashMap<String, Setting> settings = new HashMap<>();
    private final HashMap<String, Schema> schemas = new HashMap<>();
    private final HashMap<String, Right> rights = new HashMap<>();
    private final HashMap<String, UserDataType> userDataTypes = new HashMap<>();
    private final HashMap<String, UserAggregate> aggregates = new HashMap<>();
    private final HashMap<String, Comment> comments = new HashMap<>();
    private final HashMap<String, TableEngine> tableEngines = new HashMap<>();

    private final Set<Session> userSessions =
            Collections.synchronizedSet(new HashSet<Session>());
    private final AtomicReference<Session> exclusiveSession = new AtomicReference<>();
    private final BitSet objectIds = new BitSet();
    private final Object lobSyncObject = new Object();

    private Schema mainSchema;
    private Schema infoSchema;
    private int nextSessionId;
    private int nextTempTableId;
    private User systemUser;
    private Session systemSession;
    private Session lobSession;
    private Table meta;
    private Index metaIdIndex;
    private FileLock lock;
    private WriterThread writer;
    private boolean starting;
    private TraceSystem traceSystem;
    private Trace trace;
    private final FileLockMethod fileLockMethod;
    private Role publicRole;
    private final AtomicLong modificationDataId = new AtomicLong();
    private final AtomicLong modificationMetaId = new AtomicLong();
    private CompareMode compareMode;
    private String cluster = Constants.CLUSTERING_DISABLED;
    private boolean readOnly;
    private int writeDelay = Constants.DEFAULT_WRITE_DELAY;
    private DatabaseEventListener eventListener;
    private int maxMemoryRows = SysProperties.MAX_MEMORY_ROWS;
    private int maxMemoryUndo = Constants.DEFAULT_MAX_MEMORY_UNDO;
    private int lockMode;
    private int maxLengthInplaceLob;
    private int allowLiterals = Constants.ALLOW_LITERALS_ALL;

    private int powerOffCount = initialPowerOffCount;
    private int closeDelay;
    private DelayedDatabaseCloser delayedCloser;
    private volatile boolean closing;
    private boolean ignoreCase;
    private boolean deleteFilesOnDisconnect;
    private String lobCompressionAlgorithm;
    private boolean optimizeReuseResults = true;
    private final String cacheType;
    private final String accessModeData;
    private boolean referentialIntegrity = true;
    /** ie. the MVCC setting */
    private boolean multiVersion;
    private Mode mode = Mode.getRegular();
    private boolean multiThreaded;
    private int maxOperationMemory =
            Constants.DEFAULT_MAX_OPERATION_MEMORY;
    private SmallLRUCache<String, String[]> lobFileListCache;
    private final boolean autoServerMode;
    private final int autoServerPort;
    private Server server;
    private HashMap<TableLinkConnection, TableLinkConnection> linkConnections;
    private final TempFileDeleter tempFileDeleter = TempFileDeleter.getInstance();
    private PageStore pageStore;
    private Properties reconnectLastLock;
    private volatile long reconnectCheckNext;
    private volatile boolean reconnectChangePending;
    private volatile int checkpointAllowed;
    private volatile boolean checkpointRunning;
    private final Object reconnectSync = new Object();
    private int cacheSize;
    private int compactMode;
    private SourceCompiler compiler;
    private volatile boolean metaTablesInitialized;
    private boolean flushOnEachCommit;
    private LobStorageInterface lobStorage;
    private final int pageSize;
    private int defaultTableType = Table.TYPE_CACHED;
    private final DbSettings dbSettings;
    private final long reconnectCheckDelayNs;
    private int logMode;
    private MVTableEngine.Store mvStore;
    private int retentionTime;
    private boolean allowBuiltinAliasOverride;
    private final AtomicReference<DbException> backgroundException = new AtomicReference<>();
    private JavaObjectSerializer javaObjectSerializer;
    private String javaObjectSerializerName;
    private volatile boolean javaObjectSerializerInitialized;
    private boolean queryStatistics;
    private int queryStatisticsMaxEntries = Constants.QUERY_STATISTICS_MAX_ENTRIES;
    private QueryStatisticsData queryStatisticsData;
    private RowFactory rowFactory = RowFactory.getRowFactory();

    private Authenticator authenticator;

    public Database(ConnectionInfo ci, String cipher) {
        if (ASSERT) {
            META_LOCK_DEBUGGING.set(null);
            META_LOCK_DEBUGGING_DB.set(null);
            META_LOCK_DEBUGGING_STACK.set(null);
        }
        String name = ci.getName();
        this.dbSettings = ci.getDbSettings();
        this.reconnectCheckDelayNs = TimeUnit.MILLISECONDS.toNanos(dbSettings.reconnectCheckDelay);
        this.compareMode = CompareMode.getInstance(null, 0);
        this.persistent = ci.isPersistent();
        this.filePasswordHash = ci.getFilePasswordHash();
        this.fileEncryptionKey = ci.getFileEncryptionKey();
        this.databaseName = name;
        this.databaseShortName = parseDatabaseShortName();
        this.maxLengthInplaceLob = Constants.DEFAULT_MAX_LENGTH_INPLACE_LOB;
        this.cipher = cipher;
        String lockMethodName = ci.getProperty("FILE_LOCK", null);
        this.accessModeData = StringUtils.toLowerEnglish(
                ci.getProperty("ACCESS_MODE_DATA", "rw"));
        this.autoServerMode = ci.getProperty("AUTO_SERVER", false);
        this.autoServerPort = ci.getProperty("AUTO_SERVER_PORT", 0);
        int defaultCacheSize = Utils.scaleForAvailableMemory(
                Constants.CACHE_SIZE_DEFAULT);
        this.cacheSize =
                ci.getProperty("CACHE_SIZE", defaultCacheSize);
        this.pageSize = ci.getProperty("PAGE_SIZE",
                Constants.DEFAULT_PAGE_SIZE);
        if ("r".equals(accessModeData)) {
            readOnly = true;
        }
        if (dbSettings.mvStore && lockMethodName == null) {
            if (autoServerMode) {
                fileLockMethod = FileLockMethod.FILE;
            } else {
                fileLockMethod = FileLockMethod.FS;
            }
        } else {
            fileLockMethod = FileLock.getFileLockMethod(lockMethodName);
        }
        if (dbSettings.mvStore && fileLockMethod == FileLockMethod.SERIALIZED) {
            throw DbException.getUnsupportedException(
                    "MV_STORE combined with FILE_LOCK=SERIALIZED");
        }
        this.databaseURL = ci.getURL();
        String listener = ci.removeProperty("DATABASE_EVENT_LISTENER", null);
        if (listener != null) {
            listener = StringUtils.trim(listener, true, true, "'");
            setEventListenerClass(listener);
        }
        String modeName = ci.removeProperty("MODE", null);
        if (modeName != null) {
            this.mode = Mode.getInstance(modeName);
        }
        this.multiVersion =
                ci.getProperty("MVCC", dbSettings.mvStore);
        this.logMode =
                ci.getProperty("LOG", PageStore.LOG_MODE_SYNC);
        this.javaObjectSerializerName =
                ci.getProperty("JAVA_OBJECT_SERIALIZER", null);
        this.multiThreaded =
                ci.getProperty("MULTI_THREADED", false);
        this.allowBuiltinAliasOverride =
                ci.getProperty("BUILTIN_ALIAS_OVERRIDE", false);
        boolean closeAtVmShutdown =
                dbSettings.dbCloseOnExit;
        int traceLevelFile =
                ci.getIntProperty(SetTypes.TRACE_LEVEL_FILE,
                TraceSystem.DEFAULT_TRACE_LEVEL_FILE);
        int traceLevelSystemOut =
                ci.getIntProperty(SetTypes.TRACE_LEVEL_SYSTEM_OUT,
                TraceSystem.DEFAULT_TRACE_LEVEL_SYSTEM_OUT);
        this.cacheType = StringUtils.toUpperEnglish(
                ci.removeProperty("CACHE_TYPE", Constants.CACHE_TYPE_DEFAULT));
        this.lockMode = ci.getProperty("LOCK_MODE", Constants.DEFAULT_LOCK_MODE);
        this.writeDelay = ci.getProperty("WRITE_DELAY", Constants.DEFAULT_WRITE_DELAY);
        openDatabase(traceLevelFile, traceLevelSystemOut, closeAtVmShutdown, ci);
    }

    private void openDatabase(int traceLevelFile, int traceLevelSystemOut,
            boolean closeAtVmShutdown, ConnectionInfo ci) {
        try {
            open(traceLevelFile, traceLevelSystemOut, ci);
            if (closeAtVmShutdown) {
                OnExitDatabaseCloser.register(this);
            }
        } catch (Throwable e) {
            try {
                if (e instanceof OutOfMemoryError) {
                    e.fillInStackTrace();
                }
                boolean alreadyOpen = e instanceof DbException
                        && ((DbException) e).getErrorCode() == ErrorCode.DATABASE_ALREADY_OPEN_1;
                if (alreadyOpen) {
                    stopServer();
                }

                if (traceSystem != null) {
                    if (e instanceof DbException && !alreadyOpen) {
                        // only write if the database is not already in use
                        trace.error(e, "opening {0}", databaseName);
                    }
                    traceSystem.close();
                }
                closeOpenFilesAndUnlock(false);
            } catch(Throwable ex) {
                e.addSuppressed(ex);
            }
<<<<<<< HEAD
            try {
                closeOpenFilesAndUnlock(false);
            } catch(Throwable nested) {
                // to preserve original exeption
                e.addSuppressed(nested);
            }
            DbException dbException = DbException.convert(e);
            throw dbException;
=======
            throw DbException.convert(e);
>>>>>>> 52dec4ac
        }
    }

    public int getLockTimeout() {
        Setting setting = findSetting(
                SetTypes.getTypeName(SetTypes.DEFAULT_LOCK_TIMEOUT));
        return setting == null ? Constants.INITIAL_LOCK_TIMEOUT : setting.getIntValue();
    }

    /**
     * Create a new row for a table.
     *
     * @param data the values
     * @param memory whether the row is in memory
     * @return the created row
     */
    public Row createRow(Value[] data, int memory) {
        return rowFactory.createRow(data, memory);
    }

    public RowFactory getRowFactory() {
        return rowFactory;
    }

    public void setRowFactory(RowFactory rowFactory) {
        this.rowFactory = rowFactory;
    }

    public static void setInitialPowerOffCount(int count) {
        initialPowerOffCount = count;
    }

    public void setPowerOffCount(int count) {
        if (powerOffCount == -1) {
            return;
        }
        powerOffCount = count;
    }

    public MVTableEngine.Store getMvStore() {
        return mvStore;
    }

    public void setMvStore(MVTableEngine.Store mvStore) {
        this.mvStore = mvStore;
        this.retentionTime = mvStore.getStore().getRetentionTime();
    }

    /**
     * Check if two values are equal with the current comparison mode.
     *
     * @param a the first value
     * @param b the second value
     * @return true if both objects are equal
     */
    public boolean areEqual(Value a, Value b) {
        // can not use equals because ValueDecimal 0.0 is not equal to 0.00.
        return a.compareTo(b, compareMode) == 0;
    }

    /**
     * Compare two values with the current comparison mode. The values may not
     * be of the same type.
     *
     * @param a the first value
     * @param b the second value
     * @return 0 if both values are equal, -1 if the first value is smaller, and
     *         1 otherwise
     */
    public int compare(Value a, Value b) {
        return a.compareTo(b, compareMode);
    }

    /**
     * Compare two values with the current comparison mode. The values must be
     * of the same type.
     *
     * @param a the first value
     * @param b the second value
     * @return 0 if both values are equal, -1 if the first value is smaller, and
     *         1 otherwise
     */
    public int compareTypeSafe(Value a, Value b) {
        return a.compareTypeSafe(b, compareMode);
    }

    public long getModificationDataId() {
        return modificationDataId.get();
    }

    /**
     * Set or reset the pending change flag in the .lock.db file.
     *
     * @param pending the new value of the flag
     * @return true if the call was successful,
     *          false if another connection was faster
     */
    private synchronized boolean reconnectModified(boolean pending) {
        if (readOnly || lock == null ||
                fileLockMethod != FileLockMethod.SERIALIZED) {
            return true;
        }
        try {
            if (pending == reconnectChangePending) {
                long now = System.nanoTime();
                if (now > reconnectCheckNext) {
                    if (pending) {
                        String pos = pageStore == null ?
                                null : Long.toString(pageStore.getWriteCountTotal());
                        lock.setProperty("logPos", pos);
                        lock.save();
                    }
                    reconnectCheckNext = now + reconnectCheckDelayNs;
                }
                return true;
            }
            Properties old = lock.load();
            if (pending) {
                if (old.getProperty("changePending") != null) {
                    return false;
                }
                trace.debug("wait before writing");
                Thread.sleep(TimeUnit.NANOSECONDS.toMillis((long) (reconnectCheckDelayNs * 1.1)));
                Properties now = lock.load();
                if (!now.equals(old)) {
                    // somebody else was faster
                    return false;
                }
            }
            String pos = pageStore == null ?
                    null : Long.toString(pageStore.getWriteCountTotal());
            lock.setProperty("logPos", pos);
            if (pending) {
                lock.setProperty("changePending", "true-" + Math.random());
            } else {
                lock.setProperty("changePending", null);
            }
            // ensure that the writer thread will
            // not reset the flag before we are done
            reconnectCheckNext = System.nanoTime() +
                    2 * reconnectCheckDelayNs;
            old = lock.save();
            if (pending) {
                trace.debug("wait before writing again");
                Thread.sleep(TimeUnit.NANOSECONDS.toMillis((long) (reconnectCheckDelayNs * 1.1)));
                Properties now = lock.load();
                if (!now.equals(old)) {
                    // somebody else was faster
                    return false;
                }
            } else {
                Thread.sleep(1);
            }
            reconnectLastLock = old;
            reconnectChangePending = pending;
            reconnectCheckNext = System.nanoTime() + reconnectCheckDelayNs;
            return true;
        } catch (Exception e) {
            trace.error(e, "pending {0}", pending);
            return false;
        }
    }

    public long getNextModificationDataId() {
        return modificationDataId.incrementAndGet();
    }

    public long getModificationMetaId() {
        return modificationMetaId.get();
    }

    public long getNextModificationMetaId() {
        // if the meta data has been modified, the data is modified as well
        // (because MetaTable returns modificationDataId)
        modificationDataId.incrementAndGet();
        return modificationMetaId.incrementAndGet() - 1;
    }

    public int getPowerOffCount() {
        return powerOffCount;
    }

    @Override
    public void checkPowerOff() {
        if (powerOffCount == 0) {
            return;
        }
        if (powerOffCount > 1) {
            powerOffCount--;
            return;
        }
        if (powerOffCount != -1) {
            try {
                powerOffCount = -1;
                stopWriter();
                if (mvStore != null) {
                    mvStore.closeImmediately();
                }
                if (pageStore != null) {
                    try {
                        pageStore.close();
                    } catch (DbException e) {
                        // ignore
                    }
                    pageStore = null;
                }
                if (lock != null) {
                    stopServer();
                    if (fileLockMethod != FileLockMethod.SERIALIZED) {
                        // allow testing shutdown
                        lock.unlock();
                    }
                    lock = null;
                }
                if (traceSystem != null) {
                    traceSystem.close();
                }
            } catch (DbException e) {
                DbException.traceThrowable(e);
            }
        }
        Engine.getInstance().close(databaseName);
        throw DbException.get(ErrorCode.DATABASE_IS_CLOSED);
    }

    /**
     * Check if a database with the given name exists.
     *
     * @param name the name of the database (including path)
     * @return true if one exists
     */
    static boolean exists(String name) {
        if (FileUtils.exists(name + Constants.SUFFIX_PAGE_FILE)) {
            return true;
        }
        return FileUtils.exists(name + Constants.SUFFIX_MV_FILE);
    }

    /**
     * Get the trace object for the given module id.
     *
     * @param moduleId the module id
     * @return the trace object
     */
    public Trace getTrace(int moduleId) {
        return traceSystem.getTrace(moduleId);
    }

    @Override
    public FileStore openFile(String name, String openMode, boolean mustExist) {
        if (mustExist && !FileUtils.exists(name)) {
            throw DbException.get(ErrorCode.FILE_NOT_FOUND_1, name);
        }
        FileStore store = FileStore.open(this, name, openMode, cipher,
                filePasswordHash);
        try {
            store.init();
        } catch (DbException e) {
            store.closeSilently();
            throw e;
        }
        return store;
    }

    /**
     * Check if the file password hash is correct.
     *
     * @param testCipher the cipher algorithm
     * @param testHash the hash code
     * @return true if the cipher algorithm and the password match
     */
    boolean validateFilePasswordHash(String testCipher, byte[] testHash) {
        if (!Objects.equals(testCipher, this.cipher)) {
            return false;
        }
        return Utils.compareSecure(testHash, filePasswordHash);
    }

    private String parseDatabaseShortName() {
        String n = databaseName;
        if (n.endsWith(":")) {
            n = null;
        }
        if (n != null) {
            StringTokenizer tokenizer = new StringTokenizer(n, "/\\:,;");
            while (tokenizer.hasMoreTokens()) {
                n = tokenizer.nextToken();
            }
        }
        if (n == null || n.length() == 0) {
            n = "unnamed";
        }
        return dbSettings.databaseToUpper ? StringUtils.toUpperEnglish(n) : n;
    }

    private synchronized void open(int traceLevelFile, int traceLevelSystemOut, ConnectionInfo ci) {
        if (persistent) {
            String dataFileName = databaseName + Constants.SUFFIX_OLD_DATABASE_FILE;
            boolean existsData = FileUtils.exists(dataFileName);
            String pageFileName = databaseName + Constants.SUFFIX_PAGE_FILE;
            String mvFileName = databaseName + Constants.SUFFIX_MV_FILE;
            boolean existsPage = FileUtils.exists(pageFileName);
            boolean existsMv = FileUtils.exists(mvFileName);
            if (existsData && (!existsPage && !existsMv)) {
                throw DbException.get(
                        ErrorCode.FILE_VERSION_ERROR_1, "Old database: " +
                        dataFileName +
                        " - please convert the database " +
                        "to a SQL script and re-create it.");
            }
            if (existsPage && !FileUtils.canWrite(pageFileName)) {
                readOnly = true;
            }
            if (existsMv && !FileUtils.canWrite(mvFileName)) {
                readOnly = true;
            }
            if (existsPage && !existsMv) {
                dbSettings.mvStore = false;
                // Need to re-init this because the first time we do it we don't
                // know if we have an mvstore or a pagestore.
                multiVersion = ci.getProperty("MVCC", false);
            }
            if (readOnly) {
                if (traceLevelFile >= TraceSystem.DEBUG) {
                    String traceFile = Utils.getProperty("java.io.tmpdir", ".") +
                            "/" + "h2_" + System.currentTimeMillis();
                    traceSystem = new TraceSystem(traceFile +
                            Constants.SUFFIX_TRACE_FILE);
                } else {
                    traceSystem = new TraceSystem(null);
                }
            } else {
                traceSystem = new TraceSystem(databaseName +
                        Constants.SUFFIX_TRACE_FILE);
            }
            traceSystem.setLevelFile(traceLevelFile);
            traceSystem.setLevelSystemOut(traceLevelSystemOut);
            trace = traceSystem.getTrace(Trace.DATABASE);
            trace.info("opening {0} (build {1})", databaseName, Constants.BUILD_ID);
            if (autoServerMode) {
                if (readOnly ||
                        fileLockMethod == FileLockMethod.NO ||
                        fileLockMethod == FileLockMethod.SERIALIZED ||
                        fileLockMethod == FileLockMethod.FS) {
                    throw DbException.getUnsupportedException(
                            "autoServerMode && (readOnly || " +
                            "fileLockMethod == NO || " +
                            "fileLockMethod == SERIALIZED || " +
                            "fileLockMethod == FS || " +
                            "inMemory)");
                }
            }
            String lockFileName = databaseName + Constants.SUFFIX_LOCK_FILE;
            if (readOnly) {
                if (FileUtils.exists(lockFileName)) {
                    throw DbException.get(ErrorCode.DATABASE_ALREADY_OPEN_1,
                            "Lock file exists: " + lockFileName);
                }
            }
            if (!readOnly && fileLockMethod != FileLockMethod.NO) {
                if (fileLockMethod != FileLockMethod.FS) {
                    lock = new FileLock(traceSystem, lockFileName, Constants.LOCK_SLEEP);
                    lock.lock(fileLockMethod);
                    if (autoServerMode) {
                        startServer(lock.getUniqueId());
                    }
                }
            }
            if (SysProperties.MODIFY_ON_WRITE) {
                while (isReconnectNeeded()) {
                    // wait until others stopped writing
                }
            } else {
                while (isReconnectNeeded() && !beforeWriting()) {
                    // wait until others stopped writing and
                    // until we can write (the file is not yet open -
                    // no need to re-connect)
                }
            }
            deleteOldTempFiles();
            starting = true;
            if (SysProperties.MODIFY_ON_WRITE) {
                try {
                    getPageStore();
                } catch (DbException e) {
                    if (e.getErrorCode() != ErrorCode.DATABASE_IS_READ_ONLY) {
                        throw e;
                    }
                    pageStore = null;
                    while (!beforeWriting()) {
                        // wait until others stopped writing and
                        // until we can write (the file is not yet open -
                        // no need to re-connect)
                    }
                    getPageStore();
                }
            } else {
                getPageStore();
            }
            starting = false;
            if (mvStore == null) {
                writer = WriterThread.create(this, writeDelay);
            } else {
                setWriteDelay(writeDelay);
            }
        } else {
            if (autoServerMode) {
                throw DbException.getUnsupportedException(
                        "autoServerMode && inMemory");
            }
            traceSystem = new TraceSystem(null);
            trace = traceSystem.getTrace(Trace.DATABASE);
            if (dbSettings.mvStore) {
                getPageStore();
            }
        }
        systemUser = new User(this, 0, SYSTEM_USER_NAME, true);
        mainSchema = new Schema(this, 0, Constants.SCHEMA_MAIN, systemUser, true);
        infoSchema = new Schema(this, -1, "INFORMATION_SCHEMA", systemUser, true);
        schemas.put(mainSchema.getName(), mainSchema);
        schemas.put(infoSchema.getName(), infoSchema);
        publicRole = new Role(this, 0, Constants.PUBLIC_ROLE_NAME, true);
        roles.put(Constants.PUBLIC_ROLE_NAME, publicRole);
        systemUser.setAdmin(true);
        systemSession = new Session(this, systemUser, ++nextSessionId);
        lobSession = new Session(this, systemUser, ++nextSessionId);
        if(mvStore != null) {
            mvStore.getTransactionStore().init(systemSession);
        }
        CreateTableData data = new CreateTableData();
        ArrayList<Column> cols = data.columns;
        Column columnId = new Column("ID", Value.INT);
        columnId.setNullable(false);
        cols.add(columnId);
        cols.add(new Column("HEAD", Value.INT));
        cols.add(new Column("TYPE", Value.INT));
        cols.add(new Column("SQL", Value.STRING));
        boolean create = true;
        if (pageStore != null) {
            create = pageStore.isNew();
        }
        data.tableName = "SYS";
        data.id = 0;
        data.temporary = false;
        data.persistData = persistent;
        data.persistIndexes = persistent;
        data.create = create;
        data.isHidden = true;
        data.session = systemSession;
        meta = mainSchema.createTable(data);
        IndexColumn[] pkCols = IndexColumn.wrap(new Column[] { columnId });
        metaIdIndex = meta.addIndex(systemSession, "SYS_ID",
                0, pkCols, IndexType.createPrimaryKey(
                false, false), true, null);
        systemSession.commit(true);
        objectIds.set(0);
        starting = true;
        Cursor cursor = metaIdIndex.find(systemSession, null, null);
        ArrayList<MetaRecord> records = new ArrayList<>((int) metaIdIndex.getRowCountApproximation());
        while (cursor.next()) {
            MetaRecord rec = new MetaRecord(cursor.get());
            objectIds.set(rec.getId());
            records.add(rec);
        }
        Collections.sort(records);
        for (MetaRecord rec : records) {
            rec.execute(this, systemSession, eventListener);
        }
        systemSession.commit(true);
        if (mvStore != null) {
            mvStore.getTransactionStore().endLeftoverTransactions();
            mvStore.removeTemporaryMaps(objectIds);
        }
        recompileInvalidViews(systemSession);
        starting = false;
        if (!readOnly) {
            // set CREATE_BUILD in a new database
            String name = SetTypes.getTypeName(SetTypes.CREATE_BUILD);
            if (settings.get(name) == null) {
                Setting setting = new Setting(this, allocateObjectId(), name);
                setting.setIntValue(Constants.BUILD_ID);
                lockMeta(systemSession);
                addDatabaseObject(systemSession, setting);
            }
            // mark all ids used in the page store
            if (pageStore != null) {
                BitSet f = pageStore.getObjectIds();
                for (int i = 0, len = f.length(); i < len; i++) {
                    if (f.get(i) && !objectIds.get(i)) {
                        trace.info("unused object id: " + i);
                        objectIds.set(i);
                    }
                }
            }
        }
        getLobStorage().init();
        systemSession.commit(true);

        trace.info("opened {0}", databaseName);
        if (checkpointAllowed > 0) {
            afterWriting();
        }
    }

    private void startServer(String key) {
        try {
            server = Server.createTcpServer(
                    "-tcpPort", Integer.toString(autoServerPort),
                    "-tcpAllowOthers",
                    "-tcpDaemon",
                    "-key", key, databaseName);
            server.start();
        } catch (SQLException e) {
            throw DbException.convert(e);
        }
        String localAddress = NetUtils.getLocalAddress();
        String address = localAddress + ":" + server.getPort();
        lock.setProperty("server", address);
        String hostName = NetUtils.getHostName(localAddress);
        lock.setProperty("hostName", hostName);
        lock.save();
    }

    private void stopServer() {
        if (server != null) {
            Server s = server;
            // avoid calling stop recursively
            // because stopping the server will
            // try to close the database as well
            server = null;
            s.stop();
        }
    }

    private void recompileInvalidViews(Session session) {
        boolean atLeastOneRecompiledSuccessfully;
        do {
            atLeastOneRecompiledSuccessfully = false;
            for (Table obj : getAllTablesAndViews(false)) {
                if (obj instanceof TableView) {
                    TableView view = (TableView) obj;
                    if (view.isInvalid()) {
                        view.recompile(session, true, false);
                        if (!view.isInvalid()) {
                            atLeastOneRecompiledSuccessfully = true;
                        }
                    }
                }
            }
        } while (atLeastOneRecompiledSuccessfully);
        TableView.clearIndexCaches(session.getDatabase());
    }

    private void initMetaTables() {
        if (metaTablesInitialized) {
            return;
        }
        synchronized (infoSchema) {
            if (!metaTablesInitialized) {
                for (int type = 0, count = MetaTable.getMetaTableTypeCount();
                        type < count; type++) {
                    MetaTable m = new MetaTable(infoSchema, -1 - type, type);
                    infoSchema.add(m);
                }
                metaTablesInitialized = true;
            }
        }
    }

    private synchronized void addMeta(Session session, DbObject obj) {
        int id = obj.getId();
        if (id > 0 && !starting && !obj.isTemporary()) {
            Row r = meta.getTemplateRow();
            MetaRecord rec = new MetaRecord(obj);
            rec.setRecord(r);
            objectIds.set(id);
            if (SysProperties.CHECK) {
                verifyMetaLocked(session);
            }
            meta.addRow(session, r);
            if (isMultiVersion()) {
                // TODO this should work without MVCC, but avoid risks at the
                // moment
                session.log(meta, UndoLogRecord.INSERT, r);
            }
        }
    }

    /**
     * Verify the meta table is locked.
     *
     * @param session the session
     */
    public void verifyMetaLocked(Session session) {
        if (meta != null && !meta.isLockedExclusivelyBy(session)
                && lockMode != Constants.LOCK_MODE_OFF) {
            throw DbException.throwInternalError();
        }
    }

    /**
     * Lock the metadata table for updates.
     *
     * @param session the session
     * @return whether it was already locked before by this session
     */
    public boolean lockMeta(Session session) {
        // this method can not be synchronized on the database object,
        // as unlocking is also synchronized on the database object -
        // so if locking starts just before unlocking, locking could
        // never be successful
        if (meta == null) {
            return true;
        }
        boolean doCheck = ASSERT;
        if (doCheck) {
            // If we are locking two different databases in the same stack, just ignore it.
            // This only happens in TestLinkedTable where we connect to another h2 DB in the
            // same process.
            Database databaseToTrack = META_LOCK_DEBUGGING_DB.get();
            doCheck = databaseToTrack != null && databaseToTrack != this;
            if (doCheck) {
                final Session prev = META_LOCK_DEBUGGING.get();
                if (prev != null && prev != session) {
                    META_LOCK_DEBUGGING_STACK.get().printStackTrace();
                    throw new IllegalStateException("meta currently locked by "
                            + prev
                            + " and trying to be locked by different session, "
                            + session + " on same thread");
                }
            }
        }
        boolean wasLocked = meta.lock(session, true, true);
        if (doCheck && !wasLocked && meta.isLockedExclusively()) {
            final Session prev = META_LOCK_DEBUGGING.get();
            if (prev == null) {
                META_LOCK_DEBUGGING.set(session);
                META_LOCK_DEBUGGING_DB.set(this);
                META_LOCK_DEBUGGING_STACK.set(new Throwable("Last meta lock granted in this stack trace, "+
                        "this is debug information for following IllegalStateException"));
            } else if (prev != session) {
                META_LOCK_DEBUGGING_STACK.get().printStackTrace();
                throw new IllegalStateException("meta currently locked by "
                        + prev +", sessionid="+ prev.getId()
                        + " and trying to be locked by different session, "
                        + session +", sessionid="+ session.getId() + " on same thread");
            }
        }
        return wasLocked;
    }

    /**
     * Unlock the metadata table.
     *
     * @param session the session
     */
    public void unlockMeta(Session session) {
        unlockMetaDebug(session);
        meta.unlock(session);
        session.unlock(meta);
    }

    /**
     * This method doesn't actually unlock the metadata table, all it does it
     * reset the debugging flags.
     *
     * @param session the session
     */
    public void unlockMetaDebug(Session session) {
        if (ASSERT) {
            if (META_LOCK_DEBUGGING.get() == session) {
                META_LOCK_DEBUGGING.set(null);
                META_LOCK_DEBUGGING_DB.set(null);
                META_LOCK_DEBUGGING_STACK.set(null);
            }
        }
    }

    /**
     * Remove the given object from the meta data.
     *
     * @param session the session
     * @param id the id of the object to remove
     */
    public synchronized void removeMeta(Session session, int id) {
        if (id > 0 && !starting) {
            SearchRow r = meta.getRowFactory().createRow();
            r.setValue(0, ValueInt.get(id));
            boolean wasLocked = lockMeta(session);
            try {
                Cursor cursor = metaIdIndex.find(session, r, r);
                if (cursor.next()) {
                    if (SysProperties.CHECK) {
                        if (lockMode != Constants.LOCK_MODE_OFF && !wasLocked) {
                            throw DbException.throwInternalError();
                        }
                    }
                    Row found = cursor.get();
                    meta.removeRow(session, found);
                    if (isMultiVersion()) {
                        // TODO this should work without MVCC, but avoid risks at
                        // the moment
                        session.log(meta, UndoLogRecord.DELETE, found);
                    }
                    if (SysProperties.CHECK) {
                        checkMetaFree(session, id);
                    }
                }
            } finally {
                if (!wasLocked) {
                    // must not keep the lock if it was not locked
                    // otherwise updating sequences may cause a deadlock
                    unlockMeta(session);
                }
            }
            objectIds.clear(id);
        }
    }

    @SuppressWarnings("unchecked")
    private HashMap<String, DbObject> getMap(int type) {
        HashMap<String, ? extends DbObject> result;
        switch (type) {
        case DbObject.USER:
            result = users;
            break;
        case DbObject.SETTING:
            result = settings;
            break;
        case DbObject.ROLE:
            result = roles;
            break;
        case DbObject.RIGHT:
            result = rights;
            break;
        case DbObject.SCHEMA:
            result = schemas;
            break;
        case DbObject.USER_DATATYPE:
            result = userDataTypes;
            break;
        case DbObject.COMMENT:
            result = comments;
            break;
        case DbObject.AGGREGATE:
            result = aggregates;
            break;
        default:
            throw DbException.throwInternalError("type=" + type);
        }
        return (HashMap<String, DbObject>) result;
    }

    /**
     * Add a schema object to the database.
     *
     * @param session the session
     * @param obj the object to add
     */
    public void addSchemaObject(Session session, SchemaObject obj) {
        int id = obj.getId();
        if (id > 0 && !starting) {
            checkWritingAllowed();
        }
        lockMeta(session);
        synchronized (this) {
            obj.getSchema().add(obj);
            addMeta(session, obj);
        }
    }

    /**
     * Add an object to the database.
     *
     * @param session the session
     * @param obj the object to add
     */
    public synchronized void addDatabaseObject(Session session, DbObject obj) {
        int id = obj.getId();
        if (id > 0 && !starting) {
            checkWritingAllowed();
        }
        HashMap<String, DbObject> map = getMap(obj.getType());
        if (obj.getType() == DbObject.USER) {
            User user = (User) obj;
            if (user.isAdmin() && systemUser.getName().equals(SYSTEM_USER_NAME)) {
                systemUser.rename(user.getName());
            }
        }
        String name = obj.getName();
        if (SysProperties.CHECK && map.get(name) != null) {
            DbException.throwInternalError("object already exists");
        }
        lockMeta(session);
        addMeta(session, obj);
        map.put(name, obj);
    }

    /**
     * Get the user defined aggregate function if it exists, or null if not.
     *
     * @param name the name of the user defined aggregate function
     * @return the aggregate function or null
     */
    public UserAggregate findAggregate(String name) {
        return aggregates.get(name);
    }

    /**
     * Get the comment for the given database object if one exists, or null if
     * not.
     *
     * @param object the database object
     * @return the comment or null
     */
    public Comment findComment(DbObject object) {
        if (object.getType() == DbObject.COMMENT) {
            return null;
        }
        String key = Comment.getKey(object);
        return comments.get(key);
    }

    /**
     * Get the role if it exists, or null if not.
     *
     * @param roleName the name of the role
     * @return the role or null
     */
    public Role findRole(String roleName) {
        return roles.get(roleName);
    }

    /**
     * Get the schema if it exists, or null if not.
     *
     * @param schemaName the name of the schema
     * @return the schema or null
     */
    public Schema findSchema(String schemaName) {
        Schema schema = schemas.get(schemaName);
        if (schema == infoSchema) {
            initMetaTables();
        }
        return schema;
    }

    /**
     * Get the setting if it exists, or null if not.
     *
     * @param name the name of the setting
     * @return the setting or null
     */
    public Setting findSetting(String name) {
        return settings.get(name);
    }

    /**
     * Get the user if it exists, or null if not.
     *
     * @param name the name of the user
     * @return the user or null
     */
    public User findUser(String name) {
        return users.get(name);
    }

    /**
     * Get the user defined data type if it exists, or null if not.
     *
     * @param name the name of the user defined data type
     * @return the user defined data type or null
     */
    public UserDataType findUserDataType(String name) {
        return userDataTypes.get(name);
    }

    /**
     * Get user with the given name. This method throws an exception if the user
     * does not exist.
     *
     * @param name the user name
     * @return the user
     * @throws DbException if the user does not exist
     */
    public User getUser(String name) {
        User user = findUser(name);
        if (user == null) {
            throw DbException.get(ErrorCode.USER_NOT_FOUND_1, name);
        }
        return user;
    }

    /**
     * Create a session for the given user.
     *
     * @param user the user
     * @return the session, or null if the database is currently closing
     * @throws DbException if the database is in exclusive mode
     */
    synchronized Session createSession(User user) {
        if (closing) {
            return null;
        }
        if (exclusiveSession.get() != null) {
            throw DbException.get(ErrorCode.DATABASE_IS_IN_EXCLUSIVE_MODE);
        }
        Session session = new Session(this, user, ++nextSessionId);
        userSessions.add(session);
        trace.info("connecting session #{0} to {1}", session.getId(), databaseName);
        if (delayedCloser != null) {
            delayedCloser.reset();
            delayedCloser = null;
        }
        return session;
    }

    public synchronized Session createTempSystemSession() {
        return new Session(this, systemUser, ++nextSessionId);
    }

    /**
     * Remove a session. This method is called after the user has disconnected.
     *
     * @param session the session
     */
    public synchronized void removeSession(Session session) {
        if (session != null) {
            exclusiveSession.compareAndSet(session, null);
            userSessions.remove(session);
            if (session != systemSession && session != lobSession) {
                trace.info("disconnecting session #{0}", session.getId());
            }
        }
        if (userSessions.isEmpty() &&
                session != systemSession && session != lobSession) {
            if (closeDelay == 0) {
                close(false);
            } else if (closeDelay < 0) {
                return;
            } else {
                delayedCloser = new DelayedDatabaseCloser(this, closeDelay * 1000);
            }
        }
        if (session != systemSession &&
                session != lobSession && session != null) {
            trace.info("disconnected session #{0}", session.getId());
        }
    }

    private synchronized void closeAllSessionsException(Session except) {
        Session[] all = userSessions.toArray(new Session[userSessions.size()]);
        for (Session s : all) {
            if (s != except) {
                try {
                    // must roll back, otherwise the session is removed and
                    // the transaction log that contains its uncommitted
                    // operations as well
                    s.rollback();
                    s.close();
                } catch (DbException e) {
                    trace.error(e, "disconnecting session #{0}", s.getId());
                }
            }
        }
    }

    /**
     * Close the database.
     *
     * @param fromShutdownHook true if this method is called from the shutdown
     *            hook
     */
    void close(boolean fromShutdownHook) {
        try {
            synchronized (this) {
                if (closing) {
                    return;
                }
                throwLastBackgroundException();
                if (fileLockMethod == FileLockMethod.SERIALIZED &&
                        !reconnectChangePending) {
                    // another connection may have written something - don't write
                    try {
                        closeOpenFilesAndUnlock(false);
                    } catch (DbException e) {
                        // ignore
                    }
                    traceSystem.close();
                    return;
                }
                closing = true;
                stopServer();
                if (!userSessions.isEmpty()) {
                    if (!fromShutdownHook) {
                        return;
                    }
                    trace.info("closing {0} from shutdown hook", databaseName);
                    closeAllSessionsException(null);
                }
                trace.info("closing {0}", databaseName);
                if (eventListener != null) {
                    // allow the event listener to connect to the database
                    closing = false;
                    DatabaseEventListener e = eventListener;
                    // set it to null, to make sure it's called only once
                    eventListener = null;
                    e.closingDatabase();
                    if (!userSessions.isEmpty()) {
                        // if a connection was opened, we can't close the database
                        return;
                    }
                    closing = true;
                }
                if (!this.isReadOnly()) {
                    removeOrphanedLobs();
                }
            }
            try {
                if (systemSession != null) {
                    if (powerOffCount != -1) {
                        for (Table table : getAllTablesAndViews(false)) {
                            if (table.isGlobalTemporary()) {
                                table.removeChildrenAndResources(systemSession);
                            } else {
                                table.close(systemSession);
                            }
                        }
                        for (SchemaObject obj : getAllSchemaObjects(
                                DbObject.SEQUENCE)) {
                            Sequence sequence = (Sequence) obj;
                            sequence.close();
                        }
                    }
                    for (SchemaObject obj : getAllSchemaObjects(
                            DbObject.TRIGGER)) {
                        TriggerObject trigger = (TriggerObject) obj;
                        try {
                            trigger.close();
                        } catch (SQLException e) {
                            trace.error(e, "close");
                        }
                    }
                    if (powerOffCount != -1) {
                        meta.close(systemSession);
                        systemSession.commit(true);
                    }
                }
            } catch (DbException e) {
                trace.error(e, "close");
            }
            tempFileDeleter.deleteAll();
            try {
                closeOpenFilesAndUnlock(true);
            } catch (DbException e) {
                trace.error(e, "close");
            }
            trace.info("closed");
            traceSystem.close();
            OnExitDatabaseCloser.unregister(this);
            if (deleteFilesOnDisconnect && persistent) {
                deleteFilesOnDisconnect = false;
                try {
                    String directory = FileUtils.getParent(databaseName);
                    String name = FileUtils.getName(databaseName);
                    DeleteDbFiles.execute(directory, name, true);
                } catch (Exception e) {
                    // ignore (the trace is closed already)
                }
            }
        } finally {
            Engine.getInstance().close(databaseName);
        }
    }

    private void removeOrphanedLobs() {
        // remove all session variables and temporary lobs
        if (!persistent) {
            return;
        }
        boolean lobStorageIsUsed = infoSchema.findTableOrView(
                systemSession, LobStorageBackend.LOB_DATA_TABLE) != null;
        lobStorageIsUsed |= mvStore != null;
        if (!lobStorageIsUsed) {
            return;
        }
        try {
            getLobStorage();
            lobStorage.removeAllForTable(
                    LobStorageFrontend.TABLE_ID_SESSION_VARIABLE);
        } catch (DbException e) {
            trace.error(e, "close");
        }
    }

    private void stopWriter() {
        if (writer != null) {
            writer.stopThread();
            writer = null;
        }
    }

    /**
     * Close all open files and unlock the database.
     *
     * @param flush whether writing is allowed
     */
    private synchronized void closeOpenFilesAndUnlock(boolean flush) {
        try {
            stopWriter();
            if (pageStore != null) {
                if (flush) {
                    try {
                        pageStore.checkpoint();
                        if (!readOnly) {
                            lockMeta(pageStore.getPageStoreSession());
                            pageStore.compact(compactMode);
                            unlockMeta(pageStore.getPageStoreSession());
                        }
                    } catch (DbException e) {
                        if (ASSERT) {
                            int code = e.getErrorCode();
                            if (code != ErrorCode.DATABASE_IS_CLOSED &&
                                    code != ErrorCode.LOCK_TIMEOUT_1 &&
                                    code != ErrorCode.IO_EXCEPTION_2) {
                                e.printStackTrace();
                            }
                        }
                        trace.error(e, "close");
                    } catch (Throwable t) {
                        if (ASSERT) {
                            t.printStackTrace();
                        }
                        trace.error(t, "close");
                    }
                }
            }
            reconnectModified(false);
            if (mvStore != null && mvStore.getStore() != null && !mvStore.getStore().isClosed()) {
                long maxCompactTime = dbSettings.maxCompactTime;
                if (compactMode == CommandInterface.SHUTDOWN_COMPACT) {
                    mvStore.compactFile(dbSettings.maxCompactTime);
                } else if (compactMode == CommandInterface.SHUTDOWN_DEFRAG) {
                    maxCompactTime = Long.MAX_VALUE;
                } else if (getSettings().defragAlways) {
                    maxCompactTime = Long.MAX_VALUE;
                }
                mvStore.close(maxCompactTime);
            }
            if (systemSession != null) {
                systemSession.close();
                systemSession = null;
            }
            if (lobSession != null) {
                lobSession.close();
                lobSession = null;
            }
            closeFiles();
            if (persistent && lock == null &&
                    fileLockMethod != FileLockMethod.NO &&
                    fileLockMethod != FileLockMethod.FS) {
                // everything already closed (maybe in checkPowerOff)
                // don't delete temp files in this case because
                // the database could be open now (even from within another process)
                return;
            }
            if (persistent) {
                deleteOldTempFiles();
            }
        } finally {
            if (lock != null) {
                if (fileLockMethod == FileLockMethod.SERIALIZED) {
                    // wait before deleting the .lock file,
                    // otherwise other connections can not detect that
                    if (lock.load().containsKey("changePending")) {
                        try {
                            Thread.sleep(TimeUnit.NANOSECONDS
                                    .toMillis((long) (reconnectCheckDelayNs * 1.1)));
                        } catch (InterruptedException e) {
                            trace.error(e, "close");
                        }
                    }
                }
                lock.unlock();
                lock = null;
            }
        }
    }

    private synchronized void closeFiles() {
        try {
            if (mvStore != null) {
                mvStore.closeImmediately();
            }
            if (pageStore != null) {
                pageStore.close();
                pageStore = null;
            }
        } catch (DbException e) {
            trace.error(e, "close");
        }
    }

    private void checkMetaFree(Session session, int id) {
        SearchRow r = meta.getRowFactory().createRow();
        r.setValue(0, ValueInt.get(id));
        Cursor cursor = metaIdIndex.find(session, r, r);
        if (cursor.next()) {
            throw DbException.throwInternalError();
        }
    }

    /**
     * Allocate a new object id.
     *
     * @return the id
     */
    public synchronized int allocateObjectId() {
        int i = objectIds.nextClearBit(0);
        objectIds.set(i);
        return i;
    }

    public ArrayList<UserAggregate> getAllAggregates() {
        return new ArrayList<>(aggregates.values());
    }

    public ArrayList<Comment> getAllComments() {
        return new ArrayList<>(comments.values());
    }

    public int getAllowLiterals() {
        if (starting) {
            return Constants.ALLOW_LITERALS_ALL;
        }
        return allowLiterals;
    }

    public ArrayList<Right> getAllRights() {
        return new ArrayList<>(rights.values());
    }

    public ArrayList<Role> getAllRoles() {
        return new ArrayList<>(roles.values());
    }

    /**
     * Get all schema objects.
     *
     * @return all objects of all types
     */
    public ArrayList<SchemaObject> getAllSchemaObjects() {
        initMetaTables();
        ArrayList<SchemaObject> list = new ArrayList<>();
        for (Schema schema : schemas.values()) {
            schema.getAll(list);
        }
        return list;
    }

    /**
     * Get all schema objects of the given type.
     *
     * @param type the object type
     * @return all objects of that type
     */
    public ArrayList<SchemaObject> getAllSchemaObjects(int type) {
        if (type == DbObject.TABLE_OR_VIEW) {
            initMetaTables();
        }
        ArrayList<SchemaObject> list = new ArrayList<>();
        for (Schema schema : schemas.values()) {
            schema.getAll(type, list);
        }
        return list;
    }

    /**
     * Get all tables and views.
     *
     * @param includeMeta whether to force including the meta data tables (if
     *            true, metadata tables are always included; if false, metadata
     *            tables are only included if they are already initialized)
     * @return all objects of that type
     */
    public ArrayList<Table> getAllTablesAndViews(boolean includeMeta) {
        if (includeMeta) {
            initMetaTables();
        }
        ArrayList<Table> list = new ArrayList<>();
        for (Schema schema : schemas.values()) {
            list.addAll(schema.getAllTablesAndViews());
        }
        return list;
    }

    /**
     * Get all synonyms.
     *
     * @return all objects of that type
     */
    public ArrayList<TableSynonym> getAllSynonyms() {
        ArrayList<TableSynonym> list = new ArrayList<>();
        for (Schema schema : schemas.values()) {
            list.addAll(schema.getAllSynonyms());
        }
        return list;
    }

    /**
     * Get the tables with the given name, if any.
     *
     * @param name the table name
     * @return the list
     */
    public ArrayList<Table> getTableOrViewByName(String name) {
        // we expect that at most one table matches, at least in most cases
        ArrayList<Table> list = new ArrayList<>(1);
        for (Schema schema : schemas.values()) {
            Table table = schema.getTableOrViewByName(name);
            if (table != null) {
                list.add(table);
            }
        }
        return list;
    }

    public ArrayList<Schema> getAllSchemas() {
        initMetaTables();
        return new ArrayList<>(schemas.values());
    }

    public ArrayList<Setting> getAllSettings() {
        return new ArrayList<>(settings.values());
    }

    public ArrayList<UserDataType> getAllUserDataTypes() {
        return new ArrayList<>(userDataTypes.values());
    }

    public ArrayList<User> getAllUsers() {
        return new ArrayList<>(users.values());
    }

    public String getCacheType() {
        return cacheType;
    }

    public String getCluster() {
        return cluster;
    }

    @Override
    public CompareMode getCompareMode() {
        return compareMode;
    }

    @Override
    public String getDatabasePath() {
        if (persistent) {
            return FileUtils.toRealPath(databaseName);
        }
        return null;
    }

    public String getShortName() {
        return databaseShortName;
    }

    public String getName() {
        return databaseName;
    }

    /**
     * Get all sessions that are currently connected to the database.
     *
     * @param includingSystemSession if the system session should also be
     *            included
     * @return the list of sessions
     */
    public Session[] getSessions(boolean includingSystemSession) {
        ArrayList<Session> list;
        // need to synchronized on userSession, otherwise the list
        // may contain null elements
        synchronized (userSessions) {
            list = new ArrayList<>(userSessions);
        }
        // copy, to ensure the reference is stable
        Session sys = systemSession;
        Session lob = lobSession;
        if (includingSystemSession && sys != null) {
            list.add(sys);
        }
        if (includingSystemSession && lob != null) {
            list.add(lob);
        }
        return list.toArray(new Session[0]);
    }

    /**
     * Update an object in the system table.
     *
     * @param session the session
     * @param obj the database object
     */
    public synchronized void updateMeta(Session session, DbObject obj) {
        assert !starting;
        int id = obj.getId();
        if(!obj.isTemporary() && id > 0) {
            Row newRow = meta.getTemplateRow();
            MetaRecord.populateRowFromDBObject(obj, newRow);
            objectIds.set(id);

            SearchRow r = meta.getRowFactory().createRow();
            r.setValue(0, ValueInt.get(id));
            Cursor cursor = metaIdIndex.find(session, r, r);
            if (cursor.next()) {
                Row oldRow = cursor.get();
                meta.updateRow(session, oldRow, newRow);
            }
        }
    }

    /**
     * Rename a schema object.
     *
     * @param session the session
     * @param obj the object
     * @param newName the new name
     */
    public synchronized void renameSchemaObject(Session session,
            SchemaObject obj, String newName) {
        checkWritingAllowed();
        obj.getSchema().rename(obj, newName);
        updateMetaAndFirstLevelChildren(session, obj);
    }

    private synchronized void updateMetaAndFirstLevelChildren(Session session, DbObject obj) {
        ArrayList<DbObject> list = obj.getChildren();
        Comment comment = findComment(obj);
        if (comment != null) {
            DbException.throwInternalError(comment.toString());
        }
        updateMeta(session, obj);
        // remember that this scans only one level deep!
        if (list != null) {
            for (DbObject o : list) {
                if (o.getCreateSQL() != null) {
                    updateMeta(session, o);
                }
            }
        }
    }

    /**
     * Rename a database object.
     *
     * @param session the session
     * @param obj the object
     * @param newName the new name
     */
    public synchronized void renameDatabaseObject(Session session,
            DbObject obj, String newName) {
        checkWritingAllowed();
        int type = obj.getType();
        HashMap<String, DbObject> map = getMap(type);
        if (SysProperties.CHECK) {
            if (!map.containsKey(obj.getName())) {
                DbException.throwInternalError("not found: " + obj.getName());
            }
            if (obj.getName().equals(newName) || map.containsKey(newName)) {
                DbException.throwInternalError("object already exists: " + newName);
            }
        }
        obj.checkRename();
        lockMeta(session);
        map.remove(obj.getName());
        obj.rename(newName);
        map.put(newName, obj);
        updateMetaAndFirstLevelChildren(session, obj);
    }

    /**
     * Create a temporary file in the database folder.
     *
     * @return the file name
     */
    public String createTempFile() {
        try {
            boolean inTempDir = readOnly;
            String name = databaseName;
            if (!persistent) {
                name = "memFS:" + name;
            }
            return FileUtils.createTempFile(name,
                    Constants.SUFFIX_TEMP_FILE, true, inTempDir);
        } catch (IOException e) {
            throw DbException.convertIOException(e, databaseName);
        }
    }

    private void deleteOldTempFiles() {
        String path = FileUtils.getParent(databaseName);
        for (String name : FileUtils.newDirectoryStream(path)) {
            if (name.endsWith(Constants.SUFFIX_TEMP_FILE) &&
                    name.startsWith(databaseName)) {
                // can't always delete the files, they may still be open
                FileUtils.tryDelete(name);
            }
        }
    }

    /**
     * Get the schema. If the schema does not exist, an exception is thrown.
     *
     * @param schemaName the name of the schema
     * @return the schema
     * @throws DbException no schema with that name exists
     */
    public Schema getSchema(String schemaName) {
        Schema schema = findSchema(schemaName);
        if (schema == null) {
            throw DbException.get(ErrorCode.SCHEMA_NOT_FOUND_1, schemaName);
        }
        return schema;
    }

    /**
     * Remove the object from the database.
     *
     * @param session the session
     * @param obj the object to remove
     */
    public synchronized void removeDatabaseObject(Session session, DbObject obj) {
        checkWritingAllowed();
        String objName = obj.getName();
        int type = obj.getType();
        HashMap<String, DbObject> map = getMap(type);
        if (SysProperties.CHECK && !map.containsKey(objName)) {
            DbException.throwInternalError("not found: " + objName);
        }
        Comment comment = findComment(obj);
        lockMeta(session);
        if (comment != null) {
            removeDatabaseObject(session, comment);
        }
        int id = obj.getId();
        obj.removeChildrenAndResources(session);
        map.remove(objName);
        removeMeta(session, id);
    }

    /**
     * Get the first table that depends on this object.
     *
     * @param obj the object to find
     * @param except the table to exclude (or null)
     * @return the first dependent table, or null
     */
    public Table getDependentTable(SchemaObject obj, Table except) {
        switch (obj.getType()) {
        case DbObject.COMMENT:
        case DbObject.CONSTRAINT:
        case DbObject.INDEX:
        case DbObject.RIGHT:
        case DbObject.TRIGGER:
        case DbObject.USER:
            return null;
        default:
        }
        HashSet<DbObject> set = new HashSet<>();
        for (Table t : getAllTablesAndViews(false)) {
            if (except == t) {
                continue;
            } else if (TableType.VIEW == t.getTableType()) {
                continue;
            }
            set.clear();
            t.addDependencies(set);
            if (set.contains(obj)) {
                return t;
            }
        }
        return null;
    }

    /**
     * Remove an object from the system table.
     *
     * @param session the session
     * @param obj the object to be removed
     */
    public void removeSchemaObject(Session session,
            SchemaObject obj) {
        int type = obj.getType();
        if (type == DbObject.TABLE_OR_VIEW) {
            Table table = (Table) obj;
            if (table.isTemporary() && !table.isGlobalTemporary()) {
                session.removeLocalTempTable(table);
                return;
            }
        } else if (type == DbObject.INDEX) {
            Index index = (Index) obj;
            Table table = index.getTable();
            if (table.isTemporary() && !table.isGlobalTemporary()) {
                session.removeLocalTempTableIndex(index);
                return;
            }
        } else if (type == DbObject.CONSTRAINT) {
            Constraint constraint = (Constraint) obj;
            Table table = constraint.getTable();
            if (table.isTemporary() && !table.isGlobalTemporary()) {
                session.removeLocalTempTableConstraint(constraint);
                return;
            }
        }
        checkWritingAllowed();
        lockMeta(session);
        synchronized (this) {
            Comment comment = findComment(obj);
            if (comment != null) {
                removeDatabaseObject(session, comment);
            }
            obj.getSchema().remove(obj);
            int id = obj.getId();
            if (!starting) {
                Table t = getDependentTable(obj, null);
                if (t != null) {
                    obj.getSchema().add(obj);
                    throw DbException.get(ErrorCode.CANNOT_DROP_2, obj.getSQL(),
                            t.getSQL());
                }
                obj.removeChildrenAndResources(session);
            }
            removeMeta(session, id);
        }
    }

    /**
     * Check if this database is disk-based.
     *
     * @return true if it is disk-based, false it it is in-memory only.
     */
    public boolean isPersistent() {
        return persistent;
    }

    public TraceSystem getTraceSystem() {
        return traceSystem;
    }

    public synchronized void setCacheSize(int kb) {
        if (starting) {
            int max = MathUtils.convertLongToInt(Utils.getMemoryMax()) / 2;
            kb = Math.min(kb, max);
        }
        cacheSize = kb;
        if (pageStore != null) {
            pageStore.getCache().setMaxMemory(kb);
        }
        if (mvStore != null) {
            mvStore.setCacheSize(Math.max(1, kb));
        }
    }

    public synchronized void setMasterUser(User user) {
        lockMeta(systemSession);
        addDatabaseObject(systemSession, user);
        systemSession.commit(true);
    }

    public Role getPublicRole() {
        return publicRole;
    }

    /**
     * Get a unique temporary table name.
     *
     * @param baseName the prefix of the returned name
     * @param session the session
     * @return a unique name
     */
    public synchronized String getTempTableName(String baseName, Session session) {
        String tempName;
        do {
            tempName = baseName + "_COPY_" + session.getId() +
                    "_" + nextTempTableId++;
        } while (mainSchema.findTableOrView(session, tempName) != null);
        return tempName;
    }

    public void setCompareMode(CompareMode compareMode) {
        this.compareMode = compareMode;
    }

    public void setCluster(String cluster) {
        this.cluster = cluster;
    }

    @Override
    public void checkWritingAllowed() {
        if (readOnly) {
            throw DbException.get(ErrorCode.DATABASE_IS_READ_ONLY);
        }
        if (fileLockMethod == FileLockMethod.SERIALIZED) {
            if (!reconnectChangePending) {
                throw DbException.get(ErrorCode.DATABASE_IS_READ_ONLY);
            }
        }
    }

    public boolean isReadOnly() {
        return readOnly;
    }

    public void setWriteDelay(int value) {
        writeDelay = value;
        if (writer != null) {
            writer.setWriteDelay(value);
            // TODO check if MIN_WRITE_DELAY is a good value
            flushOnEachCommit = writeDelay < Constants.MIN_WRITE_DELAY;
        }
        if (mvStore != null) {
            int millis = value < 0 ? 0 : value;
            mvStore.getStore().setAutoCommitDelay(millis);
        }
    }

    public int getRetentionTime() {
        return retentionTime;
    }

    public void setRetentionTime(int value) {
        retentionTime = value;
        if (mvStore != null) {
            mvStore.getStore().setRetentionTime(value);
        }
    }

    public void setAllowBuiltinAliasOverride(boolean b) {
        allowBuiltinAliasOverride = b;
    }

    public boolean isAllowBuiltinAliasOverride() {
        return allowBuiltinAliasOverride;
    }

    /**
     * Check if flush-on-each-commit is enabled.
     *
     * @return true if it is
     */
    public boolean getFlushOnEachCommit() {
        return flushOnEachCommit;
    }

    /**
     * Get the list of in-doubt transactions.
     *
     * @return the list
     */
    public ArrayList<InDoubtTransaction> getInDoubtTransactions() {
        if (mvStore != null) {
            return mvStore.getInDoubtTransactions();
        }
        return pageStore == null ? null : pageStore.getInDoubtTransactions();
    }

    /**
     * Prepare a transaction.
     *
     * @param session the session
     * @param transaction the name of the transaction
     */
    synchronized void prepareCommit(Session session, String transaction) {
        if (readOnly) {
            return;
        }
        if (mvStore != null) {
            mvStore.prepareCommit(session, transaction);
            return;
        }
        if (pageStore != null) {
            pageStore.flushLog();
            pageStore.prepareCommit(session, transaction);
        }
    }

    /**
     * Commit the current transaction of the given session.
     *
     * @param session the session
     */
    synchronized void commit(Session session) {
        throwLastBackgroundException();
        if (readOnly) {
            return;
        }
        if (pageStore != null) {
            pageStore.commit(session);
        }
        session.setAllCommitted();
    }

    private void throwLastBackgroundException() {
        DbException b = backgroundException.getAndSet(null);
        if (b != null) {
            // wrap the exception, so we see it was thrown here
            throw DbException.get(b.getErrorCode(), b, b.getMessage());
        }
    }

    public void setBackgroundException(DbException e) {
        if (backgroundException.compareAndSet(null, e)) {
            TraceSystem t = getTraceSystem();
            if (t != null) {
                t.getTrace(Trace.DATABASE).error(e, "flush");
            }
        }
    }

    public Throwable getBackgroundException() {
        IllegalStateException exception = mvStore.getStore().getPanicException();
        if(exception != null) {
            return exception;
        }
        return backgroundException.getAndSet(null);
    }


    /**
     * Flush all pending changes to the transaction log.
     */
    public synchronized void flush() {
        if (readOnly) {
            return;
        }
        if (pageStore != null) {
            pageStore.flushLog();
        }
        if (mvStore != null) {
            try {
                mvStore.flush();
            } catch (RuntimeException e) {
                backgroundException.compareAndSet(null, DbException.convert(e));
                throw e;
            }
        }
    }

    public void setEventListener(DatabaseEventListener eventListener) {
        this.eventListener = eventListener;
    }

    public void setEventListenerClass(String className) {
        if (className == null || className.length() == 0) {
            eventListener = null;
        } else {
            try {
                eventListener = (DatabaseEventListener)
                        JdbcUtils.loadUserClass(className).newInstance();
                String url = databaseURL;
                if (cipher != null) {
                    url += ";CIPHER=" + cipher;
                }
                eventListener.init(url);
            } catch (Throwable e) {
                throw DbException.get(
                        ErrorCode.ERROR_SETTING_DATABASE_EVENT_LISTENER_2, e,
                        className, e.toString());
            }
        }
    }

    /**
     * Set the progress of a long running operation.
     * This method calls the {@link DatabaseEventListener} if one is registered.
     *
     * @param state the {@link DatabaseEventListener} state
     * @param name the object name
     * @param x the current position
     * @param max the highest value
     */
    public void setProgress(int state, String name, int x, int max) {
        if (eventListener != null) {
            try {
                eventListener.setProgress(state, name, x, max);
            } catch (Exception e2) {
                // ignore this (user made) exception
            }
        }
    }

    /**
     * This method is called after an exception occurred, to inform the database
     * event listener (if one is set).
     *
     * @param e the exception
     * @param sql the SQL statement
     */
    public void exceptionThrown(SQLException e, String sql) {
        if (eventListener != null) {
            try {
                eventListener.exceptionThrown(e, sql);
            } catch (Exception e2) {
                // ignore this (user made) exception
            }
        }
    }

    /**
     * Synchronize the files with the file system. This method is called when
     * executing the SQL statement CHECKPOINT SYNC.
     */
    public synchronized void sync() {
        if (readOnly) {
            return;
        }
        if (mvStore != null) {
            mvStore.sync();
        }
        if (pageStore != null) {
            pageStore.sync();
        }
    }

    public int getMaxMemoryRows() {
        return maxMemoryRows;
    }

    public void setMaxMemoryRows(int value) {
        this.maxMemoryRows = value;
    }

    public void setMaxMemoryUndo(int value) {
        this.maxMemoryUndo = value;
    }

    public int getMaxMemoryUndo() {
        return maxMemoryUndo;
    }

    public void setLockMode(int lockMode) {
        switch (lockMode) {
        case Constants.LOCK_MODE_OFF:
            if (multiThreaded && !multiVersion) {
                // currently the combination of MVCC=FALSE, LOCK_MODE=0 and MULTI_THREADED
                // is not supported. also see code in
                // JdbcDatabaseMetaData#supportsTransactionIsolationLevel(int)
                throw DbException.get(
                        ErrorCode.UNSUPPORTED_SETTING_COMBINATION,
                        "LOCK_MODE=0 & MULTI_THREADED");
            }
            break;
        case Constants.LOCK_MODE_READ_COMMITTED:
        case Constants.LOCK_MODE_TABLE:
        case Constants.LOCK_MODE_TABLE_GC:
            break;
        default:
            throw DbException.getInvalidValueException("lock mode", lockMode);
        }
        this.lockMode = lockMode;
    }

    public int getLockMode() {
        return lockMode;
    }

    public synchronized void setCloseDelay(int value) {
        this.closeDelay = value;
    }

    public Session getSystemSession() {
        return systemSession;
    }

    /**
     * Check if the database is in the process of closing.
     *
     * @return true if the database is closing
     */
    public boolean isClosing() {
        return closing;
    }

    public void setMaxLengthInplaceLob(int value) {
        this.maxLengthInplaceLob = value;
    }

    @Override
    public int getMaxLengthInplaceLob() {
        return maxLengthInplaceLob;
    }

    public void setIgnoreCase(boolean b) {
        ignoreCase = b;
    }

    public boolean getIgnoreCase() {
        if (starting) {
            // tables created at startup must not be converted to ignorecase
            return false;
        }
        return ignoreCase;
    }

    public synchronized void setDeleteFilesOnDisconnect(boolean b) {
        this.deleteFilesOnDisconnect = b;
    }

    @Override
    public String getLobCompressionAlgorithm(int type) {
        return lobCompressionAlgorithm;
    }

    public void setLobCompressionAlgorithm(String stringValue) {
        this.lobCompressionAlgorithm = stringValue;
    }

    public synchronized void setMaxLogSize(long value) {
        if (pageStore != null) {
            pageStore.setMaxLogSize(value);
        }
    }

    public void setAllowLiterals(int value) {
        this.allowLiterals = value;
    }

    public boolean getOptimizeReuseResults() {
        return optimizeReuseResults;
    }

    public void setOptimizeReuseResults(boolean b) {
        optimizeReuseResults = b;
    }

    @Override
    public Object getLobSyncObject() {
        return lobSyncObject;
    }

    public int getSessionCount() {
        return userSessions.size();
    }

    public void setReferentialIntegrity(boolean b) {
        referentialIntegrity = b;
    }

    public boolean getReferentialIntegrity() {
        return referentialIntegrity;
    }

    public void setQueryStatistics(boolean b) {
        queryStatistics = b;
        synchronized (this) {
            if (!b) {
                queryStatisticsData = null;
            }
        }
    }

    public boolean getQueryStatistics() {
        return queryStatistics;
    }

    public void setQueryStatisticsMaxEntries(int n) {
        queryStatisticsMaxEntries = n;
        if (queryStatisticsData != null) {
            synchronized (this) {
                if (queryStatisticsData != null) {
                    queryStatisticsData.setMaxQueryEntries(queryStatisticsMaxEntries);
                }
            }
        }
    }

    public QueryStatisticsData getQueryStatisticsData() {
        if (!queryStatistics) {
            return null;
        }
        if (queryStatisticsData == null) {
            synchronized (this) {
                if (queryStatisticsData == null) {
                    queryStatisticsData = new QueryStatisticsData(queryStatisticsMaxEntries);
                }
            }
        }
        return queryStatisticsData;
    }

    /**
     * Check if the database is currently opening. This is true until all stored
     * SQL statements have been executed.
     *
     * @return true if the database is still starting
     */
    public boolean isStarting() {
        return starting;
    }

    /**
     * Check if multi version concurrency is enabled for this database.
     *
     * @return true if it is enabled
     */
    public boolean isMultiVersion() {
        return multiVersion;
    }

    /**
     * Called after the database has been opened and initialized. This method
     * notifies the event listener if one has been set.
     */
    void opened() {
        if (eventListener != null) {
            eventListener.opened();
        }
        if (writer != null) {
            writer.startThread();
        }
    }

    public void setMode(Mode mode) {
        this.mode = mode;
    }

    public Mode getMode() {
        return mode;
    }

    public boolean isMultiThreaded() {
        return multiThreaded;
    }

    public void setMultiThreaded(boolean multiThreaded) {
        if (multiThreaded && this.multiThreaded != multiThreaded) {
            if (multiVersion && mvStore == null) {
                // currently the combination of MVCC and MULTI_THREADED is not
                // supported
                throw DbException.get(
                        ErrorCode.UNSUPPORTED_SETTING_COMBINATION,
                        "MVCC & MULTI_THREADED");
            }
            if (lockMode == 0) {
                // currently the combination of LOCK_MODE=0 and MULTI_THREADED
                // is not supported
                throw DbException.get(
                        ErrorCode.UNSUPPORTED_SETTING_COMBINATION,
                        "LOCK_MODE=0 & MULTI_THREADED");
            }
        }
        this.multiThreaded = multiThreaded;
    }

    public void setMaxOperationMemory(int maxOperationMemory) {
        this.maxOperationMemory  = maxOperationMemory;
    }

    public int getMaxOperationMemory() {
        return maxOperationMemory;
    }

    public Session getExclusiveSession() {
        return exclusiveSession.get();
    }

    /**
     * Set the session that can exclusively access the database.
     *
     * @param session the session
     * @param closeOthers whether other sessions are closed
     */
    public void setExclusiveSession(Session session, boolean closeOthers) {
        this.exclusiveSession.set(session);
        if (closeOthers) {
            closeAllSessionsException(session);
        }
    }

    @Override
    public SmallLRUCache<String, String[]> getLobFileListCache() {
        if (lobFileListCache == null) {
            lobFileListCache = SmallLRUCache.newInstance(128);
        }
        return lobFileListCache;
    }

    /**
     * Checks if the system table (containing the catalog) is locked.
     *
     * @return true if it is currently locked
     */
    public boolean isSysTableLocked() {
        return meta == null || meta.isLockedExclusively();
    }

    /**
     * Checks if the system table (containing the catalog) is locked by the
     * given session.
     *
     * @param session the session
     * @return true if it is currently locked
     */
    public boolean isSysTableLockedBy(Session session) {
        return meta == null || meta.isLockedExclusivelyBy(session);
    }

    /**
     * Open a new connection or get an existing connection to another database.
     *
     * @param driver the database driver or null
     * @param url the database URL
     * @param user the user name
     * @param password the password
     * @return the connection
     */
    public TableLinkConnection getLinkConnection(String driver, String url,
            String user, String password) {
        if (linkConnections == null) {
            linkConnections = new HashMap<>();
        }
        return TableLinkConnection.open(linkConnections, driver, url, user,
                password, dbSettings.shareLinkedConnections);
    }

    @Override
    public String toString() {
        return databaseShortName + ":" + super.toString();
    }

    /**
     * Immediately close the database.
     */
    public void shutdownImmediately() {
        closing = true;
        setPowerOffCount(1);
        try {
            checkPowerOff();
        } catch (DbException e) {
            // ignore
        }
        closeFiles();
    }

    @Override
    public TempFileDeleter getTempFileDeleter() {
        return tempFileDeleter;
    }

    public PageStore getPageStore() {
        if (dbSettings.mvStore) {
            if (mvStore == null) {
                mvStore = MVTableEngine.init(this);
            }
            return null;
        }
        if (pageStore == null) {
            pageStore = new PageStore(this, databaseName +
                    Constants.SUFFIX_PAGE_FILE, accessModeData, cacheSize);
            if (pageSize != Constants.DEFAULT_PAGE_SIZE) {
                pageStore.setPageSize(pageSize);
            }
            if (!readOnly && fileLockMethod == FileLockMethod.FS) {
                pageStore.setLockFile(true);
            }
            pageStore.setLogMode(logMode);
            pageStore.open();
        }
        return pageStore;
    }

    /**
     * Get the first user defined table, excluding the LOB_BLOCKS table that the
     * Recover tool creates.
     *
     * @return the table or null if no table is defined
     */
    public Table getFirstUserTable() {
        for (Table table : getAllTablesAndViews(false)) {
            if (table.getCreateSQL() != null) {
                if (table.isHidden()) {
                    // LOB tables
                    continue;
                }
                // exclude the LOB_MAP that the Recover tool creates
                if (table.getName().equals("LOB_BLOCKS") && table.getSchema()
                        .getName().equals("INFORMATION_SCHEMA")) {
                    continue;
                }
                return table;
            }
        }
        return null;
    }

    /**
     * Check if the contents of the database was changed and therefore it is
     * required to re-connect. This method waits until pending changes are
     * completed. If a pending change takes too long (more than 2 seconds), the
     * pending change is broken (removed from the properties file).
     *
     * @return true if reconnecting is required
     */
    public boolean isReconnectNeeded() {
        if (fileLockMethod != FileLockMethod.SERIALIZED) {
            return false;
        }
        if (reconnectChangePending) {
            return false;
        }
        long now = System.nanoTime();
        if (now < reconnectCheckNext) {
            return false;
        }
        reconnectCheckNext = now + reconnectCheckDelayNs;
        if (lock == null) {
            lock = new FileLock(traceSystem, databaseName +
                    Constants.SUFFIX_LOCK_FILE, Constants.LOCK_SLEEP);
        }
        try {
            Properties prop = lock.load(), first = prop;
            while (true) {
                if (prop.equals(reconnectLastLock)) {
                    return false;
                }
                if (prop.getProperty("changePending", null) == null) {
                    break;
                }
                if (System.nanoTime() >
                        now + reconnectCheckDelayNs * 10) {
                    if (first.equals(prop)) {
                        // the writing process didn't update the file -
                        // it may have terminated
                        lock.setProperty("changePending", null);
                        lock.save();
                        break;
                    }
                }
                trace.debug("delay (change pending)");
                Thread.sleep(TimeUnit.NANOSECONDS.toMillis(reconnectCheckDelayNs));
                prop = lock.load();
            }
            reconnectLastLock = prop;
        } catch (Exception e) {
            // DbException, InterruptedException
            trace.error(e, "readOnly {0}", readOnly);
            // ignore
        }
        return true;
    }

    /**
     * Flush all changes when using the serialized mode, and if there are
     * pending changes, and some time has passed. This switches to a new
     * transaction log and resets the change pending flag in
     * the .lock.db file.
     */
    public void checkpointIfRequired() {
        if (fileLockMethod != FileLockMethod.SERIALIZED ||
                readOnly || !reconnectChangePending || closing) {
            return;
        }
        long now = System.nanoTime();
        if (now > reconnectCheckNext + reconnectCheckDelayNs) {
            if (SysProperties.CHECK && checkpointAllowed < 0) {
                DbException.throwInternalError(Integer.toString(checkpointAllowed));
            }
            synchronized (reconnectSync) {
                if (checkpointAllowed > 0) {
                    return;
                }
                checkpointRunning = true;
            }
            synchronized (this) {
                trace.debug("checkpoint start");
                flushSequences();
                checkpoint();
                reconnectModified(false);
                trace.debug("checkpoint end");
            }
            synchronized (reconnectSync) {
                checkpointRunning = false;
            }
        }
    }

    public boolean isFileLockSerialized() {
        return fileLockMethod == FileLockMethod.SERIALIZED;
    }

    private void flushSequences() {
        for (SchemaObject obj : getAllSchemaObjects(DbObject.SEQUENCE)) {
            Sequence sequence = (Sequence) obj;
            sequence.flushWithoutMargin();
        }
    }

    /**
     * Flush all changes and open a new transaction log.
     */
    public void checkpoint() {
        if (persistent) {
            synchronized (this) {
                if (pageStore != null) {
                    pageStore.checkpoint();
                }
            }
            if (mvStore != null) {
                mvStore.flush();
            }
        }
        getTempFileDeleter().deleteUnused();
    }

    /**
     * This method is called before writing to the transaction log.
     *
     * @return true if the call was successful and writing is allowed,
     *          false if another connection was faster
     */
    public boolean beforeWriting() {
        if (fileLockMethod != FileLockMethod.SERIALIZED) {
            return true;
        }
        while (checkpointRunning) {
            try {
                Thread.sleep(10 + (int) (Math.random() * 10));
            } catch (Exception e) {
                // ignore InterruptedException
            }
        }
        synchronized (reconnectSync) {
            if (reconnectModified(true)) {
                checkpointAllowed++;
                if (SysProperties.CHECK && checkpointAllowed > 20) {
                    throw DbException.throwInternalError(Integer.toString(checkpointAllowed));
                }
                return true;
            }
        }
        // make sure the next call to isReconnectNeeded() returns true
        reconnectCheckNext = System.nanoTime() - 1;
        reconnectLastLock = null;
        return false;
    }

    /**
     * This method is called after updates are finished.
     */
    public void afterWriting() {
        if (fileLockMethod != FileLockMethod.SERIALIZED) {
            return;
        }
        synchronized (reconnectSync) {
            checkpointAllowed--;
        }
        if (SysProperties.CHECK && checkpointAllowed < 0) {
            throw DbException.throwInternalError(Integer.toString(checkpointAllowed));
        }
    }

    /**
     * Switch the database to read-only mode.
     *
     * @param readOnly the new value
     */
    public void setReadOnly(boolean readOnly) {
        this.readOnly = readOnly;
    }

    public void setCompactMode(int compactMode) {
        this.compactMode = compactMode;
    }

    public SourceCompiler getCompiler() {
        if (compiler == null) {
            compiler = new SourceCompiler();
        }
        return compiler;
    }

    @Override
    public LobStorageInterface getLobStorage() {
        if (lobStorage == null) {
            if (dbSettings.mvStore) {
                lobStorage = new LobStorageMap(this);
            } else {
                lobStorage = new LobStorageBackend(this);
            }
        }
        return lobStorage;
    }

    public JdbcConnection getLobConnectionForInit() {
        String url = Constants.CONN_URL_INTERNAL;
        JdbcConnection conn = new JdbcConnection(
                systemSession, systemUser.getName(), url);
        conn.setTraceLevel(TraceSystem.OFF);
        return conn;
    }

    public JdbcConnection getLobConnectionForRegularUse() {
        String url = Constants.CONN_URL_INTERNAL;
        JdbcConnection conn = new JdbcConnection(
                lobSession, systemUser.getName(), url);
        conn.setTraceLevel(TraceSystem.OFF);
        return conn;
    }

    public Session getLobSession() {
        return lobSession;
    }

    public void setLogMode(int log) {
        if (log < 0 || log > 2) {
            throw DbException.getInvalidValueException("LOG", log);
        }
        if (pageStore != null) {
            if (log != PageStore.LOG_MODE_SYNC ||
                    pageStore.getLogMode() != PageStore.LOG_MODE_SYNC) {
                // write the log mode in the trace file when enabling or
                // disabling a dangerous mode
                trace.error(null, "log {0}", log);
            }
            this.logMode = log;
            pageStore.setLogMode(log);
        }
        if (mvStore != null) {
            this.logMode = log;
        }
    }

    public int getLogMode() {
        if (pageStore != null) {
            return pageStore.getLogMode();
        }
        if (mvStore != null) {
            return logMode;
        }
        return PageStore.LOG_MODE_OFF;
    }

    public int getDefaultTableType() {
        return defaultTableType;
    }

    public void setDefaultTableType(int defaultTableType) {
        this.defaultTableType = defaultTableType;
    }

    public void setMultiVersion(boolean multiVersion) {
        this.multiVersion = multiVersion;
    }

    public DbSettings getSettings() {
        return dbSettings;
    }

    /**
     * Create a new hash map. Depending on the configuration, the key is case
     * sensitive or case insensitive.
     *
     * @param <V> the value type
     * @return the hash map
     */
    public <V> HashMap<String, V> newStringMap() {
        return dbSettings.databaseToUpper ?
                new HashMap<String, V>() :
                new CaseInsensitiveMap<V>();
    }

    /**
     * Create a new hash map. Depending on the configuration, the key is case
     * sensitive or case insensitive.
     *
     * @param <V> the value type
     * @return the hash map
     */
    public <V> ConcurrentHashMap<String, V> newConcurrentStringMap() {
        return new NullableKeyConcurrentMap<>(!dbSettings.databaseToUpper);
    }

    /**
     * Compare two identifiers (table names, column names,...) and verify they
     * are equal. Case sensitivity depends on the configuration.
     *
     * @param a the first identifier
     * @param b the second identifier
     * @return true if they match
     */
    public boolean equalsIdentifiers(String a, String b) {
        return a.equals(b) || (!dbSettings.databaseToUpper && a.equalsIgnoreCase(b));
    }

    @Override
    public int readLob(long lobId, byte[] hmac, long offset, byte[] buff,
            int off, int length) {
        throw DbException.throwInternalError();
    }

    public byte[] getFileEncryptionKey() {
        return fileEncryptionKey;
    }

    public int getPageSize() {
        return pageSize;
    }

    @Override
    public JavaObjectSerializer getJavaObjectSerializer() {
        initJavaObjectSerializer();
        return javaObjectSerializer;
    }

    private void initJavaObjectSerializer() {
        if (javaObjectSerializerInitialized) {
            return;
        }
        synchronized (this) {
            if (javaObjectSerializerInitialized) {
                return;
            }
            String serializerName = javaObjectSerializerName;
            if (serializerName != null) {
                serializerName = serializerName.trim();
                if (!serializerName.isEmpty() &&
                        !serializerName.equals("null")) {
                    try {
                        javaObjectSerializer = (JavaObjectSerializer)
                                JdbcUtils.loadUserClass(serializerName).newInstance();
                    } catch (Exception e) {
                        throw DbException.convert(e);
                    }
                }
            }
            javaObjectSerializerInitialized = true;
        }
    }

    public void setJavaObjectSerializerName(String serializerName) {
        synchronized (this) {
            javaObjectSerializerInitialized = false;
            javaObjectSerializerName = serializerName;
        }
    }

    /**
     * Get the table engine class, loading it if needed.
     *
     * @param tableEngine the table engine name
     * @return the class
     */
    public TableEngine getTableEngine(String tableEngine) {
        assert Thread.holdsLock(this);

        TableEngine engine = tableEngines.get(tableEngine);
        if (engine == null) {
            try {
                engine = (TableEngine) JdbcUtils.loadUserClass(tableEngine).newInstance();
            } catch (Exception e) {
                throw DbException.convert(e);
            }
            tableEngines.put(tableEngine, engine);
        }
        return engine;
    }

    /**
     * get authenticator for database users
     * @return authenticator set for database
     */
    public Authenticator getAuthenticator() {
        return authenticator;
    }

    /**
     * Set current database authenticator
     * 
     * @param authenticator = authenticator to set, null to revert to the Internal authenticator
     */
    public void setAuthenticator(Authenticator authenticator) {
        if (authenticator!=null) {
            authenticator.init(this);
        };
        this.authenticator=authenticator;
    }
}<|MERGE_RESOLUTION|>--- conflicted
+++ resolved
@@ -337,18 +337,7 @@
             } catch(Throwable ex) {
                 e.addSuppressed(ex);
             }
-<<<<<<< HEAD
-            try {
-                closeOpenFilesAndUnlock(false);
-            } catch(Throwable nested) {
-                // to preserve original exeption
-                e.addSuppressed(nested);
-            }
-            DbException dbException = DbException.convert(e);
-            throw dbException;
-=======
             throw DbException.convert(e);
->>>>>>> 52dec4ac
         }
     }
 
