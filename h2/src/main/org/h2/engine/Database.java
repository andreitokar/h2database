--- conflicted
+++ resolved
@@ -950,12 +950,8 @@
         if (meta == null) {
             return true;
         }
-<<<<<<< HEAD
-        boolean doCheck = SysProperties.CHECK2;
+        boolean doCheck = ASSERT;
         if (doCheck) {
-=======
-        if (ASSERT) {
->>>>>>> 83d0a51a
             // If we are locking two different databases in the same stack, just ignore it.
             // This only happens in TestLinkedTable where we connect to another h2 DB in the
             // same process.
@@ -1448,7 +1444,6 @@
      * @param flush whether writing is allowed
      */
     private synchronized void closeOpenFilesAndUnlock(boolean flush) {
-<<<<<<< HEAD
         try {
             stopWriter();
             if (pageStore != null) {
@@ -1459,28 +1454,9 @@
                             lockMeta(pageStore.getPageStoreSession());
                             pageStore.compact(compactMode);
                             unlockMeta(pageStore.getPageStoreSession());
-=======
-        stopWriter();
-        if (pageStore != null) {
-            if (flush) {
-                try {
-                    pageStore.checkpoint();
-                    if (!readOnly) {
-                        lockMeta(pageStore.getPageStoreSession());
-                        pageStore.compact(compactMode);
-                        unlockMeta(pageStore.getPageStoreSession());
-                    }
-                } catch (DbException e) {
-                    if (ASSERT) {
-                        int code = e.getErrorCode();
-                        if (code != ErrorCode.DATABASE_IS_CLOSED &&
-                                code != ErrorCode.LOCK_TIMEOUT_1 &&
-                                code != ErrorCode.IO_EXCEPTION_2) {
-                            e.printStackTrace();
->>>>>>> 83d0a51a
                         }
                     } catch (DbException e) {
-                        if (SysProperties.CHECK2) {
+                        if (ASSERT) {
                             int code = e.getErrorCode();
                             if (code != ErrorCode.DATABASE_IS_CLOSED &&
                                     code != ErrorCode.LOCK_TIMEOUT_1 &&
@@ -1490,20 +1466,11 @@
                         }
                         trace.error(e, "close");
                     } catch (Throwable t) {
-                        if (SysProperties.CHECK2) {
+                        if (ASSERT) {
                             t.printStackTrace();
                         }
                         trace.error(t, "close");
                     }
-<<<<<<< HEAD
-=======
-                    trace.error(e, "close");
-                } catch (Throwable t) {
-                    if (ASSERT) {
-                        t.printStackTrace();
-                    }
-                    trace.error(t, "close");
->>>>>>> 83d0a51a
                 }
             }
             reconnectModified(false);
