--- conflicted
+++ resolved
@@ -733,9 +733,6 @@
             if (dbSettings.mvStore) {
                 getPageStore();
             }
-//            if (mvStore != null) {
-//                setWriteDelay(writeDelay);
-//            }
         }
         systemUser = new User(this, 0, SYSTEM_USER_NAME, true);
         mainSchema = new Schema(this, 0, Constants.SCHEMA_MAIN, systemUser, true);
@@ -786,15 +783,8 @@
             records.add(rec);
         }
         Collections.sort(records);
-<<<<<<< HEAD
         for (MetaRecord rec : records) {
             rec.execute(this, systemSession, eventListener);
-=======
-        synchronized (systemSession) {
-            for (MetaRecord rec : records) {
-                rec.execute(this, systemSession, eventListener);
-            }
->>>>>>> 605f3973
         }
         systemSession.commit(true);
         if (mvStore != null) {
@@ -1956,10 +1946,6 @@
                             t.getSQL());
                 }
                 obj.removeChildrenAndResources(session);
-<<<<<<< HEAD
-=======
-
->>>>>>> 605f3973
             }
             removeMeta(session, id);
         }
