--- conflicted
+++ resolved
@@ -2282,21 +2282,12 @@
         switch (lockMode) {
         case Constants.LOCK_MODE_OFF:
             if (multiThreaded && !isMVStore()) {
-<<<<<<< HEAD
-                // currently the combination of MVCC=FALSE, LOCK_MODE=0 and MULTI_THREADED
-                // is not supported. also see code in
-                // JdbcDatabaseMetaData#supportsTransactionIsolationLevel(int)
-                throw DbException.get(
-                        ErrorCode.UNSUPPORTED_SETTING_COMBINATION,
-                        "MVCC=FALSE & LOCK_MODE=0 & MULTI_THREADED");
-=======
                 // Currently the combination of MV_STORE=FALSE, LOCK_MODE=0 and
                 // MULTI_THREADED=TRUE is not supported. Also see code in
                 // JdbcDatabaseMetaData#supportsTransactionIsolationLevel(int)
                 throw DbException.get(
                         ErrorCode.UNSUPPORTED_SETTING_COMBINATION,
                         "MV_STORE=FALSE & LOCK_MODE=0 & MULTI_THREADED=TRUE");
->>>>>>> a729e2cd
             }
             break;
         case Constants.LOCK_MODE_READ_COMMITTED:
