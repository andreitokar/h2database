--- conflicted
+++ resolved
@@ -318,13 +318,10 @@
                 TraceSystem.DEFAULT_TRACE_LEVEL_SYSTEM_OUT);
         this.cacheType = StringUtils.toUpperEnglish(
                 ci.removeProperty("CACHE_TYPE", Constants.CACHE_TYPE_DEFAULT));
-<<<<<<< HEAD
+        this.ignoreCatalogs = ci.getProperty("IGNORE_CATALOGS",
+                dbSettings.ignoreCatalogs);
         this.lockMode = ci.getProperty("LOCK_MODE", Constants.DEFAULT_LOCK_MODE);
         this.writeDelay = ci.getProperty("WRITE_DELAY", Constants.DEFAULT_WRITE_DELAY);
-=======
-        this.ignoreCatalogs = ci.getProperty("IGNORE_CATALOGS",
-                dbSettings.ignoreCatalogs);
->>>>>>> 443c49bd
         openDatabase(traceLevelFile, traceLevelSystemOut, closeAtVmShutdown, ci);
     }
 
