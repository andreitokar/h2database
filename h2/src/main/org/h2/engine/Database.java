/*
 * Copyright 2004-2018 H2 Group. Multiple-Licensed under the MPL 2.0,
 * and the EPL 1.0 (http://h2database.com/html/license.html).
 * Initial Developer: H2 Group
 */
package org.h2.engine;

import java.io.IOException;
import java.sql.SQLException;
import java.util.ArrayList;
import java.util.Collections;
import java.util.HashMap;
import java.util.HashSet;
import java.util.Objects;
import java.util.Properties;
import java.util.Set;
import java.util.StringTokenizer;
import java.util.concurrent.ConcurrentHashMap;
import java.util.concurrent.TimeUnit;
import java.util.concurrent.atomic.AtomicLong;
import java.util.concurrent.atomic.AtomicReference;
import org.h2.api.DatabaseEventListener;
import org.h2.api.ErrorCode;
import org.h2.api.JavaObjectSerializer;
import org.h2.api.TableEngine;
import org.h2.command.CommandInterface;
import org.h2.command.ddl.CreateTableData;
import org.h2.command.dml.SetTypes;
import org.h2.constraint.Constraint;
import org.h2.index.Cursor;
import org.h2.index.Index;
import org.h2.index.IndexType;
import org.h2.jdbc.JdbcConnection;
import org.h2.message.DbException;
import org.h2.message.Trace;
import org.h2.message.TraceSystem;
import org.h2.mvstore.db.MVTableEngine;
import org.h2.result.Row;
import org.h2.result.RowFactory;
import org.h2.result.SearchRow;
import org.h2.schema.Schema;
import org.h2.schema.SchemaObject;
import org.h2.schema.Sequence;
import org.h2.schema.TriggerObject;
import org.h2.store.DataHandler;
import org.h2.store.FileLock;
import org.h2.store.FileLockMethod;
import org.h2.store.FileStore;
import org.h2.store.InDoubtTransaction;
import org.h2.store.LobStorageBackend;
import org.h2.store.LobStorageFrontend;
import org.h2.store.LobStorageInterface;
import org.h2.store.LobStorageMap;
import org.h2.store.PageStore;
import org.h2.store.WriterThread;
import org.h2.store.fs.FileUtils;
import org.h2.table.Column;
import org.h2.table.IndexColumn;
import org.h2.table.MetaTable;
import org.h2.table.Table;
import org.h2.table.TableLinkConnection;
import org.h2.table.TableSynonym;
import org.h2.table.TableType;
import org.h2.table.TableView;
import org.h2.tools.DeleteDbFiles;
import org.h2.tools.Server;
import org.h2.util.BitField;
import org.h2.util.JdbcUtils;
import org.h2.util.MathUtils;
import org.h2.util.NetUtils;
import org.h2.util.New;
import org.h2.util.SmallLRUCache;
import org.h2.util.SourceCompiler;
import org.h2.util.StringUtils;
import org.h2.util.TempFileDeleter;
import org.h2.util.Utils;
import org.h2.value.CaseInsensitiveConcurrentMap;
import org.h2.value.CaseInsensitiveMap;
import org.h2.value.CompareMode;
import org.h2.value.NullableKeyConcurrentMap;
import org.h2.value.Value;
import org.h2.value.ValueInt;

/**
 * There is one database object per open database.
 *
 * The format of the meta data table is:
 *  id int, 0, objectType int, sql varchar
 *
 * @since 2004-04-15 22:49
 */
public class Database implements DataHandler {

    private static int initialPowerOffCount;

    private static final ThreadLocal<Session> META_LOCK_DEBUGGING = new ThreadLocal<>();
    private static final ThreadLocal<Throwable> META_LOCK_DEBUGGING_STACK = new ThreadLocal<>();

    /**
     * The default name of the system user. This name is only used as long as
     * there is no administrator user registered.
     */
    private static final String SYSTEM_USER_NAME = "DBA";

    private final boolean persistent;
    private final String databaseName;
    private final String databaseShortName;
    private final String databaseURL;
    private final String cipher;
    private final byte[] filePasswordHash;
    private final byte[] fileEncryptionKey;

    private final HashMap<String, Role> roles = new HashMap<>();
    private final HashMap<String, User> users = new HashMap<>();
    private final HashMap<String, Setting> settings = new HashMap<>();
    private final HashMap<String, Schema> schemas = new HashMap<>();
    private final HashMap<String, Right> rights = new HashMap<>();
    private final HashMap<String, UserDataType> userDataTypes = new HashMap<>();
    private final HashMap<String, UserAggregate> aggregates = new HashMap<>();
    private final HashMap<String, Comment> comments = new HashMap<>();
    private final HashMap<String, TableEngine> tableEngines = new HashMap<>();

    private final Set<Session> userSessions =
            Collections.synchronizedSet(new HashSet<Session>());
    private final AtomicReference<Session> exclusiveSession = new AtomicReference<>();
    private final BitField objectIds = new BitField();
    private final Object lobSyncObject = new Object();

    private Schema mainSchema;
    private Schema infoSchema;
    private int nextSessionId;
    private int nextTempTableId;
    private User systemUser;
    private Session systemSession;
    private Session lobSession;
    private Table meta;
    private Index metaIdIndex;
    private FileLock lock;
    private WriterThread writer;
    private boolean starting;
    private TraceSystem traceSystem;
    private Trace trace;
    private final FileLockMethod fileLockMethod;
    private Role publicRole;
    private final AtomicLong modificationDataId = new AtomicLong();
    private final AtomicLong modificationMetaId = new AtomicLong();
    private CompareMode compareMode;
    private String cluster = Constants.CLUSTERING_DISABLED;
    private boolean readOnly;
    private int writeDelay = Constants.DEFAULT_WRITE_DELAY;
    private DatabaseEventListener eventListener;
    private int maxMemoryRows = SysProperties.MAX_MEMORY_ROWS;
    private int maxMemoryUndo = Constants.DEFAULT_MAX_MEMORY_UNDO;
    private int lockMode;
    private int maxLengthInplaceLob;
    private int allowLiterals = Constants.ALLOW_LITERALS_ALL;

    private int powerOffCount = initialPowerOffCount;
    private int closeDelay;
    private DatabaseCloser delayedCloser;
    private volatile boolean closing;
    private boolean ignoreCase;
    private boolean deleteFilesOnDisconnect;
    private String lobCompressionAlgorithm;
    private boolean optimizeReuseResults = true;
    private final String cacheType;
    private final String accessModeData;
    private boolean referentialIntegrity = true;
    private boolean multiVersion;
    private DatabaseCloser closeOnExit;
    private Mode mode = Mode.getRegular();
    private boolean multiThreaded;
    private int maxOperationMemory =
            Constants.DEFAULT_MAX_OPERATION_MEMORY;
    private SmallLRUCache<String, String[]> lobFileListCache;
    private final boolean autoServerMode;
    private final int autoServerPort;
    private Server server;
    private HashMap<TableLinkConnection, TableLinkConnection> linkConnections;
    private final TempFileDeleter tempFileDeleter = TempFileDeleter.getInstance();
    private PageStore pageStore;
    private Properties reconnectLastLock;
    private volatile long reconnectCheckNext;
    private volatile boolean reconnectChangePending;
    private volatile int checkpointAllowed;
    private volatile boolean checkpointRunning;
    private final Object reconnectSync = new Object();
    private int cacheSize;
    private int compactMode;
    private SourceCompiler compiler;
    private volatile boolean metaTablesInitialized;
    private boolean flushOnEachCommit;
    private LobStorageInterface lobStorage;
    private final int pageSize;
    private int defaultTableType = Table.TYPE_CACHED;
    private final DbSettings dbSettings;
    private final long reconnectCheckDelayNs;
    private int logMode;
    private MVTableEngine.Store mvStore;
    private int retentionTime;
    private boolean allowBuiltinAliasOverride;
    private final AtomicReference<DbException> backgroundException = new AtomicReference<>();
    private JavaObjectSerializer javaObjectSerializer;
    private String javaObjectSerializerName;
    private volatile boolean javaObjectSerializerInitialized;
    private boolean queryStatistics;
    private int queryStatisticsMaxEntries = Constants.QUERY_STATISTICS_MAX_ENTRIES;
    private QueryStatisticsData queryStatisticsData;
    private RowFactory rowFactory = RowFactory.getRowFactory();

    public Database(ConnectionInfo ci, String cipher) {
        String name = ci.getName();
        this.dbSettings = ci.getDbSettings();
        this.reconnectCheckDelayNs = TimeUnit.MILLISECONDS.toNanos(dbSettings.reconnectCheckDelay);
        this.compareMode = CompareMode.getInstance(null, 0);
        this.persistent = ci.isPersistent();
        this.filePasswordHash = ci.getFilePasswordHash();
        this.fileEncryptionKey = ci.getFileEncryptionKey();
        this.databaseName = name;
        this.databaseShortName = parseDatabaseShortName();
        this.maxLengthInplaceLob = Constants.DEFAULT_MAX_LENGTH_INPLACE_LOB;
        this.cipher = cipher;
        String lockMethodName = ci.getProperty("FILE_LOCK", null);
        this.accessModeData = StringUtils.toLowerEnglish(
                ci.getProperty("ACCESS_MODE_DATA", "rw"));
        this.autoServerMode = ci.getProperty("AUTO_SERVER", false);
        this.autoServerPort = ci.getProperty("AUTO_SERVER_PORT", 0);
        int defaultCacheSize = Utils.scaleForAvailableMemory(
                Constants.CACHE_SIZE_DEFAULT);
        this.cacheSize =
                ci.getProperty("CACHE_SIZE", defaultCacheSize);
        this.pageSize = ci.getProperty("PAGE_SIZE",
                Constants.DEFAULT_PAGE_SIZE);
        if ("r".equals(accessModeData)) {
            readOnly = true;
        }
        if (dbSettings.mvStore && lockMethodName == null) {
            if (autoServerMode) {
                fileLockMethod = FileLockMethod.FILE;
            } else {
                fileLockMethod = FileLockMethod.FS;
            }
        } else {
            fileLockMethod = FileLock.getFileLockMethod(lockMethodName);
        }
        if (dbSettings.mvStore && fileLockMethod == FileLockMethod.SERIALIZED) {
            throw DbException.getUnsupportedException(
                    "MV_STORE combined with FILE_LOCK=SERIALIZED");
        }
        this.databaseURL = ci.getURL();
        String listener = ci.removeProperty("DATABASE_EVENT_LISTENER", null);
        if (listener != null) {
            listener = StringUtils.trim(listener, true, true, "'");
            setEventListenerClass(listener);
        }
        String modeName = ci.removeProperty("MODE", null);
        if (modeName != null) {
            this.mode = Mode.getInstance(modeName);
        }
        this.multiVersion =
                ci.getProperty("MVCC", dbSettings.mvStore);
        this.logMode =
                ci.getProperty("LOG", PageStore.LOG_MODE_SYNC);
        this.javaObjectSerializerName =
                ci.getProperty("JAVA_OBJECT_SERIALIZER", null);
        this.multiThreaded =
                ci.getProperty("MULTI_THREADED", false);
        boolean closeAtVmShutdown =
                dbSettings.dbCloseOnExit;
        int traceLevelFile =
                ci.getIntProperty(SetTypes.TRACE_LEVEL_FILE,
                TraceSystem.DEFAULT_TRACE_LEVEL_FILE);
        int traceLevelSystemOut =
                ci.getIntProperty(SetTypes.TRACE_LEVEL_SYSTEM_OUT,
                TraceSystem.DEFAULT_TRACE_LEVEL_SYSTEM_OUT);
        this.cacheType = StringUtils.toUpperEnglish(
                ci.removeProperty("CACHE_TYPE", Constants.CACHE_TYPE_DEFAULT));
        this.lockMode = ci.getProperty("LOCK_MODE", Constants.DEFAULT_LOCK_MODE);
        openDatabase(traceLevelFile, traceLevelSystemOut, closeAtVmShutdown);
    }

    private void openDatabase(int traceLevelFile, int traceLevelSystemOut,
            boolean closeAtVmShutdown) {
        try {
            open(traceLevelFile, traceLevelSystemOut);
            if (closeAtVmShutdown) {
                try {
                    closeOnExit = new DatabaseCloser(this, 0, true);
                    Runtime.getRuntime().addShutdownHook(closeOnExit);
                } catch (IllegalStateException e) {
                    // shutdown in progress - just don't register the handler
                    // (maybe an application wants to write something into a
                    // database at shutdown time)
                } catch (SecurityException  e) {
                    // applets may not do that - ignore
                    // Google App Engine doesn't allow
                    // to instantiate classes that extend Thread
                }
            }
        } catch (Throwable e) {
            if (e instanceof OutOfMemoryError) {
                e.fillInStackTrace();
            }
            boolean alreadyOpen = e instanceof DbException
                    && ((DbException) e).getErrorCode() == ErrorCode.DATABASE_ALREADY_OPEN_1;
            if (alreadyOpen) {
                stopServer();
            }

            if (traceSystem != null) {
                if (e instanceof DbException && !alreadyOpen) {
                    // only write if the database is not already in use
                    trace.error(e, "opening {0}", databaseName);
                }
                traceSystem.close();
            }
            DbException dbException = DbException.convert(e);
            try {
                closeOpenFilesAndUnlock(false);
            } catch(Throwable ignore) {
                // to preserve original exeption
                e.addSuppressed(ignore);
            }
            throw dbException;
        }
    }

    public long getLockTimeout() {
        Setting setting = findSetting(
                SetTypes.getTypeName(SetTypes.DEFAULT_LOCK_TIMEOUT));
        return setting == null ? Constants.INITIAL_LOCK_TIMEOUT : setting.getIntValue();
    }

    /**
     * Create a new row for a table.
     *
     * @param data the values
     * @param memory whether the row is in memory
     * @return the created row
     */
    public Row createRow(Value[] data, int memory) {
        return rowFactory.createRow(data, memory);
    }

    public RowFactory getRowFactory() {
        return rowFactory;
    }

    public void setRowFactory(RowFactory rowFactory) {
        this.rowFactory = rowFactory;
    }

    public static void setInitialPowerOffCount(int count) {
        initialPowerOffCount = count;
    }

    public void setPowerOffCount(int count) {
        if (powerOffCount == -1) {
            return;
        }
        powerOffCount = count;
    }

    public MVTableEngine.Store getMvStore() {
        return mvStore;
    }

    public void setMvStore(MVTableEngine.Store mvStore) {
        this.mvStore = mvStore;
        this.retentionTime = mvStore.getStore().getRetentionTime();
    }

    /**
     * Check if two values are equal with the current comparison mode.
     *
     * @param a the first value
     * @param b the second value
     * @return true if both objects are equal
     */
    public boolean areEqual(Value a, Value b) {
        // can not use equals because ValueDecimal 0.0 is not equal to 0.00.
        return a.compareTo(b, compareMode) == 0;
    }

    /**
     * Compare two values with the current comparison mode. The values may not
     * be of the same type.
     *
     * @param a the first value
     * @param b the second value
     * @return 0 if both values are equal, -1 if the first value is smaller, and
     *         1 otherwise
     */
    public int compare(Value a, Value b) {
        return a.compareTo(b, compareMode);
    }

    /**
     * Compare two values with the current comparison mode. The values must be
     * of the same type.
     *
     * @param a the first value
     * @param b the second value
     * @return 0 if both values are equal, -1 if the first value is smaller, and
     *         1 otherwise
     */
    public int compareTypeSafe(Value a, Value b) {
        return a.compareTypeSafe(b, compareMode);
    }

    public long getModificationDataId() {
        return modificationDataId.get();
    }

    /**
     * Set or reset the pending change flag in the .lock.db file.
     *
     * @param pending the new value of the flag
     * @return true if the call was successful,
     *          false if another connection was faster
     */
    private synchronized boolean reconnectModified(boolean pending) {
        if (readOnly || lock == null ||
                fileLockMethod != FileLockMethod.SERIALIZED) {
            return true;
        }
        try {
            if (pending == reconnectChangePending) {
                long now = System.nanoTime();
                if (now > reconnectCheckNext) {
                    if (pending) {
                        String pos = pageStore == null ?
                                null : "" + pageStore.getWriteCountTotal();
                        lock.setProperty("logPos", pos);
                        lock.save();
                    }
                    reconnectCheckNext = now + reconnectCheckDelayNs;
                }
                return true;
            }
            Properties old = lock.load();
            if (pending) {
                if (old.getProperty("changePending") != null) {
                    return false;
                }
                trace.debug("wait before writing");
                Thread.sleep(TimeUnit.NANOSECONDS.toMillis((long) (reconnectCheckDelayNs * 1.1)));
                Properties now = lock.load();
                if (!now.equals(old)) {
                    // somebody else was faster
                    return false;
                }
            }
            String pos = pageStore == null ?
                    null : "" + pageStore.getWriteCountTotal();
            lock.setProperty("logPos", pos);
            if (pending) {
                lock.setProperty("changePending", "true-" + Math.random());
            } else {
                lock.setProperty("changePending", null);
            }
            // ensure that the writer thread will
            // not reset the flag before we are done
            reconnectCheckNext = System.nanoTime() +
                    2 * reconnectCheckDelayNs;
            old = lock.save();
            if (pending) {
                trace.debug("wait before writing again");
                Thread.sleep(TimeUnit.NANOSECONDS.toMillis((long) (reconnectCheckDelayNs * 1.1)));
                Properties now = lock.load();
                if (!now.equals(old)) {
                    // somebody else was faster
                    return false;
                }
            } else {
                Thread.sleep(1);
            }
            reconnectLastLock = old;
            reconnectChangePending = pending;
            reconnectCheckNext = System.nanoTime() + reconnectCheckDelayNs;
            return true;
        } catch (Exception e) {
            trace.error(e, "pending {0}", pending);
            return false;
        }
    }

    public long getNextModificationDataId() {
        return modificationDataId.incrementAndGet();
    }

    public long getModificationMetaId() {
        return modificationMetaId.get();
    }

    public long getNextModificationMetaId() {
        // if the meta data has been modified, the data is modified as well
        // (because MetaTable returns modificationDataId)
        modificationDataId.incrementAndGet();
        return modificationMetaId.incrementAndGet() - 1;
    }

    public int getPowerOffCount() {
        return powerOffCount;
    }

    @Override
    public void checkPowerOff() {
        if (powerOffCount == 0) {
            return;
        }
        if (powerOffCount > 1) {
            powerOffCount--;
            return;
        }
        if (powerOffCount != -1) {
            try {
                powerOffCount = -1;
                stopWriter();
                if (mvStore != null) {
                    mvStore.closeImmediately();
                }
                if (pageStore != null) {
                    try {
                        pageStore.close();
                    } catch (DbException e) {
                        // ignore
                    }
                    pageStore = null;
                }
                if (lock != null) {
                    stopServer();
                    if (fileLockMethod != FileLockMethod.SERIALIZED) {
                        // allow testing shutdown
                        lock.unlock();
                    }
                    lock = null;
                }
                if (traceSystem != null) {
                    traceSystem.close();
                }
            } catch (DbException e) {
                DbException.traceThrowable(e);
            }
        }
        Engine.getInstance().close(databaseName);
        throw DbException.get(ErrorCode.DATABASE_IS_CLOSED);
    }

    /**
     * Check if a database with the given name exists.
     *
     * @param name the name of the database (including path)
     * @return true if one exists
     */
    static boolean exists(String name) {
        if (FileUtils.exists(name + Constants.SUFFIX_PAGE_FILE)) {
            return true;
        }
        return FileUtils.exists(name + Constants.SUFFIX_MV_FILE);
    }

    /**
     * Get the trace object for the given module id.
     *
     * @param moduleId the module id
     * @return the trace object
     */
    public Trace getTrace(int moduleId) {
        return traceSystem.getTrace(moduleId);
    }

    @Override
    public FileStore openFile(String name, String openMode, boolean mustExist) {
        if (mustExist && !FileUtils.exists(name)) {
            throw DbException.get(ErrorCode.FILE_NOT_FOUND_1, name);
        }
        FileStore store = FileStore.open(this, name, openMode, cipher,
                filePasswordHash);
        try {
            store.init();
        } catch (DbException e) {
            store.closeSilently();
            throw e;
        }
        return store;
    }

    /**
     * Check if the file password hash is correct.
     *
     * @param testCipher the cipher algorithm
     * @param testHash the hash code
     * @return true if the cipher algorithm and the password match
     */
    boolean validateFilePasswordHash(String testCipher, byte[] testHash) {
        if (!Objects.equals(testCipher, this.cipher)) {
            return false;
        }
        return Utils.compareSecure(testHash, filePasswordHash);
    }

    private String parseDatabaseShortName() {
        String n = databaseName;
        if (n.endsWith(":")) {
            n = null;
        }
        if (n != null) {
            StringTokenizer tokenizer = new StringTokenizer(n, "/\\:,;");
            while (tokenizer.hasMoreTokens()) {
                n = tokenizer.nextToken();
            }
        }
        if (n == null || n.length() == 0) {
            n = "unnamed";
        }
        return dbSettings.databaseToUpper ? StringUtils.toUpperEnglish(n) : n;
    }

    private synchronized void open(int traceLevelFile, int traceLevelSystemOut) {
        if (persistent) {
            String dataFileName = databaseName + Constants.SUFFIX_OLD_DATABASE_FILE;
            boolean existsData = FileUtils.exists(dataFileName);
            String pageFileName = databaseName + Constants.SUFFIX_PAGE_FILE;
            String mvFileName = databaseName + Constants.SUFFIX_MV_FILE;
            boolean existsPage = FileUtils.exists(pageFileName);
            boolean existsMv = FileUtils.exists(mvFileName);
            if (existsData && (!existsPage && !existsMv)) {
                throw DbException.get(
                        ErrorCode.FILE_VERSION_ERROR_1, "Old database: " +
                        dataFileName +
                        " - please convert the database " +
                        "to a SQL script and re-create it.");
            }
            if (existsPage && !FileUtils.canWrite(pageFileName)) {
                readOnly = true;
            }
            if (existsMv && !FileUtils.canWrite(mvFileName)) {
                readOnly = true;
            }
            if (existsPage && !existsMv) {
                dbSettings.mvStore = false;
            }
            if (readOnly) {
                if (traceLevelFile >= TraceSystem.DEBUG) {
                    String traceFile = Utils.getProperty("java.io.tmpdir", ".") +
                            "/" + "h2_" + System.currentTimeMillis();
                    traceSystem = new TraceSystem(traceFile +
                            Constants.SUFFIX_TRACE_FILE);
                } else {
                    traceSystem = new TraceSystem(null);
                }
            } else {
                traceSystem = new TraceSystem(databaseName +
                        Constants.SUFFIX_TRACE_FILE);
            }
            traceSystem.setLevelFile(traceLevelFile);
            traceSystem.setLevelSystemOut(traceLevelSystemOut);
            trace = traceSystem.getTrace(Trace.DATABASE);
            trace.info("opening {0} (build {1})", databaseName, Constants.BUILD_ID);
            if (autoServerMode) {
                if (readOnly ||
<<<<<<< HEAD
                        fileLockMethod == FileLock.LOCK_NO ||
                        fileLockMethod == FileLock.LOCK_SERIALIZED ||
                        fileLockMethod == FileLock.LOCK_FS) {
=======
                        fileLockMethod == FileLockMethod.NO ||
                        fileLockMethod == FileLockMethod.SERIALIZED ||
                        fileLockMethod == FileLockMethod.FS ||
                        !persistent) {
>>>>>>> 5332b2d9
                    throw DbException.getUnsupportedException(
                            "autoServerMode && (readOnly || " +
                            "fileLockMethod == NO || " +
                            "fileLockMethod == SERIALIZED || " +
                            "fileLockMethod == FS || " +
                            "inMemory)");
                }
            }
            String lockFileName = databaseName + Constants.SUFFIX_LOCK_FILE;
            if (readOnly) {
                if (FileUtils.exists(lockFileName)) {
                    throw DbException.get(ErrorCode.DATABASE_ALREADY_OPEN_1,
                            "Lock file exists: " + lockFileName);
                }
            }
            if (!readOnly && fileLockMethod != FileLockMethod.NO) {
                if (fileLockMethod != FileLockMethod.FS) {
                    lock = new FileLock(traceSystem, lockFileName, Constants.LOCK_SLEEP);
                    lock.lock(fileLockMethod);
                    if (autoServerMode) {
                        startServer(lock.getUniqueId());
                    }
                }
            }
            if (SysProperties.MODIFY_ON_WRITE) {
                while (isReconnectNeeded()) {
                    // wait until others stopped writing
                }
            } else {
                while (isReconnectNeeded() && !beforeWriting()) {
                    // wait until others stopped writing and
                    // until we can write (the file is not yet open -
                    // no need to re-connect)
                }
            }
            deleteOldTempFiles();
            starting = true;
            if (SysProperties.MODIFY_ON_WRITE) {
                try {
                    getPageStore();
                } catch (DbException e) {
                    if (e.getErrorCode() != ErrorCode.DATABASE_IS_READ_ONLY) {
                        throw e;
                    }
                    pageStore = null;
                    while (!beforeWriting()) {
                        // wait until others stopped writing and
                        // until we can write (the file is not yet open -
                        // no need to re-connect)
                    }
                    getPageStore();
                }
            } else {
                getPageStore();
            }
            starting = false;
            if (mvStore == null) {
                writer = WriterThread.create(this, writeDelay);
            } else {
                setWriteDelay(writeDelay);
            }
        } else {
            if (autoServerMode) {
                throw DbException.getUnsupportedException(
                        "autoServerMode && inMemory");
            }
            traceSystem = new TraceSystem(null);
            trace = traceSystem.getTrace(Trace.DATABASE);
            if (dbSettings.mvStore) {
                getPageStore();
            }
        }
        systemUser = new User(this, 0, SYSTEM_USER_NAME, true);
        mainSchema = new Schema(this, 0, Constants.SCHEMA_MAIN, systemUser, true);
        infoSchema = new Schema(this, -1, "INFORMATION_SCHEMA", systemUser, true);
        schemas.put(mainSchema.getName(), mainSchema);
        schemas.put(infoSchema.getName(), infoSchema);
        publicRole = new Role(this, 0, Constants.PUBLIC_ROLE_NAME, true);
        roles.put(Constants.PUBLIC_ROLE_NAME, publicRole);
        systemUser.setAdmin(true);
        systemSession = new Session(this, systemUser, ++nextSessionId);
        lobSession = new Session(this, systemUser, ++nextSessionId);
        if(mvStore != null) {
            mvStore.getTransactionStore().init(systemSession);
        }
        CreateTableData data = new CreateTableData();
        ArrayList<Column> cols = data.columns;
        Column columnId = new Column("ID", Value.INT);
        columnId.setNullable(false);
        cols.add(columnId);
        cols.add(new Column("HEAD", Value.INT));
        cols.add(new Column("TYPE", Value.INT));
        cols.add(new Column("SQL", Value.STRING));
        boolean create = true;
        if (pageStore != null) {
            create = pageStore.isNew();
        }
        data.tableName = "SYS";
        data.id = 0;
        data.temporary = false;
        data.persistData = persistent;
        data.persistIndexes = persistent;
        data.create = create;
        data.isHidden = true;
        data.session = systemSession;
        meta = mainSchema.createTable(data);
        IndexColumn[] pkCols = IndexColumn.wrap(new Column[] { columnId });
        metaIdIndex = meta.addIndex(systemSession, "SYS_ID",
                0, pkCols, IndexType.createPrimaryKey(
                false, false), true, null);
        systemSession.commit(true);
        objectIds.set(0);
        starting = true;
        Cursor cursor = metaIdIndex.find(systemSession, null, null);
        ArrayList<MetaRecord> records = New.arrayList();
        while (cursor.next()) {
            MetaRecord rec = new MetaRecord(cursor.get());
            objectIds.set(rec.getId());
            records.add(rec);
        }
        Collections.sort(records);
        for (MetaRecord rec : records) {
            rec.execute(this, systemSession, eventListener);
        }
        systemSession.commit(true);
        if (mvStore != null) {
            mvStore.getTransactionStore().endLeftoverTransactions();
            mvStore.removeTemporaryMaps(objectIds);
        }
        recompileInvalidViews(systemSession);
        starting = false;
        if (!readOnly) {
            // set CREATE_BUILD in a new database
            String name = SetTypes.getTypeName(SetTypes.CREATE_BUILD);
            if (settings.get(name) == null) {
                Setting setting = new Setting(this, allocateObjectId(), name);
                setting.setIntValue(Constants.BUILD_ID);
                lockMeta(systemSession);
                addDatabaseObject(systemSession, setting);
            }
            // mark all ids used in the page store
            if (pageStore != null) {
                BitField f = pageStore.getObjectIds();
                for (int i = 0, len = f.length(); i < len; i++) {
                    if (f.get(i) && !objectIds.get(i)) {
                        trace.info("unused object id: " + i);
                        objectIds.set(i);
                    }
                }
            }
        }
        getLobStorage().init();
        systemSession.commit(true);

        trace.info("opened {0}", databaseName);
        if (checkpointAllowed > 0) {
            afterWriting();
        }
    }

    private void startServer(String key) {
        try {
            server = Server.createTcpServer(
                    "-tcpPort", Integer.toString(autoServerPort),
                    "-tcpAllowOthers",
                    "-tcpDaemon",
                    "-key", key, databaseName);
            server.start();
        } catch (SQLException e) {
            throw DbException.convert(e);
        }
        String localAddress = NetUtils.getLocalAddress();
        String address = localAddress + ":" + server.getPort();
        lock.setProperty("server", address);
        String hostName = NetUtils.getHostName(localAddress);
        lock.setProperty("hostName", hostName);
        lock.save();
    }

    private void stopServer() {
        if (server != null) {
            Server s = server;
            // avoid calling stop recursively
            // because stopping the server will
            // try to close the database as well
            server = null;
            s.stop();
        }
    }

    private void recompileInvalidViews(Session session) {
        boolean atLeastOneRecompiledSuccessfully;
        do {
            atLeastOneRecompiledSuccessfully = false;
            for (Table obj : getAllTablesAndViews(false)) {
                if (obj instanceof TableView) {
                    TableView view = (TableView) obj;
                    if (view.isInvalid()) {
                        view.recompile(session, true, false);
                        if (!view.isInvalid()) {
                            atLeastOneRecompiledSuccessfully = true;
                        }
                    }
                }
            }
        } while (atLeastOneRecompiledSuccessfully);
        TableView.clearIndexCaches(session.getDatabase());
    }

    private void initMetaTables() {
        if (metaTablesInitialized) {
            return;
        }
        synchronized (infoSchema) {
            if (!metaTablesInitialized) {
                for (int type = 0, count = MetaTable.getMetaTableTypeCount();
                        type < count; type++) {
                    MetaTable m = new MetaTable(infoSchema, -1 - type, type);
                    infoSchema.add(m);
                }
                metaTablesInitialized = true;
            }
        }
    }

    private synchronized void addMeta(Session session, DbObject obj) {
        int id = obj.getId();
        if (id > 0 && !starting && !obj.isTemporary()) {
            Row r = meta.getTemplateRow();
            MetaRecord rec = new MetaRecord(obj);
            rec.setRecord(r);
            objectIds.set(id);
            if (SysProperties.CHECK) {
                verifyMetaLocked(session);
            }
            meta.addRow(session, r);
            if (isMultiVersion()) {
                // TODO this should work without MVCC, but avoid risks at the
                // moment
                session.log(meta, UndoLogRecord.INSERT, r);
            }
        }
    }

    /**
     * Verify the meta table is locked.
     *
     * @param session the session
     */
    public void verifyMetaLocked(Session session) {
        if (meta != null && !meta.isLockedExclusivelyBy(session)
                && lockMode != Constants.LOCK_MODE_OFF) {
            throw DbException.throwInternalError();
        }
    }

    /**
     * Lock the metadata table for updates.
     *
     * @param session the session
     * @return whether it was already locked before by this session
     */
    public boolean lockMeta(Session session) {
        // this method can not be synchronized on the database object,
        // as unlocking is also synchronized on the database object -
        // so if locking starts just before unlocking, locking could
        // never be successful
        if (meta == null) {
            return true;
        }
        if (SysProperties.CHECK2) {
            final Session prev = META_LOCK_DEBUGGING.get();
            if (prev != null && prev != session) {
                META_LOCK_DEBUGGING_STACK.get().printStackTrace();
                throw new IllegalStateException("meta currently locked by "
                        + prev
                        + " and trying to be locked by different session, "
                        + session + " on same thread");
            }
        }
        boolean wasLocked = meta.lock(session, true, true);
        if (SysProperties.CHECK2 && !wasLocked && meta.isLockedExclusively() /* && false*/) {
            final Session prev = META_LOCK_DEBUGGING.get();
            if (prev == null) {
                META_LOCK_DEBUGGING.set(session);
                META_LOCK_DEBUGGING_STACK.set(new Throwable("Last meta lock granted in this stack trace, "+
                        "this is debug information for following IllegalStateException"));
            } else if (prev != session) {
                META_LOCK_DEBUGGING_STACK.get().printStackTrace();
                throw new IllegalStateException("meta currently locked by "
                        + prev +", sessionid="+ prev.getId()
                        + " and trying to be locked by different session, "
                        + session +", sessionid="+ session.getId() + " on same thread");
            }
        }
        return wasLocked;
    }

    /**
     * Unlock the metadata table.
     *
     * @param session the session
     */
    public void unlockMeta(Session session) {
        unlockMetaDebug(session);
        meta.unlock(session);
        session.unlock(meta);
    }

    /**
     * This method doesn't actually unlock the metadata table, all it does it
     * reset the debugging flags.
     *
     * @param session the session
     */
    public void unlockMetaDebug(Session session) {
        if (SysProperties.CHECK2) {
            if (META_LOCK_DEBUGGING.get() == session) {
                META_LOCK_DEBUGGING.set(null);
                META_LOCK_DEBUGGING_STACK.set(null);
            }
        }
    }

    /**
     * Remove the given object from the meta data.
     *
     * @param session the session
     * @param id the id of the object to remove
     */
    public synchronized void removeMeta(Session session, int id) {
        if (id > 0 && !starting) {
            SearchRow r = meta.getRowFactory().createRow();
            r.setValue(0, ValueInt.get(id));
            boolean wasLocked = lockMeta(session);
            try {
                Cursor cursor = metaIdIndex.find(session, r, r);
                if (cursor.next()) {
                    if (SysProperties.CHECK) {
                        if (lockMode != Constants.LOCK_MODE_OFF && !wasLocked) {
                            throw DbException.throwInternalError();
                        }
                    }
                    Row found = cursor.get();
                    found = meta.removeRow(session, found);
                    if (isMultiVersion()) {
                        // TODO this should work without MVCC, but avoid risks at
                        // the moment
                        session.log(meta, UndoLogRecord.DELETE, found);
                    }
                    if (SysProperties.CHECK) {
                        checkMetaFree(session, id);
                    }
                }
            } finally {
                if (!wasLocked) {
                    // must not keep the lock if it was not locked
                    // otherwise updating sequences may cause a deadlock
                    unlockMeta(session);
                }
            }
            objectIds.clear(id);
        }
    }

    @SuppressWarnings("unchecked")
    private HashMap<String, DbObject> getMap(int type) {
        HashMap<String, ? extends DbObject> result;
        switch (type) {
        case DbObject.USER:
            result = users;
            break;
        case DbObject.SETTING:
            result = settings;
            break;
        case DbObject.ROLE:
            result = roles;
            break;
        case DbObject.RIGHT:
            result = rights;
            break;
        case DbObject.SCHEMA:
            result = schemas;
            break;
        case DbObject.USER_DATATYPE:
            result = userDataTypes;
            break;
        case DbObject.COMMENT:
            result = comments;
            break;
        case DbObject.AGGREGATE:
            result = aggregates;
            break;
        default:
            throw DbException.throwInternalError("type=" + type);
        }
        return (HashMap<String, DbObject>) result;
    }

    /**
     * Add a schema object to the database.
     *
     * @param session the session
     * @param obj the object to add
     */
    public void addSchemaObject(Session session, SchemaObject obj) {
        int id = obj.getId();
        if (id > 0 && !starting) {
            checkWritingAllowed();
        }
        lockMeta(session);
        synchronized (this) {
            obj.getSchema().add(obj);
            addMeta(session, obj);
        }
    }

    /**
     * Add an object to the database.
     *
     * @param session the session
     * @param obj the object to add
     */
    public synchronized void addDatabaseObject(Session session, DbObject obj) {
        int id = obj.getId();
        if (id > 0 && !starting) {
            checkWritingAllowed();
        }
        HashMap<String, DbObject> map = getMap(obj.getType());
        if (obj.getType() == DbObject.USER) {
            User user = (User) obj;
            if (user.isAdmin() && systemUser.getName().equals(SYSTEM_USER_NAME)) {
                systemUser.rename(user.getName());
            }
        }
        String name = obj.getName();
        if (SysProperties.CHECK && map.get(name) != null) {
            DbException.throwInternalError("object already exists");
        }
        lockMeta(session);
        addMeta(session, obj);
        map.put(name, obj);
    }

    /**
     * Get the user defined aggregate function if it exists, or null if not.
     *
     * @param name the name of the user defined aggregate function
     * @return the aggregate function or null
     */
    public UserAggregate findAggregate(String name) {
        return aggregates.get(name);
    }

    /**
     * Get the comment for the given database object if one exists, or null if
     * not.
     *
     * @param object the database object
     * @return the comment or null
     */
    public Comment findComment(DbObject object) {
        if (object.getType() == DbObject.COMMENT) {
            return null;
        }
        String key = Comment.getKey(object);
        return comments.get(key);
    }

    /**
     * Get the role if it exists, or null if not.
     *
     * @param roleName the name of the role
     * @return the role or null
     */
    public Role findRole(String roleName) {
        return roles.get(roleName);
    }

    /**
     * Get the schema if it exists, or null if not.
     *
     * @param schemaName the name of the schema
     * @return the schema or null
     */
    public Schema findSchema(String schemaName) {
        Schema schema = schemas.get(schemaName);
        if (schema == infoSchema) {
            initMetaTables();
        }
        return schema;
    }

    /**
     * Get the setting if it exists, or null if not.
     *
     * @param name the name of the setting
     * @return the setting or null
     */
    public Setting findSetting(String name) {
        return settings.get(name);
    }

    /**
     * Get the user if it exists, or null if not.
     *
     * @param name the name of the user
     * @return the user or null
     */
    public User findUser(String name) {
        return users.get(name);
    }

    /**
     * Get the user defined data type if it exists, or null if not.
     *
     * @param name the name of the user defined data type
     * @return the user defined data type or null
     */
    public UserDataType findUserDataType(String name) {
        return userDataTypes.get(name);
    }

    /**
     * Get user with the given name. This method throws an exception if the user
     * does not exist.
     *
     * @param name the user name
     * @return the user
     * @throws DbException if the user does not exist
     */
    public User getUser(String name) {
        User user = findUser(name);
        if (user == null) {
            throw DbException.get(ErrorCode.USER_NOT_FOUND_1, name);
        }
        return user;
    }

    /**
     * Create a session for the given user.
     *
     * @param user the user
     * @return the session, or null if the database is currently closing
     * @throws DbException if the database is in exclusive mode
     */
    synchronized Session createSession(User user) {
        if (closing) {
            return null;
        }
        if (exclusiveSession.get() != null) {
            throw DbException.get(ErrorCode.DATABASE_IS_IN_EXCLUSIVE_MODE);
        }
        Session session = new Session(this, user, ++nextSessionId);
        userSessions.add(session);
        trace.info("connecting session #{0} to {1}", session.getId(), databaseName);
        if (delayedCloser != null) {
            delayedCloser.reset();
            delayedCloser = null;
        }
        return session;
    }

    public synchronized Session createTempSystemSession() {
        return new Session(this, systemUser, ++nextSessionId);
    }

    /**
     * Remove a session. This method is called after the user has disconnected.
     *
     * @param session the session
     */
    public synchronized void removeSession(Session session) {
        if (session != null) {
            exclusiveSession.compareAndSet(session, null);
            userSessions.remove(session);
            if (session != systemSession && session != lobSession) {
                trace.info("disconnecting session #{0}", session.getId());
            }
        }
        if (userSessions.size() == 0 &&
                session != systemSession && session != lobSession) {
            if (closeDelay == 0) {
                close(false);
            } else if (closeDelay < 0) {
                return;
            } else {
                delayedCloser = new DatabaseCloser(this, closeDelay * 1000, false);
                delayedCloser.setName("H2 Close Delay " + getShortName());
                delayedCloser.setDaemon(true);
                delayedCloser.start();
            }
        }
        if (session != systemSession &&
                session != lobSession && session != null) {
            trace.info("disconnected session #{0}", session.getId());
        }
    }

    private synchronized void closeAllSessionsException(Session except) {
        Session[] all = new Session[userSessions.size()];
        userSessions.toArray(all);
        for (Session s : all) {
            if (s != except) {
                try {
                    // must roll back, otherwise the session is removed and
                    // the transaction log that contains its uncommitted
                    // operations as well
                    s.rollback();
                    s.close();
                } catch (DbException e) {
                    trace.error(e, "disconnecting session #{0}", s.getId());
                }
            }
        }
    }

    /**
     * Close the database.
     *
     * @param fromShutdownHook true if this method is called from the shutdown
     *            hook
     */
    void close(boolean fromShutdownHook) {
        synchronized (this) {
            if (closing) {
                return;
            }
<<<<<<< HEAD
            if (fileLockMethod == FileLock.LOCK_SERIALIZED &&
=======
            throwLastBackgroundException();
            if (fileLockMethod == FileLockMethod.SERIALIZED &&
>>>>>>> 5332b2d9
                    !reconnectChangePending) {
                // another connection may have written something - don't write
                try {
                    closeOpenFilesAndUnlock(false);
                } catch (DbException e) {
                    // ignore
                }
                traceSystem.close();
                Engine.getInstance().close(databaseName);
                return;
            }
            closing = true;
            stopServer();
            if (userSessions.size() > 0) {
                if (!fromShutdownHook) {
                    return;
                }
                trace.info("closing {0} from shutdown hook", databaseName);
                closeAllSessionsException(null);
            }
            trace.info("closing {0}", databaseName);
            if (eventListener != null) {
                // allow the event listener to connect to the database
                closing = false;
                DatabaseEventListener e = eventListener;
                // set it to null, to make sure it's called only once
                eventListener = null;
                e.closingDatabase();
                if (userSessions.size() > 0) {
                    // if a connection was opened, we can't close the database
                    return;
                }
                closing = true;
            }
        }
        removeOrphanedLobs();
        try {
            if (systemSession != null) {
                if (powerOffCount != -1) {
                    for (Table table : getAllTablesAndViews(false)) {
                        if (table.isGlobalTemporary()) {
                            table.removeChildrenAndResources(systemSession);
                        } else {
                            table.close(systemSession);
                        }
                    }
                    for (SchemaObject obj : getAllSchemaObjects(
                            DbObject.SEQUENCE)) {
                        Sequence sequence = (Sequence) obj;
                        sequence.close();
                    }
                }
                for (SchemaObject obj : getAllSchemaObjects(
                        DbObject.TRIGGER)) {
                    TriggerObject trigger = (TriggerObject) obj;
                    try {
                        trigger.close();
                    } catch (SQLException e) {
                        trace.error(e, "close");
                    }
                }
                if (powerOffCount != -1) {
                    meta.close(systemSession);
                    systemSession.commit(true);
                }
            }
        } catch (DbException e) {
            trace.error(e, "close");
        }
        tempFileDeleter.deleteAll();
        try {
            closeOpenFilesAndUnlock(true);
        } catch (DbException e) {
            trace.error(e, "close");
        }
        trace.info("closed");
        traceSystem.close();
        if (closeOnExit != null) {
            closeOnExit.reset();
            try {
                Runtime.getRuntime().removeShutdownHook(closeOnExit);
            } catch (IllegalStateException e) {
                // ignore
            } catch (SecurityException  e) {
                // applets may not do that - ignore
            }
            closeOnExit = null;
        }
        Engine.getInstance().close(databaseName);
        if (deleteFilesOnDisconnect && persistent) {
            deleteFilesOnDisconnect = false;
            try {
                String directory = FileUtils.getParent(databaseName);
                String name = FileUtils.getName(databaseName);
                DeleteDbFiles.execute(directory, name, true);
            } catch (Exception e) {
                // ignore (the trace is closed already)
            }
        }
    }

    private void removeOrphanedLobs() {
        // remove all session variables and temporary lobs
        if (!persistent) {
            return;
        }
        boolean lobStorageIsUsed = infoSchema.findTableOrView(
                systemSession, LobStorageBackend.LOB_DATA_TABLE) != null;
        lobStorageIsUsed |= mvStore != null;
        if (!lobStorageIsUsed) {
            return;
        }
        try {
            getLobStorage();
            lobStorage.removeAllForTable(
                    LobStorageFrontend.TABLE_ID_SESSION_VARIABLE);
        } catch (DbException e) {
            trace.error(e, "close");
        }
    }

    private void stopWriter() {
        if (writer != null) {
            writer.stopThread();
            writer = null;
        }
    }

    /**
     * Close all open files and unlock the database.
     *
     * @param flush whether writing is allowed
     */
    private synchronized void closeOpenFilesAndUnlock(boolean flush) {
        stopWriter();
        if (pageStore != null) {
            if (flush) {
                try {
                    pageStore.checkpoint();
                    if (!readOnly) {
                        lockMeta(pageStore.getPageStoreSession());
                        pageStore.compact(compactMode);
                        unlockMeta(pageStore.getPageStoreSession());
                    }
                } catch (DbException e) {
                    if (SysProperties.CHECK2) {
                        int code = e.getErrorCode();
                        if (code != ErrorCode.DATABASE_IS_CLOSED &&
                                code != ErrorCode.LOCK_TIMEOUT_1 &&
                                code != ErrorCode.IO_EXCEPTION_2) {
                            e.printStackTrace();
                        }
                    }
                    trace.error(e, "close");
                } catch (Throwable t) {
                    if (SysProperties.CHECK2) {
                        t.printStackTrace();
                    }
                    trace.error(t, "close");
                }
            }
        }
        reconnectModified(false);
        if (mvStore != null) {
            long maxCompactTime = dbSettings.maxCompactTime;
            if (compactMode == CommandInterface.SHUTDOWN_COMPACT) {
                mvStore.compactFile(dbSettings.maxCompactTime);
            } else if (compactMode == CommandInterface.SHUTDOWN_DEFRAG) {
                maxCompactTime = Long.MAX_VALUE;
            } else if (getSettings().defragAlways) {
                maxCompactTime = Long.MAX_VALUE;
            }
            mvStore.close(maxCompactTime);
        }
        closeFiles();
        if (persistent && lock == null &&
                fileLockMethod != FileLockMethod.NO &&
                fileLockMethod != FileLockMethod.FS) {
            // everything already closed (maybe in checkPowerOff)
            // don't delete temp files in this case because
            // the database could be open now (even from within another process)
            return;
        }
        if (persistent) {
            deleteOldTempFiles();
        }
        if (systemSession != null) {
            systemSession.close();
            systemSession = null;
        }
        if (lobSession != null) {
            lobSession.close();
            lobSession = null;
        }
        if (lock != null) {
            if (fileLockMethod == FileLockMethod.SERIALIZED) {
                // wait before deleting the .lock file,
                // otherwise other connections can not detect that
                if (lock.load().containsKey("changePending")) {
                    try {
                        Thread.sleep(TimeUnit.NANOSECONDS
                                .toMillis((long) (reconnectCheckDelayNs * 1.1)));
                    } catch (InterruptedException e) {
                        trace.error(e, "close");
                    }
                }
            }
            lock.unlock();
            lock = null;
        }
    }

    private synchronized void closeFiles() {
        try {
            if (mvStore != null) {
                mvStore.closeImmediately();
            }
            if (pageStore != null) {
                pageStore.close();
                pageStore = null;
            }
        } catch (DbException e) {
            trace.error(e, "close");
        }
    }

    private void checkMetaFree(Session session, int id) {
        SearchRow r = meta.getRowFactory().createRow();
        r.setValue(0, ValueInt.get(id));
        Cursor cursor = metaIdIndex.find(session, r, r);
        if (cursor.next()) {
            throw DbException.throwInternalError();
        }
    }

    /**
     * Allocate a new object id.
     *
     * @return the id
     */
    public synchronized int allocateObjectId() {
        int i = objectIds.nextClearBit(0);
        objectIds.set(i);
        return i;
    }

    public ArrayList<UserAggregate> getAllAggregates() {
        return new ArrayList<>(aggregates.values());
    }

    public ArrayList<Comment> getAllComments() {
        return new ArrayList<>(comments.values());
    }

    public int getAllowLiterals() {
        if (starting) {
            return Constants.ALLOW_LITERALS_ALL;
        }
        return allowLiterals;
    }

    public ArrayList<Right> getAllRights() {
        return new ArrayList<>(rights.values());
    }

    public ArrayList<Role> getAllRoles() {
        return new ArrayList<>(roles.values());
    }

    /**
     * Get all schema objects.
     *
     * @return all objects of all types
     */
    public ArrayList<SchemaObject> getAllSchemaObjects() {
        initMetaTables();
        ArrayList<SchemaObject> list = New.arrayList();
        for (Schema schema : schemas.values()) {
            list.addAll(schema.getAll());
        }
        return list;
    }

    /**
     * Get all schema objects of the given type.
     *
     * @param type the object type
     * @return all objects of that type
     */
    public ArrayList<SchemaObject> getAllSchemaObjects(int type) {
        if (type == DbObject.TABLE_OR_VIEW) {
            initMetaTables();
        }
        ArrayList<SchemaObject> list = New.arrayList();
        for (Schema schema : schemas.values()) {
            list.addAll(schema.getAll(type));
        }
        return list;
    }

    /**
     * Get all tables and views.
     *
     * @param includeMeta whether to force including the meta data tables (if
     *            true, metadata tables are always included; if false, metadata
     *            tables are only included if they are already initialized)
     * @return all objects of that type
     */
    public ArrayList<Table> getAllTablesAndViews(boolean includeMeta) {
        if (includeMeta) {
            initMetaTables();
        }
        ArrayList<Table> list = New.arrayList();
        for (Schema schema : schemas.values()) {
            list.addAll(schema.getAllTablesAndViews());
        }
        return list;
    }

    /**
     * Get all synonyms.
     *
     * @return all objects of that type
     */
    public ArrayList<TableSynonym> getAllSynonyms() {
        ArrayList<TableSynonym> list = New.arrayList();
        for (Schema schema : schemas.values()) {
            list.addAll(schema.getAllSynonyms());
        }
        return list;
    }

    /**
     * Get the tables with the given name, if any.
     *
     * @param name the table name
     * @return the list
     */
    public ArrayList<Table> getTableOrViewByName(String name) {
        ArrayList<Table> list = New.arrayList();
        for (Schema schema : schemas.values()) {
            Table table = schema.getTableOrViewByName(name);
            if (table != null) {
                list.add(table);
            }
        }
        return list;
    }

    public ArrayList<Schema> getAllSchemas() {
        initMetaTables();
        return new ArrayList<>(schemas.values());
    }

    public ArrayList<Setting> getAllSettings() {
        return new ArrayList<>(settings.values());
    }

    public ArrayList<UserDataType> getAllUserDataTypes() {
        return new ArrayList<>(userDataTypes.values());
    }

    public ArrayList<User> getAllUsers() {
        return new ArrayList<>(users.values());
    }

    public String getCacheType() {
        return cacheType;
    }

    public String getCluster() {
        return cluster;
    }

    @Override
    public CompareMode getCompareMode() {
        return compareMode;
    }

    @Override
    public String getDatabasePath() {
        if (persistent) {
            return FileUtils.toRealPath(databaseName);
        }
        return null;
    }

    public String getShortName() {
        return databaseShortName;
    }

    public String getName() {
        return databaseName;
    }

    /**
     * Get all sessions that are currently connected to the database.
     *
     * @param includingSystemSession if the system session should also be
     *            included
     * @return the list of sessions
     */
    public Session[] getSessions(boolean includingSystemSession) {
        ArrayList<Session> list;
        // need to synchronized on userSession, otherwise the list
        // may contain null elements
        synchronized (userSessions) {
            list = new ArrayList<>(userSessions);
        }
        // copy, to ensure the reference is stable
        Session sys = systemSession;
        Session lob = lobSession;
        if (includingSystemSession && sys != null) {
            list.add(sys);
        }
        if (includingSystemSession && lob != null) {
            list.add(lob);
        }
        return list.toArray(new Session[0]);
    }

    /**
     * Update an object in the system table.
     *
     * @param session the session
     * @param obj the database object
     */
    public synchronized void updateMeta(Session session, DbObject obj) {
        assert !starting;
        int id = obj.getId();
        if(!obj.isTemporary() && id > 0) {
            Row newRow = meta.getTemplateRow();
            MetaRecord.populateRowFromDBObject(obj, newRow);
            objectIds.set(id);

            SearchRow r = meta.getRowFactory().createRow();
            r.setValue(0, ValueInt.get(id));
            Cursor cursor = metaIdIndex.find(session, r, r);
            if (cursor.next()) {
                Row oldRow = cursor.get();
                meta.updateRow(session, oldRow, newRow);
            }
        }
    }

    /**
     * Rename a schema object.
     *
     * @param session the session
     * @param obj the object
     * @param newName the new name
     */
    public synchronized void renameSchemaObject(Session session,
            SchemaObject obj, String newName) {
        checkWritingAllowed();
        obj.getSchema().rename(obj, newName);
        updateMetaAndFirstLevelChildren(session, obj);
    }

    private synchronized void updateMetaAndFirstLevelChildren(Session session, DbObject obj) {
        ArrayList<DbObject> list = obj.getChildren();
        Comment comment = findComment(obj);
        if (comment != null) {
            DbException.throwInternalError(comment.toString());
        }
        updateMeta(session, obj);
        // remember that this scans only one level deep!
        if (list != null) {
            for (DbObject o : list) {
                if (o.getCreateSQL() != null) {
                    updateMeta(session, o);
                }
            }
        }
    }

    /**
     * Rename a database object.
     *
     * @param session the session
     * @param obj the object
     * @param newName the new name
     */
    public synchronized void renameDatabaseObject(Session session,
            DbObject obj, String newName) {
        checkWritingAllowed();
        int type = obj.getType();
        HashMap<String, DbObject> map = getMap(type);
        if (SysProperties.CHECK) {
            if (!map.containsKey(obj.getName())) {
                DbException.throwInternalError("not found: " + obj.getName());
            }
            if (obj.getName().equals(newName) || map.containsKey(newName)) {
                DbException.throwInternalError("object already exists: " + newName);
            }
        }
        obj.checkRename();
        lockMeta(session);
        map.remove(obj.getName());
        obj.rename(newName);
        map.put(newName, obj);
        updateMetaAndFirstLevelChildren(session, obj);
    }

    /**
     * Create a temporary file in the database folder.
     *
     * @return the file name
     */
    public String createTempFile() {
        try {
            boolean inTempDir = readOnly;
            String name = databaseName;
            if (!persistent) {
                name = "memFS:" + name;
            }
            return FileUtils.createTempFile(name,
                    Constants.SUFFIX_TEMP_FILE, true, inTempDir);
        } catch (IOException e) {
            throw DbException.convertIOException(e, databaseName);
        }
    }

    private void deleteOldTempFiles() {
        String path = FileUtils.getParent(databaseName);
        for (String name : FileUtils.newDirectoryStream(path)) {
            if (name.endsWith(Constants.SUFFIX_TEMP_FILE) &&
                    name.startsWith(databaseName)) {
                // can't always delete the files, they may still be open
                FileUtils.tryDelete(name);
            }
        }
    }

    /**
     * Get the schema. If the schema does not exist, an exception is thrown.
     *
     * @param schemaName the name of the schema
     * @return the schema
     * @throws DbException no schema with that name exists
     */
    public Schema getSchema(String schemaName) {
        Schema schema = findSchema(schemaName);
        if (schema == null) {
            throw DbException.get(ErrorCode.SCHEMA_NOT_FOUND_1, schemaName);
        }
        return schema;
    }

    /**
     * Remove the object from the database.
     *
     * @param session the session
     * @param obj the object to remove
     */
    public synchronized void removeDatabaseObject(Session session, DbObject obj) {
        checkWritingAllowed();
        String objName = obj.getName();
        int type = obj.getType();
        HashMap<String, DbObject> map = getMap(type);
        if (SysProperties.CHECK && !map.containsKey(objName)) {
            DbException.throwInternalError("not found: " + objName);
        }
        Comment comment = findComment(obj);
        lockMeta(session);
        if (comment != null) {
            removeDatabaseObject(session, comment);
        }
        int id = obj.getId();
        obj.removeChildrenAndResources(session);
        map.remove(objName);
        removeMeta(session, id);
    }

    /**
     * Get the first table that depends on this object.
     *
     * @param obj the object to find
     * @param except the table to exclude (or null)
     * @return the first dependent table, or null
     */
    public Table getDependentTable(SchemaObject obj, Table except) {
        switch (obj.getType()) {
        case DbObject.COMMENT:
        case DbObject.CONSTRAINT:
        case DbObject.INDEX:
        case DbObject.RIGHT:
        case DbObject.TRIGGER:
        case DbObject.USER:
            return null;
        default:
        }
        HashSet<DbObject> set = new HashSet<>();
        for (Table t : getAllTablesAndViews(false)) {
            if (except == t) {
                continue;
            } else if (TableType.VIEW == t.getTableType()) {
                continue;
            }
            set.clear();
            t.addDependencies(set);
            if (set.contains(obj)) {
                return t;
            }
        }
        return null;
    }

    /**
     * Remove an object from the system table.
     *
     * @param session the session
     * @param obj the object to be removed
     */
    public void removeSchemaObject(Session session,
            SchemaObject obj) {
        int type = obj.getType();
        if (type == DbObject.TABLE_OR_VIEW) {
            Table table = (Table) obj;
            if (table.isTemporary() && !table.isGlobalTemporary()) {
                session.removeLocalTempTable(table);
                return;
            }
        } else if (type == DbObject.INDEX) {
            Index index = (Index) obj;
            Table table = index.getTable();
            if (table.isTemporary() && !table.isGlobalTemporary()) {
                session.removeLocalTempTableIndex(index);
                return;
            }
        } else if (type == DbObject.CONSTRAINT) {
            Constraint constraint = (Constraint) obj;
            Table table = constraint.getTable();
            if (table.isTemporary() && !table.isGlobalTemporary()) {
                session.removeLocalTempTableConstraint(constraint);
                return;
            }
        }
        checkWritingAllowed();
        lockMeta(session);
        synchronized (this) {
            Comment comment = findComment(obj);
            if (comment != null) {
                removeDatabaseObject(session, comment);
            }
            obj.getSchema().remove(obj);
            int id = obj.getId();
            if (!starting) {
                Table t = getDependentTable(obj, null);
                if (t != null) {
                    obj.getSchema().add(obj);
                    throw DbException.get(ErrorCode.CANNOT_DROP_2, obj.getSQL(),
                            t.getSQL());
                }
                obj.removeChildrenAndResources(session);
            }
            removeMeta(session, id);
        }
    }

    /**
     * Check if this database is disk-based.
     *
     * @return true if it is disk-based, false it it is in-memory only.
     */
    public boolean isPersistent() {
        return persistent;
    }

    public TraceSystem getTraceSystem() {
        return traceSystem;
    }

    public synchronized void setCacheSize(int kb) {
        if (starting) {
            int max = MathUtils.convertLongToInt(Utils.getMemoryMax()) / 2;
            kb = Math.min(kb, max);
        }
        cacheSize = kb;
        if (pageStore != null) {
            pageStore.getCache().setMaxMemory(kb);
        }
        if (mvStore != null) {
            mvStore.setCacheSize(Math.max(1, kb));
        }
    }

    public synchronized void setMasterUser(User user) {
        lockMeta(systemSession);
        addDatabaseObject(systemSession, user);
        systemSession.commit(true);
    }

    public Role getPublicRole() {
        return publicRole;
    }

    /**
     * Get a unique temporary table name.
     *
     * @param baseName the prefix of the returned name
     * @param session the session
     * @return a unique name
     */
    public synchronized String getTempTableName(String baseName, Session session) {
        String tempName;
        do {
            tempName = baseName + "_COPY_" + session.getId() +
                    "_" + nextTempTableId++;
        } while (mainSchema.findTableOrView(session, tempName) != null);
        return tempName;
    }

    public void setCompareMode(CompareMode compareMode) {
        this.compareMode = compareMode;
    }

    public void setCluster(String cluster) {
        this.cluster = cluster;
    }

    @Override
    public void checkWritingAllowed() {
        if (readOnly) {
            throw DbException.get(ErrorCode.DATABASE_IS_READ_ONLY);
        }
        if (fileLockMethod == FileLockMethod.SERIALIZED) {
            if (!reconnectChangePending) {
                throw DbException.get(ErrorCode.DATABASE_IS_READ_ONLY);
            }
        }
    }

    public boolean isReadOnly() {
        return readOnly;
    }

    public void setWriteDelay(int value) {
        writeDelay = value;
        if (writer != null) {
            writer.setWriteDelay(value);
            // TODO check if MIN_WRITE_DELAY is a good value
            flushOnEachCommit = writeDelay < Constants.MIN_WRITE_DELAY;
        }
        if (mvStore != null) {
            int millis = value < 0 ? 0 : value;
            mvStore.getStore().setAutoCommitDelay(millis);
        }
    }

    public int getRetentionTime() {
        return retentionTime;
    }

    public void setRetentionTime(int value) {
        retentionTime = value;
        if (mvStore != null) {
            mvStore.getStore().setRetentionTime(value);
        }
    }

    public void setAllowBuiltinAliasOverride(boolean b) {
        allowBuiltinAliasOverride = b;
    }

    public boolean isAllowBuiltinAliasOverride() {
        return allowBuiltinAliasOverride;
    }

    /**
     * Check if flush-on-each-commit is enabled.
     *
     * @return true if it is
     */
    public boolean getFlushOnEachCommit() {
        return flushOnEachCommit;
    }

    /**
     * Get the list of in-doubt transactions.
     *
     * @return the list
     */
    public ArrayList<InDoubtTransaction> getInDoubtTransactions() {
        if (mvStore != null) {
            return mvStore.getInDoubtTransactions();
        }
        return pageStore == null ? null : pageStore.getInDoubtTransactions();
    }

    /**
     * Prepare a transaction.
     *
     * @param session the session
     * @param transaction the name of the transaction
     */
    synchronized void prepareCommit(Session session, String transaction) {
        if (readOnly) {
            return;
        }
        if (mvStore != null) {
            mvStore.prepareCommit(session, transaction);
            return;
        }
        if (pageStore != null) {
            pageStore.flushLog();
            pageStore.prepareCommit(session, transaction);
        }
    }

    /**
     * Commit the current transaction of the given session.
     *
     * @param session the session
     */
    synchronized void commit(Session session) {
        throwLastBackgroundException();
        if (readOnly) {
            return;
        }
        if (pageStore != null) {
            pageStore.commit(session);
        }
        session.setAllCommitted();
    }

    private void throwLastBackgroundException() {
        DbException b = backgroundException.getAndSet(null);
        if (b != null) {
            // wrap the exception, so we see it was thrown here
            throw DbException.get(b.getErrorCode(), b, b.getMessage());
        }
    }

    public void setBackgroundException(DbException e) {
        if (backgroundException.compareAndSet(null, e)) {
            TraceSystem t = getTraceSystem();
            if (t != null) {
                t.getTrace(Trace.DATABASE).error(e, "flush");
            }
        }
    }

    public Throwable getBackgroundException() {
        IllegalStateException exception = mvStore.getStore().getPanicException();
        if(exception != null) {
            return exception;
        }
        return backgroundException.get();
    }


    /**
     * Flush all pending changes to the transaction log.
     */
    public synchronized void flush() {
        if (readOnly) {
            return;
        }
        if (pageStore != null) {
            pageStore.flushLog();
        }
        if (mvStore != null) {
            try {
                mvStore.flush();
            } catch (RuntimeException e) {
                backgroundException.compareAndSet(null, DbException.convert(e));
                throw e;
            }
        }
    }

    public void setEventListener(DatabaseEventListener eventListener) {
        this.eventListener = eventListener;
    }

    public void setEventListenerClass(String className) {
        if (className == null || className.length() == 0) {
            eventListener = null;
        } else {
            try {
                eventListener = (DatabaseEventListener)
                        JdbcUtils.loadUserClass(className).newInstance();
                String url = databaseURL;
                if (cipher != null) {
                    url += ";CIPHER=" + cipher;
                }
                eventListener.init(url);
            } catch (Throwable e) {
                throw DbException.get(
                        ErrorCode.ERROR_SETTING_DATABASE_EVENT_LISTENER_2, e,
                        className, e.toString());
            }
        }
    }

    /**
     * Set the progress of a long running operation.
     * This method calls the {@link DatabaseEventListener} if one is registered.
     *
     * @param state the {@link DatabaseEventListener} state
     * @param name the object name
     * @param x the current position
     * @param max the highest value
     */
    public void setProgress(int state, String name, int x, int max) {
        if (eventListener != null) {
            try {
                eventListener.setProgress(state, name, x, max);
            } catch (Exception e2) {
                // ignore this (user made) exception
            }
        }
    }

    /**
     * This method is called after an exception occurred, to inform the database
     * event listener (if one is set).
     *
     * @param e the exception
     * @param sql the SQL statement
     */
    public void exceptionThrown(SQLException e, String sql) {
        if (eventListener != null) {
            try {
                eventListener.exceptionThrown(e, sql);
            } catch (Exception e2) {
                // ignore this (user made) exception
            }
        }
    }

    /**
     * Synchronize the files with the file system. This method is called when
     * executing the SQL statement CHECKPOINT SYNC.
     */
    public synchronized void sync() {
        if (readOnly) {
            return;
        }
        if (mvStore != null) {
            mvStore.sync();
        }
        if (pageStore != null) {
            pageStore.sync();
        }
    }

    public int getMaxMemoryRows() {
        return maxMemoryRows;
    }

    public void setMaxMemoryRows(int value) {
        this.maxMemoryRows = value;
    }

    public void setMaxMemoryUndo(int value) {
        this.maxMemoryUndo = value;
    }

    public int getMaxMemoryUndo() {
        return maxMemoryUndo;
    }

    public void setLockMode(int lockMode) {
        switch (lockMode) {
        case Constants.LOCK_MODE_OFF:
            if (multiThreaded && !multiVersion) {
                // currently the combination of MVCC=FALSE, LOCK_MODE=0 and MULTI_THREADED
                // is not supported. also see code in
                // JdbcDatabaseMetaData#supportsTransactionIsolationLevel(int)
                throw DbException.get(
                        ErrorCode.UNSUPPORTED_SETTING_COMBINATION,
                        "LOCK_MODE=0 & MULTI_THREADED");
            }
            break;
        case Constants.LOCK_MODE_READ_COMMITTED:
        case Constants.LOCK_MODE_TABLE:
        case Constants.LOCK_MODE_TABLE_GC:
            break;
        default:
            throw DbException.getInvalidValueException("lock mode", lockMode);
        }
        this.lockMode = lockMode;
    }

    public int getLockMode() {
        return lockMode;
    }

    public synchronized void setCloseDelay(int value) {
        this.closeDelay = value;
    }

    public Session getSystemSession() {
        return systemSession;
    }

    /**
     * Check if the database is in the process of closing.
     *
     * @return true if the database is closing
     */
    public boolean isClosing() {
        return closing;
    }

    public void setMaxLengthInplaceLob(int value) {
        this.maxLengthInplaceLob = value;
    }

    @Override
    public int getMaxLengthInplaceLob() {
        return maxLengthInplaceLob;
    }

    public void setIgnoreCase(boolean b) {
        ignoreCase = b;
    }

    public boolean getIgnoreCase() {
        if (starting) {
            // tables created at startup must not be converted to ignorecase
            return false;
        }
        return ignoreCase;
    }

    public synchronized void setDeleteFilesOnDisconnect(boolean b) {
        this.deleteFilesOnDisconnect = b;
    }

    @Override
    public String getLobCompressionAlgorithm(int type) {
        return lobCompressionAlgorithm;
    }

    public void setLobCompressionAlgorithm(String stringValue) {
        this.lobCompressionAlgorithm = stringValue;
    }

    public synchronized void setMaxLogSize(long value) {
        if (pageStore != null) {
            pageStore.setMaxLogSize(value);
        }
    }

    public void setAllowLiterals(int value) {
        this.allowLiterals = value;
    }

    public boolean getOptimizeReuseResults() {
        return optimizeReuseResults;
    }

    public void setOptimizeReuseResults(boolean b) {
        optimizeReuseResults = b;
    }

    @Override
    public Object getLobSyncObject() {
        return lobSyncObject;
    }

    public int getSessionCount() {
        return userSessions.size();
    }

    public void setReferentialIntegrity(boolean b) {
        referentialIntegrity = b;
    }

    public boolean getReferentialIntegrity() {
        return referentialIntegrity;
    }

    public void setQueryStatistics(boolean b) {
        queryStatistics = b;
        synchronized (this) {
            if (!b) {
                queryStatisticsData = null;
            }
        }
    }

    public boolean getQueryStatistics() {
        return queryStatistics;
    }

    public void setQueryStatisticsMaxEntries(int n) {
        queryStatisticsMaxEntries = n;
        if (queryStatisticsData != null) {
            synchronized (this) {
                if (queryStatisticsData != null) {
                    queryStatisticsData.setMaxQueryEntries(queryStatisticsMaxEntries);
                }
            }
        }
    }

    public QueryStatisticsData getQueryStatisticsData() {
        if (!queryStatistics) {
            return null;
        }
        if (queryStatisticsData == null) {
            synchronized (this) {
                if (queryStatisticsData == null) {
                    queryStatisticsData = new QueryStatisticsData(queryStatisticsMaxEntries);
                }
            }
        }
        return queryStatisticsData;
    }

    /**
     * Check if the database is currently opening. This is true until all stored
     * SQL statements have been executed.
     *
     * @return true if the database is still starting
     */
    public boolean isStarting() {
        return starting;
    }

    /**
     * Check if multi version concurrency is enabled for this database.
     *
     * @return true if it is enabled
     */
    public boolean isMultiVersion() {
        return multiVersion;
    }

    /**
     * Called after the database has been opened and initialized. This method
     * notifies the event listener if one has been set.
     */
    void opened() {
        if (eventListener != null) {
            eventListener.opened();
        }
        if (writer != null) {
            writer.startThread();
        }
    }

    public void setMode(Mode mode) {
        this.mode = mode;
    }

    public Mode getMode() {
        return mode;
    }

    public boolean isMultiThreaded() {
        return multiThreaded;
    }

    public void setMultiThreaded(boolean multiThreaded) {
        if (multiThreaded && this.multiThreaded != multiThreaded) {
            if (multiVersion && mvStore == null) {
                // currently the combination of MVCC and MULTI_THREADED is not
                // supported
                throw DbException.get(
                        ErrorCode.UNSUPPORTED_SETTING_COMBINATION,
                        "MVCC & MULTI_THREADED");
            }
            if (lockMode == 0) {
                // currently the combination of LOCK_MODE=0 and MULTI_THREADED
                // is not supported
                throw DbException.get(
                        ErrorCode.UNSUPPORTED_SETTING_COMBINATION,
                        "LOCK_MODE=0 & MULTI_THREADED");
            }
        }
        this.multiThreaded = multiThreaded;
    }

    public void setMaxOperationMemory(int maxOperationMemory) {
        this.maxOperationMemory  = maxOperationMemory;
    }

    public int getMaxOperationMemory() {
        return maxOperationMemory;
    }

    public Session getExclusiveSession() {
        return exclusiveSession.get();
    }

    /**
     * Set the session that can exclusively access the database.
     *
     * @param session the session
     * @param closeOthers whether other sessions are closed
     */
    public void setExclusiveSession(Session session, boolean closeOthers) {
        this.exclusiveSession.set(session);
        if (closeOthers) {
            closeAllSessionsException(session);
        }
    }

    @Override
    public SmallLRUCache<String, String[]> getLobFileListCache() {
        if (lobFileListCache == null) {
            lobFileListCache = SmallLRUCache.newInstance(128);
        }
        return lobFileListCache;
    }

    /**
     * Checks if the system table (containing the catalog) is locked.
     *
     * @return true if it is currently locked
     */
    public boolean isSysTableLocked() {
        return meta == null || meta.isLockedExclusively();
    }

    /**
     * Checks if the system table (containing the catalog) is locked by the
     * given session.
     *
     * @param session the session
     * @return true if it is currently locked
     */
    public boolean isSysTableLockedBy(Session session) {
        return meta == null || meta.isLockedExclusivelyBy(session);
    }

    /**
     * Open a new connection or get an existing connection to another database.
     *
     * @param driver the database driver or null
     * @param url the database URL
     * @param user the user name
     * @param password the password
     * @return the connection
     */
    public TableLinkConnection getLinkConnection(String driver, String url,
            String user, String password) {
        if (linkConnections == null) {
            linkConnections = new HashMap<>();
        }
        return TableLinkConnection.open(linkConnections, driver, url, user,
                password, dbSettings.shareLinkedConnections);
    }

    @Override
    public String toString() {
        return databaseShortName + ":" + super.toString();
    }

    /**
     * Immediately close the database.
     */
    public void shutdownImmediately() {
        closing = true;
        setPowerOffCount(1);
        try {
            checkPowerOff();
        } catch (DbException e) {
            // ignore
        }
        closeFiles();
    }

    @Override
    public TempFileDeleter getTempFileDeleter() {
        return tempFileDeleter;
    }

    public PageStore getPageStore() {
        if (dbSettings.mvStore) {
            if (mvStore == null) {
                mvStore = MVTableEngine.init(this);
            }
            return null;
        }
        if (pageStore == null) {
            pageStore = new PageStore(this, databaseName +
                    Constants.SUFFIX_PAGE_FILE, accessModeData, cacheSize);
            if (pageSize != Constants.DEFAULT_PAGE_SIZE) {
                pageStore.setPageSize(pageSize);
            }
            if (!readOnly && fileLockMethod == FileLockMethod.FS) {
                pageStore.setLockFile(true);
            }
            pageStore.setLogMode(logMode);
            pageStore.open();
        }
        return pageStore;
    }

    /**
     * Get the first user defined table.
     *
     * @return the table or null if no table is defined
     */
    public Table getFirstUserTable() {
        for (Table table : getAllTablesAndViews(false)) {
            if (table.getCreateSQL() != null) {
                if (table.isHidden()) {
                    // LOB tables
                    continue;
                }
                return table;
            }
        }
        return null;
    }

    /**
     * Check if the contents of the database was changed and therefore it is
     * required to re-connect. This method waits until pending changes are
     * completed. If a pending change takes too long (more than 2 seconds), the
     * pending change is broken (removed from the properties file).
     *
     * @return true if reconnecting is required
     */
    public boolean isReconnectNeeded() {
        if (fileLockMethod != FileLockMethod.SERIALIZED) {
            return false;
        }
        if (reconnectChangePending) {
            return false;
        }
        long now = System.nanoTime();
        if (now < reconnectCheckNext) {
            return false;
        }
        reconnectCheckNext = now + reconnectCheckDelayNs;
        if (lock == null) {
            lock = new FileLock(traceSystem, databaseName +
                    Constants.SUFFIX_LOCK_FILE, Constants.LOCK_SLEEP);
        }
        try {
            Properties prop = lock.load(), first = prop;
            while (true) {
                if (prop.equals(reconnectLastLock)) {
                    return false;
                }
                if (prop.getProperty("changePending", null) == null) {
                    break;
                }
                if (System.nanoTime() >
                        now + reconnectCheckDelayNs * 10) {
                    if (first.equals(prop)) {
                        // the writing process didn't update the file -
                        // it may have terminated
                        lock.setProperty("changePending", null);
                        lock.save();
                        break;
                    }
                }
                trace.debug("delay (change pending)");
                Thread.sleep(TimeUnit.NANOSECONDS.toMillis(reconnectCheckDelayNs));
                prop = lock.load();
            }
            reconnectLastLock = prop;
        } catch (Exception e) {
            // DbException, InterruptedException
            trace.error(e, "readOnly {0}", readOnly);
            // ignore
        }
        return true;
    }

    /**
     * Flush all changes when using the serialized mode, and if there are
     * pending changes, and some time has passed. This switches to a new
     * transaction log and resets the change pending flag in
     * the .lock.db file.
     */
    public void checkpointIfRequired() {
        if (fileLockMethod != FileLockMethod.SERIALIZED ||
                readOnly || !reconnectChangePending || closing) {
            return;
        }
        long now = System.nanoTime();
        if (now > reconnectCheckNext + reconnectCheckDelayNs) {
            if (SysProperties.CHECK && checkpointAllowed < 0) {
                DbException.throwInternalError("" + checkpointAllowed);
            }
            synchronized (reconnectSync) {
                if (checkpointAllowed > 0) {
                    return;
                }
                checkpointRunning = true;
            }
            synchronized (this) {
                trace.debug("checkpoint start");
                flushSequences();
                checkpoint();
                reconnectModified(false);
                trace.debug("checkpoint end");
            }
            synchronized (reconnectSync) {
                checkpointRunning = false;
            }
        }
    }

    public boolean isFileLockSerialized() {
        return fileLockMethod == FileLockMethod.SERIALIZED;
    }

    private void flushSequences() {
        for (SchemaObject obj : getAllSchemaObjects(DbObject.SEQUENCE)) {
            Sequence sequence = (Sequence) obj;
            sequence.flushWithoutMargin();
        }
    }

    /**
     * Flush all changes and open a new transaction log.
     */
    public void checkpoint() {
        if (persistent) {
            synchronized (this) {
                if (pageStore != null) {
                    pageStore.checkpoint();
                }
            }
            if (mvStore != null) {
                mvStore.flush();
            }
        }
        getTempFileDeleter().deleteUnused();
    }

    /**
     * This method is called before writing to the transaction log.
     *
     * @return true if the call was successful and writing is allowed,
     *          false if another connection was faster
     */
    public boolean beforeWriting() {
        if (fileLockMethod != FileLockMethod.SERIALIZED) {
            return true;
        }
        while (checkpointRunning) {
            try {
                Thread.sleep(10 + (int) (Math.random() * 10));
            } catch (Exception e) {
                // ignore InterruptedException
            }
        }
        synchronized (reconnectSync) {
            if (reconnectModified(true)) {
                checkpointAllowed++;
                if (SysProperties.CHECK && checkpointAllowed > 20) {
                    throw DbException.throwInternalError("" + checkpointAllowed);
                }
                return true;
            }
        }
        // make sure the next call to isReconnectNeeded() returns true
        reconnectCheckNext = System.nanoTime() - 1;
        reconnectLastLock = null;
        return false;
    }

    /**
     * This method is called after updates are finished.
     */
    public void afterWriting() {
        if (fileLockMethod != FileLockMethod.SERIALIZED) {
            return;
        }
        synchronized (reconnectSync) {
            checkpointAllowed--;
        }
        if (SysProperties.CHECK && checkpointAllowed < 0) {
            throw DbException.throwInternalError("" + checkpointAllowed);
        }
    }

    /**
     * Switch the database to read-only mode.
     *
     * @param readOnly the new value
     */
    public void setReadOnly(boolean readOnly) {
        this.readOnly = readOnly;
    }

    public void setCompactMode(int compactMode) {
        this.compactMode = compactMode;
    }

    public SourceCompiler getCompiler() {
        if (compiler == null) {
            compiler = new SourceCompiler();
        }
        return compiler;
    }

    @Override
    public LobStorageInterface getLobStorage() {
        if (lobStorage == null) {
            if (dbSettings.mvStore) {
                lobStorage = new LobStorageMap(this);
            } else {
                lobStorage = new LobStorageBackend(this);
            }
        }
        return lobStorage;
    }

    public JdbcConnection getLobConnectionForInit() {
        String url = Constants.CONN_URL_INTERNAL;
        JdbcConnection conn = new JdbcConnection(
                systemSession, systemUser.getName(), url);
        conn.setTraceLevel(TraceSystem.OFF);
        return conn;
    }

    public JdbcConnection getLobConnectionForRegularUse() {
        String url = Constants.CONN_URL_INTERNAL;
        JdbcConnection conn = new JdbcConnection(
                lobSession, systemUser.getName(), url);
        conn.setTraceLevel(TraceSystem.OFF);
        return conn;
    }

    public Session getLobSession() {
        return lobSession;
    }

    public void setLogMode(int log) {
        if (log < 0 || log > 2) {
            throw DbException.getInvalidValueException("LOG", log);
        }
        if (pageStore != null) {
            if (log != PageStore.LOG_MODE_SYNC ||
                    pageStore.getLogMode() != PageStore.LOG_MODE_SYNC) {
                // write the log mode in the trace file when enabling or
                // disabling a dangerous mode
                trace.error(null, "log {0}", log);
            }
            this.logMode = log;
            pageStore.setLogMode(log);
        }
        if (mvStore != null) {
            this.logMode = log;
        }
    }

    public int getLogMode() {
        if (pageStore != null) {
            return pageStore.getLogMode();
        }
        if (mvStore != null) {
            return logMode;
        }
        return PageStore.LOG_MODE_OFF;
    }

    public int getDefaultTableType() {
        return defaultTableType;
    }

    public void setDefaultTableType(int defaultTableType) {
        this.defaultTableType = defaultTableType;
    }

    public void setMultiVersion(boolean multiVersion) {
        this.multiVersion = multiVersion;
    }

    public DbSettings getSettings() {
        return dbSettings;
    }

    /**
     * Create a new hash map. Depending on the configuration, the key is case
     * sensitive or case insensitive.
     *
     * @param <V> the value type
     * @return the hash map
     */
    public <V> HashMap<String, V> newStringMap() {
        return dbSettings.databaseToUpper ?
                new HashMap<String, V>() :
                new CaseInsensitiveMap<V>();
    }

    /**
     * Create a new hash map. Depending on the configuration, the key is case
     * sensitive or case insensitive.
     *
     * @param <V> the value type
     * @return the hash map
     */
    public <V> ConcurrentHashMap<String, V> newConcurrentStringMap() {
        return dbSettings.databaseToUpper ?
                new NullableKeyConcurrentMap<V>() :
                new CaseInsensitiveConcurrentMap<V>();
    }

    /**
     * Compare two identifiers (table names, column names,...) and verify they
     * are equal. Case sensitivity depends on the configuration.
     *
     * @param a the first identifier
     * @param b the second identifier
     * @return true if they match
     */
    public boolean equalsIdentifiers(String a, String b) {
        if (a == b || a.equals(b)) {
            return true;
        }
        if (!dbSettings.databaseToUpper && a.equalsIgnoreCase(b)) {
            return true;
        }
        return false;
    }

    @Override
    public int readLob(long lobId, byte[] hmac, long offset, byte[] buff,
            int off, int length) {
        throw DbException.throwInternalError();
    }

    public byte[] getFileEncryptionKey() {
        return fileEncryptionKey;
    }

    public int getPageSize() {
        return pageSize;
    }

    @Override
    public JavaObjectSerializer getJavaObjectSerializer() {
        initJavaObjectSerializer();
        return javaObjectSerializer;
    }

    private void initJavaObjectSerializer() {
        if (javaObjectSerializerInitialized) {
            return;
        }
        synchronized (this) {
            if (javaObjectSerializerInitialized) {
                return;
            }
            String serializerName = javaObjectSerializerName;
            if (serializerName != null) {
                serializerName = serializerName.trim();
                if (!serializerName.isEmpty() &&
                        !serializerName.equals("null")) {
                    try {
                        javaObjectSerializer = (JavaObjectSerializer)
                                JdbcUtils.loadUserClass(serializerName).newInstance();
                    } catch (Exception e) {
                        throw DbException.convert(e);
                    }
                }
            }
            javaObjectSerializerInitialized = true;
        }
    }

    public void setJavaObjectSerializerName(String serializerName) {
        synchronized (this) {
            javaObjectSerializerInitialized = false;
            javaObjectSerializerName = serializerName;
        }
    }

    /**
     * Get the table engine class, loading it if needed.
     *
     * @param tableEngine the table engine name
     * @return the class
     */
    public TableEngine getTableEngine(String tableEngine) {
        assert Thread.holdsLock(this);

        TableEngine engine = tableEngines.get(tableEngine);
        if (engine == null) {
            try {
                engine = (TableEngine) JdbcUtils.loadUserClass(tableEngine).newInstance();
            } catch (Exception e) {
                throw DbException.convert(e);
            }
            tableEngines.put(tableEngine, engine);
        }
        return engine;
    }

}<|MERGE_RESOLUTION|>--- conflicted
+++ resolved
@@ -660,16 +660,9 @@
             trace.info("opening {0} (build {1})", databaseName, Constants.BUILD_ID);
             if (autoServerMode) {
                 if (readOnly ||
-<<<<<<< HEAD
-                        fileLockMethod == FileLock.LOCK_NO ||
-                        fileLockMethod == FileLock.LOCK_SERIALIZED ||
-                        fileLockMethod == FileLock.LOCK_FS) {
-=======
                         fileLockMethod == FileLockMethod.NO ||
                         fileLockMethod == FileLockMethod.SERIALIZED ||
-                        fileLockMethod == FileLockMethod.FS ||
-                        !persistent) {
->>>>>>> 5332b2d9
+                        fileLockMethod == FileLockMethod.FS) {
                     throw DbException.getUnsupportedException(
                             "autoServerMode && (readOnly || " +
                             "fileLockMethod == NO || " +
@@ -1298,12 +1291,8 @@
             if (closing) {
                 return;
             }
-<<<<<<< HEAD
-            if (fileLockMethod == FileLock.LOCK_SERIALIZED &&
-=======
             throwLastBackgroundException();
             if (fileLockMethod == FileLockMethod.SERIALIZED &&
->>>>>>> 5332b2d9
                     !reconnectChangePending) {
                 // another connection may have written something - don't write
                 try {
