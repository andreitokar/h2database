/*
 * Copyright 2004-2018 H2 Group. Multiple-Licensed under the MPL 2.0,
 * and the EPL 1.0 (http://h2database.com/html/license.html).
 * Initial Developer: H2 Group
 */
package org.h2.engine;

import java.lang.ref.WeakReference;

import org.h2.message.Trace;

/**
 * This class is responsible to close a database if the application did not
 * close a connection. A database closer object only exists if there is no user
 * connected to the database.
 */
class DatabaseCloser extends Thread {

    private final boolean shutdownHook;
    private final Trace trace;
    private volatile WeakReference<Database> databaseRef;
    private int delayInMillis;

    DatabaseCloser(Database db, int delayInMillis, boolean shutdownHook) {
        this.databaseRef = new WeakReference<>(db);
        this.delayInMillis = delayInMillis;
        this.shutdownHook = shutdownHook;
        trace = db.getTrace(Trace.DATABASE);
    }

    /**
     * Stop and disable the database closer. This method is called after the
     * database has been closed, or after a session has been created.
     */
    void reset() {
        databaseRef = null;
    }

    @Override
    public void run() {
        while (delayInMillis > 0) {
            try {
                int step = 100;
                Thread.sleep(step);
                delayInMillis -= step;
            } catch (Exception e) {
                // ignore InterruptedException
            }
            if (databaseRef == null) {
                return;
            }
        }
        WeakReference<Database> ref = databaseRef;
        if (ref != null) {
            Database database = ref.get();
            if (database != null) {
                try {
<<<<<<< HEAD
                    database.close(shutdownHook);
                } catch (RuntimeException e) {
                    // this can happen when stopping a web application,
                    // if loading classes is no longer allowed
                    // it would throw an IllegalStateException
                    try {
                        trace.error(e, "could not close the database");
                        // if this was successful, we ignore the exception
                        // otherwise not
                    } catch (RuntimeException e2) {
                        e.addSuppressed(e2);
                        throw e;
                    }
=======
                    trace.error(e, "could not close the database");
                    // if this was successful, we ignore the exception
                    // otherwise not
                } catch (Throwable e2) {
                    e.addSuppressed(e2);
                    throw e;
>>>>>>> 2c754d33
                }
            }
        }
    }
}<|MERGE_RESOLUTION|>--- conflicted
+++ resolved
@@ -55,7 +55,6 @@
             Database database = ref.get();
             if (database != null) {
                 try {
-<<<<<<< HEAD
                     database.close(shutdownHook);
                 } catch (RuntimeException e) {
                     // this can happen when stopping a web application,
@@ -65,18 +64,10 @@
                         trace.error(e, "could not close the database");
                         // if this was successful, we ignore the exception
                         // otherwise not
-                    } catch (RuntimeException e2) {
+                    } catch (Throwable e2) {
                         e.addSuppressed(e2);
                         throw e;
                     }
-=======
-                    trace.error(e, "could not close the database");
-                    // if this was successful, we ignore the exception
-                    // otherwise not
-                } catch (Throwable e2) {
-                    e.addSuppressed(e2);
-                    throw e;
->>>>>>> 2c754d33
                 }
             }
         }
