/*
 * Copyright 2004-2018 H2 Group. Multiple-Licensed under the MPL 2.0,
 * and the EPL 1.0 (http://h2database.com/html/license.html).
 * Initial Developer: H2 Group
 */
package org.h2.engine;

import java.util.ArrayList;
import java.util.WeakHashMap;

import org.h2.message.Trace;

/**
 * This class is responsible to close a database on JVM shutdown.
 */
class OnExitDatabaseCloser extends Thread {

    private static final WeakHashMap<Database, Void> DATABASES = new WeakHashMap<>();

    private static final Thread INSTANCE = new OnExitDatabaseCloser();

    private static boolean registered;

    private static boolean terminated;

    static synchronized void register(Database db) {
        if (terminated) {
            // Shutdown in progress
            return;
        }
        DATABASES.put(db, null);
        if (!registered) {
            // Mark as registered unconditionally to avoid further attempts to register a
            // shutdown hook in case of exception.
            registered = true;
            try {
                Runtime.getRuntime().addShutdownHook(INSTANCE);
            } catch (IllegalStateException e) {
                // shutdown in progress - just don't register the handler
                // (maybe an application wants to write something into a
                // database at shutdown time)
            } catch (SecurityException e) {
                // applets may not do that - ignore
                // Google App Engine doesn't allow
                // to instantiate classes that extend Thread
            }
        }
    }

    static synchronized void unregister(Database db) {
        if (terminated) {
            // Shutdown in progress, do nothing
            // This method can be called from the onShutdown()
            return;
        }
        DATABASES.remove(db);
        if (DATABASES.isEmpty() && registered) {
            try {
                Runtime.getRuntime().removeShutdownHook(INSTANCE);
            } catch (IllegalStateException e) {
                // ignore
            } catch (SecurityException e) {
                // applets may not do that - ignore
            }
            registered = false;
        }
    }

    private static void onShutdown() {
<<<<<<< HEAD
        terminated = true;
=======
        synchronized(OnExitDatabaseCloser.class) {
            terminated = true;
        }
>>>>>>> be13b43d
        RuntimeException root = null;
        for (Database database : collectDatabasesToClose()) {
            try {
                database.close(true);
            } catch (RuntimeException e) {
                // this can happen when stopping a web application,
                // if loading classes is no longer allowed
                // it would throw an IllegalStateException
                try {
                    database.getTrace(Trace.DATABASE).error(e, "could not close the database");
                    // if this was successful, we ignore the exception
                    // otherwise not
                } catch (Throwable e2) {
                    e.addSuppressed(e2);
                    if (root == null) {
                        root = e;
                    } else {
                        root.addSuppressed(e);
                    }
                }
            }
        }
        if (root != null) {
            throw root;
        }
    }

    private static synchronized Iterable<Database> collectDatabasesToClose() {
        return new ArrayList<>(DATABASES.keySet());
    }

    private OnExitDatabaseCloser() {
    }

    @Override
    public void run() {
        onShutdown();
    }

}<|MERGE_RESOLUTION|>--- conflicted
+++ resolved
@@ -5,7 +5,6 @@
  */
 package org.h2.engine;
 
-import java.util.ArrayList;
 import java.util.WeakHashMap;
 
 import org.h2.message.Trace;
@@ -67,15 +66,11 @@
     }
 
     private static void onShutdown() {
-<<<<<<< HEAD
-        terminated = true;
-=======
         synchronized(OnExitDatabaseCloser.class) {
             terminated = true;
         }
->>>>>>> be13b43d
         RuntimeException root = null;
-        for (Database database : collectDatabasesToClose()) {
+        for (Database database : DATABASES.keySet()) {
             try {
                 database.close(true);
             } catch (RuntimeException e) {
@@ -101,10 +96,6 @@
         }
     }
 
-    private static synchronized Iterable<Database> collectDatabasesToClose() {
-        return new ArrayList<>(DATABASES.keySet());
-    }
-
     private OnExitDatabaseCloser() {
     }
 
