/*
 * Copyright 2004-2018 H2 Group. Multiple-Licensed under the MPL 2.0,
 * and the EPL 1.0 (http://h2database.com/html/license.html).
 * Initial Developer: H2 Group
 */
package org.h2.engine;

import java.util.ArrayDeque;
import java.util.ArrayList;
import java.util.Deque;
import java.util.HashMap;
import java.util.HashSet;
import java.util.Iterator;
import java.util.LinkedList;
import java.util.Map;
import java.util.Random;
import java.util.concurrent.TimeUnit;

import org.h2.api.ErrorCode;
import org.h2.command.Command;
import org.h2.command.CommandInterface;
import org.h2.command.Parser;
import org.h2.command.Prepared;
import org.h2.command.ddl.Analyze;
import org.h2.command.dml.Query;
import org.h2.constraint.Constraint;
import org.h2.index.Index;
import org.h2.index.ViewIndex;
import org.h2.jdbc.JdbcConnection;
import org.h2.message.DbException;
import org.h2.message.Trace;
import org.h2.message.TraceSystem;
import org.h2.mvstore.MVMap;
import org.h2.mvstore.db.MVPrimaryIndex;
import org.h2.mvstore.db.MVTable;
import org.h2.mvstore.db.MVTableEngine;
import org.h2.mvstore.tx.Transaction;
import org.h2.mvstore.tx.TransactionStore;
import org.h2.mvstore.tx.VersionedValue;
import org.h2.result.ResultInterface;
import org.h2.result.Row;
import org.h2.result.SortOrder;
import org.h2.schema.Schema;
import org.h2.store.DataHandler;
import org.h2.store.InDoubtTransaction;
import org.h2.store.LobStorageFrontend;
import org.h2.table.SubQueryInfo;
import org.h2.table.Table;
import org.h2.table.TableFilter;
import org.h2.table.TableType;
import org.h2.util.ColumnNamerConfiguration;
import org.h2.util.SmallLRUCache;
import org.h2.util.Utils;
import org.h2.value.Value;
import org.h2.value.ValueArray;
import org.h2.value.ValueLong;
import org.h2.value.ValueNull;
import org.h2.value.ValueString;

/**
 * A session represents an embedded database connection. When using the server
 * mode, this object resides on the server side and communicates with a
 * SessionRemote object on the client side.
 */
public class Session extends SessionWithState implements TransactionStore.RollbackListener {

    public enum State { INIT, RUNNING, BLOCKED, SLEEP, CLOSED }

    /**
     * This special log position means that the log entry has been written.
     */
    public static final int LOG_WRITTEN = -1;

    /**
     * The prefix of generated identifiers. It may not have letters, because
     * they are case sensitive.
     */
    private static final String SYSTEM_IDENTIFIER_PREFIX = "_";
    private static int nextSerialId;

    private final int serialId = nextSerialId++;
    private final Database database;
    private ConnectionInfo connectionInfo;
    private final User user;
    private final int id;
    private final ArrayList<Table> locks = Utils.newSmallArrayList();
    private final UndoLog undoLog;
    private boolean autoCommit = true;
    private Random random;
    private int lockTimeout;
    private Value lastIdentity = ValueLong.get(0);
    private Value lastScopeIdentity = ValueLong.get(0);
    private Value lastTriggerIdentity;
    private GeneratedKeys generatedKeys;
    private int firstUncommittedLog = Session.LOG_WRITTEN;
    private int firstUncommittedPos = Session.LOG_WRITTEN;
    private HashMap<String, Savepoint> savepoints;
    private HashMap<String, Table> localTempTables;
    private HashMap<String, Index> localTempTableIndexes;
    private HashMap<String, Constraint> localTempTableConstraints;
    private long throttleNs;
    private long lastThrottle;
    private Command currentCommand;
    private boolean allowLiterals;
    private String currentSchemaName;
    private String[] schemaSearchPath;
    private Trace trace;
    private HashMap<String, Value> removeLobMap;
    private int systemIdentifier;
    private HashMap<String, Procedure> procedures;
    private boolean undoLogEnabled = true;
    private boolean redoLogBinary = true;
    private boolean autoCommitAtTransactionEnd;
    private String currentTransactionName;
    private volatile long cancelAtNs;
    private boolean closed;
    private final long sessionStart = System.currentTimeMillis();
    private long transactionStart;
    private long currentCommandStart;
    private HashMap<String, Value> variables;
    private HashSet<ResultInterface> temporaryResults;
    private int queryTimeout;
    private boolean commitOrRollbackDisabled;
    private Table waitForLock;
    private Thread waitForLockThread;
    private int modificationId;
    private int objectId;
    private final int queryCacheSize;
    private SmallLRUCache<String, Command> queryCache;
    private long modificationMetaID = -1;
    private SubQueryInfo subQueryInfo;
    private int parsingView;
    private final Deque<String> viewNameStack = new ArrayDeque<>();
    private int preparingQueryExpression;
    private volatile SmallLRUCache<Object, ViewIndex> viewIndexCache;
    private HashMap<Object, ViewIndex> subQueryIndexCache;
    private boolean joinBatchEnabled;
    private boolean forceJoinOrder;
    private boolean lazyQueryExecution;
    private ColumnNamerConfiguration columnNamerConfiguration;
    /**
     * Tables marked for ANALYZE after the current transaction is committed.
     * Prevents us calling ANALYZE repeatedly in large transactions.
     */
    private HashSet<Table> tablesToAnalyze;

    /**
     * Temporary LOBs from result sets. Those are kept for some time. The
     * problem is that transactions are committed before the result is returned,
     * and in some cases the next transaction is already started before the
     * result is read (for example when using the server mode, when accessing
     * metadata methods). We can't simply free those values up when starting the
     * next transaction, because they would be removed too early.
     */
    private LinkedList<TimeoutValue> temporaryResultLobs;

    /**
     * The temporary LOBs that need to be removed on commit.
     */
    private ArrayList<Value> temporaryLobs;

    private Transaction transaction;
    private State state = State.INIT;
    private long startStatement = -1;

    public Session(Database database, User user, int id) {
        this.database = database;
        this.queryTimeout = database.getSettings().maxQueryTimeout;
        this.queryCacheSize = database.getSettings().queryCacheSize;
        this.undoLog = new UndoLog(this);
        this.user = user;
        this.id = id;
<<<<<<< HEAD
        this.lockTimeout = (int)database.getLockTimeout();
=======
        this.lockTimeout = database.getLockTimeout();
>>>>>>> 16677754
        this.currentSchemaName = Constants.SCHEMA_MAIN;
        this.columnNamerConfiguration = ColumnNamerConfiguration.getDefault();
    }

    public void setLazyQueryExecution(boolean lazyQueryExecution) {
        this.lazyQueryExecution = lazyQueryExecution;
    }

    public boolean isLazyQueryExecution() {
        return lazyQueryExecution;
    }

    public void setForceJoinOrder(boolean forceJoinOrder) {
        this.forceJoinOrder = forceJoinOrder;
    }

    public boolean isForceJoinOrder() {
        return forceJoinOrder;
    }

    public void setJoinBatchEnabled(boolean joinBatchEnabled) {
        this.joinBatchEnabled = joinBatchEnabled;
    }

    public boolean isJoinBatchEnabled() {
        return joinBatchEnabled;
    }

    /**
     * Create a new row for a table.
     *
     * @param data the values
     * @param memory whether the row is in memory
     * @return the created row
     */
    public Row createRow(Value[] data, int memory) {
        return database.createRow(data, memory);
    }

    /**
     * Add a subquery info on top of the subquery info stack.
     *
     * @param masks the mask
     * @param filters the filters
     * @param filter the filter index
     * @param sortOrder the sort order
     */
    public void pushSubQueryInfo(int[] masks, TableFilter[] filters, int filter,
            SortOrder sortOrder) {
        subQueryInfo = new SubQueryInfo(subQueryInfo, masks, filters, filter, sortOrder);
    }

    /**
     * Remove the current subquery info from the stack.
     */
    public void popSubQueryInfo() {
        subQueryInfo = subQueryInfo.getUpper();
    }

    public SubQueryInfo getSubQueryInfo() {
        return subQueryInfo;
    }

    /**
     * Stores name of currently parsed view in a stack so it can be determined
     * during {@code prepare()}.
     *
     * @param parsingView
     *            {@code true} to store one more name, {@code false} to remove it
     *            from stack
     * @param viewName
     *            name of the view
     */
    public void setParsingCreateView(boolean parsingView, String viewName) {
        // It can be recursive, thus implemented as counter.
        this.parsingView += parsingView ? 1 : -1;
        assert this.parsingView >= 0;
        if (parsingView) {
            viewNameStack.push(viewName);
        } else {
            assert viewName.equals(viewNameStack.peek());
            viewNameStack.pop();
        }
    }
    public String getParsingCreateViewName() {
        if (viewNameStack.isEmpty()) {
            return null;
        }
        return viewNameStack.peek();
    }

    public boolean isParsingCreateView() {
        assert parsingView >= 0;
        return parsingView != 0;
    }

    /**
     * Optimize a query. This will remember the subquery info, clear it, prepare
     * the query, and reset the subquery info.
     *
     * @param query the query to prepare
     */
    public void optimizeQueryExpression(Query query) {
        // we have to hide current subQueryInfo if we are going to optimize
        // query expression
        SubQueryInfo tmp = subQueryInfo;
        subQueryInfo = null;
        preparingQueryExpression++;
        try {
            query.prepare();
        } finally {
            subQueryInfo = tmp;
            preparingQueryExpression--;
        }
    }

    public boolean isPreparingQueryExpression() {
        assert preparingQueryExpression >= 0;
        return preparingQueryExpression != 0;
    }

    @Override
    public ArrayList<String> getClusterServers() {
        return new ArrayList<>();
    }

    public boolean setCommitOrRollbackDisabled(boolean x) {
        boolean old = commitOrRollbackDisabled;
        commitOrRollbackDisabled = x;
        return old;
    }

    private void initVariables() {
        if (variables == null) {
            variables = database.newStringMap();
        }
    }

    /**
     * Set the value of the given variable for this session.
     *
     * @param name the name of the variable (may not be null)
     * @param value the new value (may not be null)
     */
    public void setVariable(String name, Value value) {
        initVariables();
        modificationId++;
        Value old;
        if (value == ValueNull.INSTANCE) {
            old = variables.remove(name);
        } else {
            // link LOB values, to make sure we have our own object
            value = value.copy(database,
                    LobStorageFrontend.TABLE_ID_SESSION_VARIABLE);
            old = variables.put(name, value);
        }
        if (old != null) {
            // remove the old value (in case it is a lob)
            old.remove();
        }
    }

    /**
     * Get the value of the specified user defined variable. This method always
     * returns a value; it returns ValueNull.INSTANCE if the variable doesn't
     * exist.
     *
     * @param name the variable name
     * @return the value, or NULL
     */
    public Value getVariable(String name) {
        initVariables();
        Value v = variables.get(name);
        return v == null ? ValueNull.INSTANCE : v;
    }

    /**
     * Get the list of variable names that are set for this session.
     *
     * @return the list of names
     */
    public String[] getVariableNames() {
        if (variables == null) {
            return new String[0];
        }
        return variables.keySet().toArray(new String[variables.size()]);
    }

    /**
     * Get the local temporary table if one exists with that name, or null if
     * not.
     *
     * @param name the table name
     * @return the table, or null
     */
    public Table findLocalTempTable(String name) {
        if (localTempTables == null) {
            return null;
        }
        return localTempTables.get(name);
    }

    public ArrayList<Table> getLocalTempTables() {
        if (localTempTables == null) {
            return Utils.newSmallArrayList();
        }
        return new ArrayList<>(localTempTables.values());
    }

    /**
     * Add a local temporary table to this session.
     *
     * @param table the table to add
     * @throws DbException if a table with this name already exists
     */
    public void addLocalTempTable(Table table) {
        if (localTempTables == null) {
            localTempTables = database.newStringMap();
        }
        if (localTempTables.get(table.getName()) != null) {
            throw DbException.get(ErrorCode.TABLE_OR_VIEW_ALREADY_EXISTS_1,
                    table.getSQL()+" AS "+table.getName());
        }
        modificationId++;
        localTempTables.put(table.getName(), table);
    }

    /**
     * Drop and remove the given local temporary table from this session.
     *
     * @param table the table
     */
    public void removeLocalTempTable(Table table) {
        // Exception thrown in org.h2.engine.Database.removeMeta if line below
        // is missing with TestGeneralCommonTableQueries
        boolean wasLocked = database.lockMeta(this);
        try {
            modificationId++;
            localTempTables.remove(table.getName());
            synchronized (database) {
                table.removeChildrenAndResources(this);
            }
        } finally {
            if (!wasLocked) {
                database.unlockMeta(this);
            }
        }
    }

    /**
     * Get the local temporary index if one exists with that name, or null if
     * not.
     *
     * @param name the table name
     * @return the table, or null
     */
    public Index findLocalTempTableIndex(String name) {
        if (localTempTableIndexes == null) {
            return null;
        }
        return localTempTableIndexes.get(name);
    }

    public HashMap<String, Index> getLocalTempTableIndexes() {
        if (localTempTableIndexes == null) {
            return new HashMap<>();
        }
        return localTempTableIndexes;
    }

    /**
     * Add a local temporary index to this session.
     *
     * @param index the index to add
     * @throws DbException if a index with this name already exists
     */
    public void addLocalTempTableIndex(Index index) {
        if (localTempTableIndexes == null) {
            localTempTableIndexes = database.newStringMap();
        }
        if (localTempTableIndexes.get(index.getName()) != null) {
            throw DbException.get(ErrorCode.INDEX_ALREADY_EXISTS_1,
                    index.getSQL());
        }
        localTempTableIndexes.put(index.getName(), index);
    }

    /**
     * Drop and remove the given local temporary index from this session.
     *
     * @param index the index
     */
    public void removeLocalTempTableIndex(Index index) {
        if (localTempTableIndexes != null) {
            localTempTableIndexes.remove(index.getName());
            synchronized (database) {
                index.removeChildrenAndResources(this);
            }
        }
    }

    /**
     * Get the local temporary constraint if one exists with that name, or
     * null if not.
     *
     * @param name the constraint name
     * @return the constraint, or null
     */
    public Constraint findLocalTempTableConstraint(String name) {
        if (localTempTableConstraints == null) {
            return null;
        }
        return localTempTableConstraints.get(name);
    }

    /**
     * Get the map of constraints for all constraints on local, temporary
     * tables, if any. The map's keys are the constraints' names.
     *
     * @return the map of constraints, or null
     */
    public HashMap<String, Constraint> getLocalTempTableConstraints() {
        if (localTempTableConstraints == null) {
            return new HashMap<>();
        }
        return localTempTableConstraints;
    }

    /**
     * Add a local temporary constraint to this session.
     *
     * @param constraint the constraint to add
     * @throws DbException if a constraint with the same name already exists
     */
    public void addLocalTempTableConstraint(Constraint constraint) {
        if (localTempTableConstraints == null) {
            localTempTableConstraints = database.newStringMap();
        }
        String name = constraint.getName();
        if (localTempTableConstraints.get(name) != null) {
            throw DbException.get(ErrorCode.CONSTRAINT_ALREADY_EXISTS_1,
                    constraint.getSQL());
        }
        localTempTableConstraints.put(name, constraint);
    }

    /**
     * Drop and remove the given local temporary constraint from this session.
     *
     * @param constraint the constraint
     */
    void removeLocalTempTableConstraint(Constraint constraint) {
        if (localTempTableConstraints != null) {
            localTempTableConstraints.remove(constraint.getName());
            synchronized (database) {
                constraint.removeChildrenAndResources(this);
            }
        }
    }

    @Override
    public boolean getAutoCommit() {
        return autoCommit;
    }

    public User getUser() {
        return user;
    }

    @Override
    public void setAutoCommit(boolean b) {
        autoCommit = b;
    }

    public int getLockTimeout() {
        return lockTimeout;
    }

    public void setLockTimeout(int lockTimeout) {
        this.lockTimeout = lockTimeout;
    }

    @Override
    public synchronized CommandInterface prepareCommand(String sql,
            int fetchSize) {
        return prepareLocal(sql);
    }

    /**
     * Parse and prepare the given SQL statement. This method also checks the
     * rights.
     *
     * @param sql the SQL statement
     * @return the prepared statement
     */
    public Prepared prepare(String sql) {
        return prepare(sql, false, false);
    }

    /**
     * Parse and prepare the given SQL statement.
     *
     * @param sql the SQL statement
     * @param rightsChecked true if the rights have already been checked
     * @param literalsChecked true if the sql string has already been checked
     *            for literals (only used if ALLOW_LITERALS NONE is set).
     * @return the prepared statement
     */
    public Prepared prepare(String sql, boolean rightsChecked, boolean literalsChecked) {
        Parser parser = new Parser(this);
        parser.setRightsChecked(rightsChecked);
        parser.setLiteralsChecked(literalsChecked);
        return parser.prepare(sql);
    }

    /**
     * Parse and prepare the given SQL statement.
     * This method also checks if the connection has been closed.
     *
     * @param sql the SQL statement
     * @return the prepared statement
     */
    public Command prepareLocal(String sql) {
        if (closed) {
            throw DbException.get(ErrorCode.CONNECTION_BROKEN_1,
                    "session closed");
        }
        Command command;
        if (queryCacheSize > 0) {
            if (queryCache == null) {
                queryCache = SmallLRUCache.newInstance(queryCacheSize);
                modificationMetaID = database.getModificationMetaId();
            } else {
                long newModificationMetaID = database.getModificationMetaId();
                if (newModificationMetaID != modificationMetaID) {
                    queryCache.clear();
                    modificationMetaID = newModificationMetaID;
                }
                command = queryCache.get(sql);
                if (command != null && command.canReuse()) {
                    command.reuse();
                    return command;
                }
            }
        }
        Parser parser = new Parser(this);
        try {
            command = parser.prepareCommand(sql);
        } finally {
            // we can't reuse sub-query indexes, so just drop the whole cache
            subQueryIndexCache = null;
        }
        command.prepareJoinBatch();
        if (queryCache != null) {
            if (command.isCacheable()) {
                queryCache.put(sql, command);
            }
        }
        return command;
    }

    public Database getDatabase() {
        return database;
    }

    @Override
    public int getPowerOffCount() {
        return database.getPowerOffCount();
    }

    @Override
    public void setPowerOffCount(int count) {
        database.setPowerOffCount(count);
    }

    /**
     * Commit the current transaction. If the statement was not a data
     * definition statement, and if there are temporary tables that should be
     * dropped or truncated at commit, this is done as well.
     *
     * @param ddl if the statement was a data definition statement
     */
    public void commit(boolean ddl) {
        checkCommitRollback();

        int rowCount = getDatabase().getSettings().analyzeSample / 10;
        if (tablesToAnalyze != null) {
            for (Table table : tablesToAnalyze) {
                Analyze.analyzeTable(this, table, rowCount, false);
            }
            // analyze can lock the meta
            database.unlockMeta(this);
        }
        tablesToAnalyze = null;

        currentTransactionName = null;
        transactionStart = 0;
        if (transaction != null) {
            try {
                // increment the data mod count, so that other sessions
                // see the changes
                // TODO should not rely on locking
                if (!locks.isEmpty()) {
                    for (Table t : locks) {
                        if (t instanceof MVTable) {
                            ((MVTable) t).commit();
                        }
                    }
                }
                transaction.commit();
            } finally {
                transaction = null;
            }
        } else if (containsUncommitted()) {
            // need to commit even if rollback is not possible
            // (create/drop table and so on)
            database.commit(this);
        }
        removeTemporaryLobs(true);
        if (undoLog.size() > 0) {
            // commit the rows when using MVCC
            if (database.isMultiVersion()) {
                synchronized (database) {
                    ArrayList<Row> rows = new ArrayList<>(undoLog.size());
                    while (undoLog.size() > 0) {
                        UndoLogRecord entry = undoLog.getLast();
                        entry.commit();
                        rows.add(entry.getRow());
                        undoLog.removeLast(false);
                    }
                    for (Row r : rows) {
                        r.commit();
                    }
                }
            }
            undoLog.clear();
        }
        if (!ddl) {
            // do not clean the temp tables if the last command was a
            // create/drop
            cleanTempTables(false);
            if (autoCommitAtTransactionEnd) {
                autoCommit = true;
                autoCommitAtTransactionEnd = false;
            }
        }

        endTransaction();
    }

    private void removeTemporaryLobs(boolean onTimeout) {
        assert this != getDatabase().getLobSession() || Thread.holdsLock(this) || Thread.holdsLock(getDatabase());
        if (temporaryLobs != null) {
            for (Value v : temporaryLobs) {
                if (!v.isLinkedToTable()) {
                    v.remove();
                }
            }
            temporaryLobs.clear();
        }
        if (temporaryResultLobs != null && !temporaryResultLobs.isEmpty()) {
            long keepYoungerThan = System.nanoTime() -
                    TimeUnit.MILLISECONDS.toNanos(database.getSettings().lobTimeout);
            while (!temporaryResultLobs.isEmpty()) {
                TimeoutValue tv = temporaryResultLobs.getFirst();
                if (onTimeout && tv.created >= keepYoungerThan) {
                    break;
                }
                Value v = temporaryResultLobs.removeFirst().value;
                if (!v.isLinkedToTable()) {
                    v.remove();
                }
            }
        }
    }

    private void checkCommitRollback() {
        if (commitOrRollbackDisabled && !locks.isEmpty()) {
            throw DbException.get(ErrorCode.COMMIT_ROLLBACK_NOT_ALLOWED);
        }
    }

    private void endTransaction() {
        if (removeLobMap != null && removeLobMap.size() > 0) {
            if (database.getMvStore() == null) {
                // need to flush the transaction log, because we can't unlink
                // lobs if the commit record is not written
                database.flush();
            }
            for (Value v : removeLobMap.values()) {
                v.remove();
            }
            removeLobMap = null;
        }
        unlockAll();
    }

    /**
     * Fully roll back the current transaction.
     */
    public void rollback() {
        checkCommitRollback();
        currentTransactionName = null;
        transactionStart = 0;
        boolean needCommit = undoLog.size() > 0 || transaction != null;
        if(needCommit) {
            rollbackTo(null, false);
        }
        if (!locks.isEmpty() || needCommit) {
            database.commit(this);
        }
        cleanTempTables(false);
        if (autoCommitAtTransactionEnd) {
            autoCommit = true;
            autoCommitAtTransactionEnd = false;
        }
        endTransaction();
    }

    /**
     * Partially roll back the current transaction.
     *
     * @param savepoint the savepoint to which should be rolled back
     * @param trimToSize if the list should be trimmed
     */
    public void rollbackTo(Savepoint savepoint, boolean trimToSize) {
        int index = savepoint == null ? 0 : savepoint.logIndex;
        while (undoLog.size() > index) {
            UndoLogRecord entry = undoLog.getLast();
            entry.undo(this);
            undoLog.removeLast(trimToSize);
        }
        if (transaction != null) {
            if (savepoint == null) {
                transaction.rollback();
                transaction = null;
            } else {
                transaction.rollbackToSavepoint(savepoint.transactionSavepoint);
            }
        }
        if (savepoints != null) {
            String[] names = savepoints.keySet().toArray(new String[savepoints.size()]);
            for (String name : names) {
                Savepoint sp = savepoints.get(name);
                int savepointIndex = sp.logIndex;
                if (savepointIndex > index) {
                    savepoints.remove(name);
                }
            }
        }

        // Because cache may have captured query result (in Query.lastResult),
        // which is based on data from uncommitted transaction.,
        // It is not valid after rollback, therefore cache has to be cleared.
        if(queryCache != null) {
            queryCache.clear();
        }
    }

    @Override
    public boolean hasPendingTransaction() {
        return undoLog.size() > 0;
    }

    /**
     * Create a savepoint to allow rolling back to this state.
     *
     * @return the savepoint
     */
    public Savepoint setSavepoint() {
        Savepoint sp = new Savepoint();
        sp.logIndex = undoLog.size();
        if (database.getMvStore() != null) {
            sp.transactionSavepoint = getStatementSavepoint();
        }
        return sp;
    }

    public int getId() {
        return id;
    }

    @Override
    public void cancel() {
        cancelAtNs = System.nanoTime();
    }

    @Override
    public void close() {
        if (!closed) {
            state = State.CLOSED;
            try {
                database.checkPowerOff();

                // release any open table locks
                rollback();

                removeTemporaryLobs(false);
                cleanTempTables(true);
                undoLog.clear();
                // Table#removeChildrenAndResources can take the meta lock,
                // and we need to unlock before we call removeSession(), which might
                // want to take the meta lock using the system session.
                database.unlockMeta(this);
            } finally {
                closed = true;
                database.removeSession(this);
            }
        }
    }

    /**
     * Add a lock for the given table. The object is unlocked on commit or
     * rollback.
     *
     * @param table the table that is locked
     */
    public void addLock(Table table) {
        if (SysProperties.CHECK) {
            if (locks.contains(table)) {
                DbException.throwInternalError(table.toString());
            }
        }
        locks.add(table);
    }

    /**
     * Add an undo log entry to this session.
     *
     * @param table the table
     * @param operation the operation type (see {@link UndoLogRecord})
     * @param row the row
     */
    public void log(Table table, short operation, Row row) {
        if (table.isMVStore()) {
            return;
        }
        if (undoLogEnabled) {
            UndoLogRecord log = new UndoLogRecord(table, operation, row);
            // called _after_ the row was inserted successfully into the table,
            // otherwise rollback will try to rollback a not-inserted row
            if (SysProperties.CHECK) {
                int lockMode = database.getLockMode();
                if (lockMode != Constants.LOCK_MODE_OFF &&
                        !database.isMultiVersion()) {
                    TableType tableType = log.getTable().getTableType();
                    if (!locks.contains(log.getTable())
                            && TableType.TABLE_LINK != tableType
                            && TableType.EXTERNAL_TABLE_ENGINE != tableType) {
                        DbException.throwInternalError(String.valueOf(tableType));
                    }
                }
            }
            undoLog.add(log);
        } else {
            if (database.isMultiVersion()) {
                // see also UndoLogRecord.commit
                ArrayList<Index> indexes = table.getIndexes();
                for (Index index : indexes) {
                    index.commit(operation, row);
                }
                row.commit();
            }
        }
    }

    /**
     * Unlock all read locks. This is done if the transaction isolation mode is
     * READ_COMMITTED.
     */
    public void unlockReadLocks() {
        if (database.isMultiVersion()) {
            // MVCC: keep shared locks (insert / update / delete)
            return;
        }
        for (Iterator<Table> iter = locks.iterator(); iter.hasNext(); ) {
            Table t = iter.next();
            if (!t.isLockedExclusively()) {
                t.unlock(this);
                iter.remove();
            }
        }
    }

    /**
     * Unlock just this table.
     *
     * @param t the table to unlock
     */
    void unlock(Table t) {
        locks.remove(t);
    }

    private void unlockAll() {
        if (SysProperties.CHECK) {
            if (undoLog.size() > 0) {
                DbException.throwInternalError();
            }
        }
        if (!locks.isEmpty()) {
            for (Table t : locks) {
                t.unlock(this);
            }
            locks.clear();
        }
        database.unlockMetaDebug(this);
        savepoints = null;
        sessionStateChanged = true;
    }

    private void cleanTempTables(boolean closeSession) {
        if (localTempTables != null && localTempTables.size() > 0) {
            synchronized (database) {
                Iterator<Table> it = localTempTables.values().iterator();
                while (it.hasNext()) {
                    Table table = it.next();
                    if (closeSession || table.getOnCommitDrop()) {
                        modificationId++;
                        table.setModified();
                        it.remove();
                        // Exception thrown in org.h2.engine.Database.removeMeta
                        // if line below is missing with TestDeadlock
                        database.lockMeta(this);
                        table.removeChildrenAndResources(this);
                        if (closeSession) {
                            // need to commit, otherwise recovery might
                            // ignore the table removal
                            database.commit(this);
                        }
                    } else if (table.getOnCommitTruncate()) {
                        table.truncate(this);
                    }
                }
            }
        }
    }

    public Random getRandom() {
        if (random == null) {
            random = new Random();
        }
        return random;
    }

    @Override
    public Trace getTrace() {
        if (trace != null && !closed) {
            return trace;
        }
        String traceModuleName = "jdbc[" + id + "]";
        if (closed) {
            return new TraceSystem(null).getTrace(traceModuleName);
        }
        trace = database.getTraceSystem().getTrace(traceModuleName);
        return trace;
    }

    public void setLastIdentity(Value last) {
        this.lastIdentity = last;
        this.lastScopeIdentity = last;
    }

    public Value getLastIdentity() {
        return lastIdentity;
    }

    public void setLastScopeIdentity(Value last) {
        this.lastScopeIdentity = last;
    }

    public Value getLastScopeIdentity() {
        return lastScopeIdentity;
    }

    public void setLastTriggerIdentity(Value last) {
        this.lastTriggerIdentity = last;
    }

    public Value getLastTriggerIdentity() {
        return lastTriggerIdentity;
    }

    public GeneratedKeys getGeneratedKeys() {
        if (generatedKeys == null) {
            generatedKeys = new GeneratedKeys();
        }
        return generatedKeys;
    }

    /**
     * Called when a log entry for this session is added. The session keeps
     * track of the first entry in the transaction log that is not yet
     * committed.
     *
     * @param logId the transaction log id
     * @param pos the position of the log entry in the transaction log
     */
    public void addLogPos(int logId, int pos) {
        if (firstUncommittedLog == Session.LOG_WRITTEN) {
            firstUncommittedLog = logId;
            firstUncommittedPos = pos;
        }
    }

    public int getFirstUncommittedLog() {
        return firstUncommittedLog;
    }

    /**
     * This method is called after the transaction log has written the commit
     * entry for this session.
     */
    void setAllCommitted() {
        firstUncommittedLog = Session.LOG_WRITTEN;
        firstUncommittedPos = Session.LOG_WRITTEN;
    }

    /**
     * Whether the session contains any uncommitted changes.
     *
     * @return true if yes
     */
    public boolean containsUncommitted() {
        if (database.getMvStore() != null) {
            return transaction != null && transaction.hasChanges();
        }
        return firstUncommittedLog != Session.LOG_WRITTEN;
    }

    /**
     * Create a savepoint that is linked to the current log position.
     *
     * @param name the savepoint name
     */
    public void addSavepoint(String name) {
        if (savepoints == null) {
            savepoints = database.newStringMap();
        }
        Savepoint sp = new Savepoint();
        sp.logIndex = undoLog.size();
        if (database.getMvStore() != null) {
            sp.transactionSavepoint = getStatementSavepoint();
        }
        savepoints.put(name, sp);
    }

    /**
     * Undo all operations back to the log position of the given savepoint.
     *
     * @param name the savepoint name
     */
    public void rollbackToSavepoint(String name) {
        checkCommitRollback();
        currentTransactionName = null;
        transactionStart = 0;
        if (savepoints == null) {
            throw DbException.get(ErrorCode.SAVEPOINT_IS_INVALID_1, name);
        }
        Savepoint savepoint = savepoints.get(name);
        if (savepoint == null) {
            throw DbException.get(ErrorCode.SAVEPOINT_IS_INVALID_1, name);
        }
        rollbackTo(savepoint, false);
    }

    /**
     * Prepare the given transaction.
     *
     * @param transactionName the name of the transaction
     */
    public void prepareCommit(String transactionName) {
        if (containsUncommitted()) {
            // need to commit even if rollback is not possible (create/drop
            // table and so on)
            database.prepareCommit(this, transactionName);
        }
        currentTransactionName = transactionName;
    }

    /**
     * Commit or roll back the given transaction.
     *
     * @param transactionName the name of the transaction
     * @param commit true for commit, false for rollback
     */
    public void setPreparedTransaction(String transactionName, boolean commit) {
        if (currentTransactionName != null &&
                currentTransactionName.equals(transactionName)) {
            if (commit) {
                commit(false);
            } else {
                rollback();
            }
        } else {
            ArrayList<InDoubtTransaction> list = database
                    .getInDoubtTransactions();
            int state = commit ? InDoubtTransaction.COMMIT
                    : InDoubtTransaction.ROLLBACK;
            boolean found = false;
            if (list != null) {
                for (InDoubtTransaction p: list) {
                    if (p.getTransactionName().equals(transactionName)) {
                        p.setState(state);
                        found = true;
                        break;
                    }
                }
            }
            if (!found) {
                throw DbException.get(ErrorCode.TRANSACTION_NOT_FOUND_1,
                        transactionName);
            }
        }
    }

    @Override
    public boolean isClosed() {
        return closed;
    }

    public void setThrottle(int throttle) {
        this.throttleNs = TimeUnit.MILLISECONDS.toNanos(throttle);
    }

    /**
     * Wait for some time if this session is throttled (slowed down).
     */
    public void throttle() {
        if (currentCommandStart == 0) {
            currentCommandStart = System.currentTimeMillis();
        }
        if (throttleNs == 0) {
            return;
        }
        long time = System.nanoTime();
        if (lastThrottle + TimeUnit.MILLISECONDS.toNanos(Constants.THROTTLE_DELAY) > time) {
            return;
        }
        State prevState = this.state;
        lastThrottle = time + throttleNs;
        try {
            this.state = State.SLEEP;
            Thread.sleep(TimeUnit.NANOSECONDS.toMillis(throttleNs));
        } catch (Exception e) {
            // ignore InterruptedException
        } finally {
            this.state = prevState;
        }
    }

    /**
     * Set the current command of this session. This is done just before
     * executing the statement.
     *
     * @param command the command
     * @param generatedKeysRequest
     *            {@code false} if generated keys are not needed, {@code true} if
     *            generated keys should be configured automatically, {@code int[]}
     *            to specify column indices to return generated keys from, or
     *            {@code String[]} to specify column names to return generated keys
     *            from
     */
    public void setCurrentCommand(Command command, Object generatedKeysRequest) {
        this.currentCommand = command;
        // Preserve generated keys in case of a new query due to possible nested
        // queries in update
        if (command != null && !command.isQuery()) {
            getGeneratedKeys().clear(generatedKeysRequest);
        }
        if (queryTimeout > 0 && command != null) {
            currentCommandStart = System.currentTimeMillis();
            long now = System.nanoTime();
            cancelAtNs = now + TimeUnit.MILLISECONDS.toNanos(queryTimeout);
        }
        state = command == null ? State.SLEEP : State.RUNNING;
    }

    /**
     * Check if the current transaction is canceled by calling
     * Statement.cancel() or because a session timeout was set and expired.
     *
     * @throws DbException if the transaction is canceled
     */
    public void checkCanceled() {
        throttle();
        if (cancelAtNs == 0) {
            return;
        }
        long time = System.nanoTime();
        if (time >= cancelAtNs) {
            cancelAtNs = 0;
            throw DbException.get(ErrorCode.STATEMENT_WAS_CANCELED);
        }
    }

    /**
     * Get the cancel time.
     *
     * @return the time or 0 if not set
     */
    public long getCancel() {
        return cancelAtNs;
    }

    public Command getCurrentCommand() {
        return currentCommand;
    }

    public long getCurrentCommandStart() {
        return currentCommandStart;
    }

    public boolean getAllowLiterals() {
        return allowLiterals;
    }

    public void setAllowLiterals(boolean b) {
        this.allowLiterals = b;
    }

    public void setCurrentSchema(Schema schema) {
        modificationId++;
        this.currentSchemaName = schema.getName();
    }

    @Override
    public String getCurrentSchemaName() {
        return currentSchemaName;
    }

    @Override
    public void setCurrentSchemaName(String schemaName) {
        Schema schema = database.getSchema(schemaName);
        setCurrentSchema(schema);
    }

    /**
     * Create an internal connection. This connection is used when initializing
     * triggers, and when calling user defined functions.
     *
     * @param columnList if the url should be 'jdbc:columnlist:connection'
     * @return the internal connection
     */
    public JdbcConnection createConnection(boolean columnList) {
        String url;
        if (columnList) {
            url = Constants.CONN_URL_COLUMNLIST;
        } else {
            url = Constants.CONN_URL_INTERNAL;
        }
        return new JdbcConnection(this, getUser().getName(), url);
    }

    @Override
    public DataHandler getDataHandler() {
        return database;
    }

    /**
     * Remember that the given LOB value must be removed at commit.
     *
     * @param v the value
     */
    public void removeAtCommit(Value v) {
        if (SysProperties.CHECK && !v.isLinkedToTable()) {
            DbException.throwInternalError(v.toString());
        }
        if (removeLobMap == null) {
            removeLobMap = new HashMap<>();
        }
        removeLobMap.put(v.toString(), v);
    }

    /**
     * Do not remove this LOB value at commit any longer.
     *
     * @param v the value
     */
    public void removeAtCommitStop(Value v) {
        if (removeLobMap != null) {
            removeLobMap.remove(v.toString());
        }
    }

    /**
     * Get the next system generated identifiers. The identifier returned does
     * not occur within the given SQL statement.
     *
     * @param sql the SQL statement
     * @return the new identifier
     */
    public String getNextSystemIdentifier(String sql) {
        String identifier;
        do {
            identifier = SYSTEM_IDENTIFIER_PREFIX + systemIdentifier++;
        } while (sql.contains(identifier));
        return identifier;
    }

    /**
     * Add a procedure to this session.
     *
     * @param procedure the procedure to add
     */
    public void addProcedure(Procedure procedure) {
        if (procedures == null) {
            procedures = database.newStringMap();
        }
        procedures.put(procedure.getName(), procedure);
    }

    /**
     * Remove a procedure from this session.
     *
     * @param name the name of the procedure to remove
     */
    public void removeProcedure(String name) {
        if (procedures != null) {
            procedures.remove(name);
        }
    }

    /**
     * Get the procedure with the given name, or null
     * if none exists.
     *
     * @param name the procedure name
     * @return the procedure or null
     */
    public Procedure getProcedure(String name) {
        if (procedures == null) {
            return null;
        }
        return procedures.get(name);
    }

    public void setSchemaSearchPath(String[] schemas) {
        modificationId++;
        this.schemaSearchPath = schemas;
    }

    public String[] getSchemaSearchPath() {
        return schemaSearchPath;
    }

    @Override
    public int hashCode() {
        return serialId;
    }

    @Override
    public String toString() {
        return "#" + serialId + " (user: " + (user == null ? "<null>" : user.getName()) + ")";
    }

    public void setUndoLogEnabled(boolean b) {
        this.undoLogEnabled = b;
    }

    public void setRedoLogBinary(boolean b) {
        this.redoLogBinary = b;
    }

    public boolean isUndoLogEnabled() {
        return undoLogEnabled;
    }

    /**
     * Begin a transaction.
     */
    public void begin() {
        autoCommitAtTransactionEnd = true;
        autoCommit = false;
    }

    public long getSessionStart() {
        return sessionStart;
    }

    public long getTransactionStart() {
        if (transactionStart == 0) {
            transactionStart = System.currentTimeMillis();
        }
        return transactionStart;
    }

    public Table[] getLocks() {
        // copy the data without synchronizing
        ArrayList<Table> copy = new ArrayList<>(locks.size());
        for (Table lock : locks) {
            try {
                copy.add(lock);
            } catch (Exception e) {
                // ignore
                break;
            }
        }
        return copy.toArray(new Table[0]);
    }

    /**
     * Wait if the exclusive mode has been enabled for another session. This
     * method returns as soon as the exclusive mode has been disabled.
     */
    public void waitIfExclusiveModeEnabled() {
        // Even in exclusive mode, we have to let the LOB session proceed, or we
        // will get deadlocks.
        if (database.getLobSession() == this) {
            return;
        }
        while (true) {
            Session exclusive = database.getExclusiveSession();
            if (exclusive == null || exclusive == this) {
                break;
            }
            if (Thread.holdsLock(exclusive)) {
                // if another connection is used within the connection
                break;
            }
            try {
                Thread.sleep(100);
            } catch (InterruptedException e) {
                // ignore
            }
        }
    }

    /**
     * Get the view cache for this session. There are two caches: the subquery
     * cache (which is only use for a single query, has no bounds, and is
     * cleared after use), and the cache for regular views.
     *
     * @param subQuery true to get the subquery cache
     * @return the view cache
     */
    public Map<Object, ViewIndex> getViewIndexCache(boolean subQuery) {
        if (subQuery) {
            // for sub-queries we don't need to use LRU because the cache should
            // not grow too large for a single query (we drop the whole cache in
            // the end of prepareLocal)
            if (subQueryIndexCache == null) {
                subQueryIndexCache = new HashMap<>();
            }
            return subQueryIndexCache;
        }
        SmallLRUCache<Object, ViewIndex> cache = viewIndexCache;
        if (cache == null) {
            viewIndexCache = cache = SmallLRUCache.newInstance(Constants.VIEW_INDEX_CACHE_SIZE);
        }
        return cache;
    }

    /**
     * Remember the result set and close it as soon as the transaction is
     * committed (if it needs to be closed). This is done to delete temporary
     * files as soon as possible, and free object ids of temporary tables.
     *
     * @param result the temporary result set
     */
    public void addTemporaryResult(ResultInterface result) {
        if (!result.needToClose()) {
            return;
        }
        if (temporaryResults == null) {
            temporaryResults = new HashSet<>();
        }
        if (temporaryResults.size() < 100) {
            // reference at most 100 result sets to avoid memory problems
            temporaryResults.add(result);
        }
    }

    private void closeTemporaryResults() {
        if (temporaryResults != null) {
            for (ResultInterface result : temporaryResults) {
                result.close();
            }
            temporaryResults = null;
        }
    }

    public void setQueryTimeout(int queryTimeout) {
        int max = database.getSettings().maxQueryTimeout;
        if (max != 0 && (max < queryTimeout || queryTimeout == 0)) {
            // the value must be at most max
            queryTimeout = max;
        }
        this.queryTimeout = queryTimeout;
        // must reset the cancel at here,
        // otherwise it is still used
        this.cancelAtNs = 0;
    }

    public int getQueryTimeout() {
        return queryTimeout;
    }

    /**
     * Set the table this session is waiting for, and the thread that is
     * waiting.
     *
     * @param waitForLock the table
     * @param waitForLockThread the current thread (the one that is waiting)
     */
    public void setWaitForLock(Table waitForLock, Thread waitForLockThread) {
        this.waitForLock = waitForLock;
        this.waitForLockThread = waitForLockThread;
    }

    public Table getWaitForLock() {
        return waitForLock;
    }

    public Thread getWaitForLockThread() {
        return waitForLockThread;
    }

    public int getModificationId() {
        return modificationId;
    }

    @Override
    public boolean isReconnectNeeded(boolean write) {
        while (true) {
            boolean reconnect = database.isReconnectNeeded();
            if (reconnect) {
                return true;
            }
            if (write) {
                if (database.beforeWriting()) {
                    return false;
                }
            } else {
                return false;
            }
        }
    }

    @Override
    public void afterWriting() {
        database.afterWriting();
    }

    @Override
    public SessionInterface reconnect(boolean write) {
        readSessionState();
        close();
        Session newSession = Engine.getInstance().createSession(connectionInfo);
        newSession.sessionState = sessionState;
        newSession.recreateSessionState();
        if (write) {
            while (!newSession.database.beforeWriting()) {
                // wait until we are allowed to write
            }
        }
        return newSession;
    }

    public void setConnectionInfo(ConnectionInfo ci) {
        connectionInfo = ci;
    }

    public Value getTransactionId() {
        if (database.getMvStore() != null) {
            if (transaction == null || !transaction.hasChanges()) {
                return ValueNull.INSTANCE;
            }
            return ValueString.get(Long.toString(getTransaction().getSequenceNum()));
        }
        if (!database.isPersistent()) {
            return ValueNull.INSTANCE;
        }
        if (undoLog.size() == 0) {
            return ValueNull.INSTANCE;
        }
        return ValueString.get(firstUncommittedLog + "-" + firstUncommittedPos +
                "-" + id);
    }

    /**
     * Get the next object id.
     *
     * @return the next object id
     */
    public int nextObjectId() {
        return objectId++;
    }

    public boolean isRedoLogBinaryEnabled() {
        return redoLogBinary;
    }

    /**
     * Get the transaction to use for this session.
     *
     * @return the transaction
     */
    public Transaction getTransaction() {
        if (transaction == null) {
            MVTableEngine.Store store = database.getMvStore();
            if(store != null) {
                if (store.isClosed()) {
                    Throwable backgroundException = database.getBackgroundException();
                    database.shutdownImmediately();
                    throw DbException.get(ErrorCode.DATABASE_IS_CLOSED, backgroundException);
                }
                transaction = store.getTransactionStore().begin(this, this.lockTimeout, id);
            }
            startStatement = -1;
        }
        return transaction;
    }

    private long getStatementSavepoint() {
        if (startStatement == -1) {
            startStatement = getTransaction().setSavepoint();
        }
        return startStatement;
    }

    /**
     * Start a new statement within a transaction.
     */
    public void startStatementWithinTransaction() {
        Transaction transaction = getTransaction();
        if(transaction != null) {
            transaction.markStatementStart();
        }
        startStatement = -1;
    }

    /**
     * Mark the statement as completed. This also close all temporary result
     * set, and deletes all temporary files held by the result sets.
     */
    public void endStatement() {
        if(transaction != null) {
            transaction.markStatementEnd();
        }
        startStatement = -1;
        closeTemporaryResults();
    }

    /**
     * Clear the view cache for this session.
     */
    public void clearViewIndexCache() {
        viewIndexCache = null;
    }

    @Override
    public void addTemporaryLob(Value v) {
        if (v.getType() != Value.CLOB && v.getType() != Value.BLOB) {
            return;
        }
        if (v.getTableId() == LobStorageFrontend.TABLE_RESULT ||
                v.getTableId() == LobStorageFrontend.TABLE_TEMP) {
            if (temporaryResultLobs == null) {
                temporaryResultLobs = new LinkedList<>();
            }
            temporaryResultLobs.add(new TimeoutValue(v));
        } else {
            if (temporaryLobs == null) {
                temporaryLobs = new ArrayList<>();
            }
            temporaryLobs.add(v);
        }
    }

    @Override
    public boolean isRemote() {
        return false;
    }

    /**
     * Mark that the given table needs to be analyzed on commit.
     *
     * @param table the table
     */
    public void markTableForAnalyze(Table table) {
        if (tablesToAnalyze == null) {
            tablesToAnalyze = new HashSet<>();
        }
        tablesToAnalyze.add(table);
    }

    public State getState() {
        return getBlockingSessionId() != 0 ? State.BLOCKED : state;
    }

    public void setState(State state) {
        this.state = state;
    }

    public int getBlockingSessionId() {
        return transaction == null ? 0 : transaction.getBlockerId();
    }

    @Override
    public void onRollback(MVMap<Object, VersionedValue> map, Object key,
                            VersionedValue existingValue,
                            VersionedValue restoredValue) {
        // Here we are relying on the fact that map which backs table's primary index
        // has the same name as the table itself
        MVTableEngine.Store store = database.getMvStore();
        if(store != null) {
            MVTable table = store.getTable(map.getName());
            if (table != null) {
                long recKey = (Long)key;
                Row oldRow = getRowFromVersionedValue(table, recKey, existingValue);
                Row newRow = getRowFromVersionedValue(table, recKey, restoredValue);
                table.fireAfterRow(this, oldRow, newRow, true);

                if (table.getContainsLargeObject()) {
                    if (oldRow != null) {
                        for (int i = 0, len = oldRow.getColumnCount(); i < len; i++) {
                            Value v = oldRow.getValue(i);
                            if (v.isLinkedToTable()) {
                                removeAtCommit(v);
                            }
                        }
                    }
                    if (newRow != null) {
                        for (int i = 0, len = newRow.getColumnCount(); i < len; i++) {
                            Value v = newRow.getValue(i);
                            if (v.isLinkedToTable()) {
                                removeAtCommitStop(v);
                            }
                        }
                    }
                }
            }
        }
    }

    private static Row getRowFromVersionedValue(MVTable table, long recKey,
                                                VersionedValue versionedValue) {
        Object value = versionedValue == null ? null : versionedValue.value;
        Row result = null;
        if (value != null) {
            if(value instanceof Row) {
                result = (Row) value;
                assert result.getKey() == recKey
                     : result.getKey() + " != " + recKey;
            } else {
                ValueArray array = (ValueArray) value;
                result = table.createRow(array.getList(), 0);
                result.setKey(recKey);
            }
        }
        return result;
    }


    /**
     * Represents a savepoint (a position in a transaction to where one can roll
     * back to).
     */
    public static class Savepoint {

        /**
         * The undo log index.
         */
        int logIndex;

        /**
         * The transaction savepoint id.
         */
        long transactionSavepoint;
    }

    /**
     * An object with a timeout.
     */
    public static class TimeoutValue {

        /**
         * The time when this object was created.
         */
        final long created = System.nanoTime();

        /**
         * The value.
         */
        final Value value;

        TimeoutValue(Value v) {
            this.value = v;
        }

    }

    public ColumnNamerConfiguration getColumnNamerConfiguration() {
        return columnNamerConfiguration;
    }

    public void setColumnNamerConfiguration(ColumnNamerConfiguration columnNamerConfiguration) {
        this.columnNamerConfiguration = columnNamerConfiguration;
    }

    @Override
    public boolean isSupportsGeneratedKeys() {
        return true;
    }

}<|MERGE_RESOLUTION|>--- conflicted
+++ resolved
@@ -170,11 +170,7 @@
         this.undoLog = new UndoLog(this);
         this.user = user;
         this.id = id;
-<<<<<<< HEAD
-        this.lockTimeout = (int)database.getLockTimeout();
-=======
         this.lockTimeout = database.getLockTimeout();
->>>>>>> 16677754
         this.currentSchemaName = Constants.SCHEMA_MAIN;
         this.columnNamerConfiguration = ColumnNamerConfiguration.getDefault();
     }
