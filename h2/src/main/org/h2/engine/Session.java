/*
 * Copyright 2004-2018 H2 Group. Multiple-Licensed under the MPL 2.0,
 * and the EPL 1.0 (http://h2database.com/html/license.html).
 * Initial Developer: H2 Group
 */
package org.h2.engine;

import java.util.ArrayDeque;
import java.util.ArrayList;
import java.util.Deque;
import java.util.HashMap;
import java.util.HashSet;
import java.util.Iterator;
import java.util.LinkedList;
import java.util.Map;
import java.util.Random;
import java.util.concurrent.TimeUnit;

import org.h2.api.ErrorCode;
import org.h2.command.Command;
import org.h2.command.CommandInterface;
import org.h2.command.Parser;
import org.h2.command.Prepared;
import org.h2.command.ddl.Analyze;
import org.h2.command.dml.Query;
import org.h2.constraint.Constraint;
import org.h2.index.Index;
import org.h2.index.ViewIndex;
import org.h2.jdbc.JdbcConnection;
import org.h2.message.DbException;
import org.h2.message.Trace;
import org.h2.message.TraceSystem;
import org.h2.mvstore.MVMap;
import org.h2.mvstore.db.MVPrimaryIndex;
import org.h2.mvstore.db.MVTable;
import org.h2.mvstore.db.MVTableEngine;
import org.h2.mvstore.tx.Transaction;
import org.h2.mvstore.tx.TransactionStore;
import org.h2.mvstore.tx.VersionedValue;
import org.h2.result.ResultInterface;
import org.h2.result.Row;
import org.h2.result.SortOrder;
import org.h2.schema.Schema;
import org.h2.store.DataHandler;
import org.h2.store.InDoubtTransaction;
import org.h2.store.LobStorageFrontend;
import org.h2.table.SubQueryInfo;
import org.h2.table.Table;
import org.h2.table.TableFilter;
import org.h2.table.TableType;
import org.h2.util.ColumnNamerConfiguration;
import org.h2.util.SmallLRUCache;
import org.h2.util.Utils;
import org.h2.value.Value;
import org.h2.value.ValueArray;
import org.h2.value.ValueLong;
import org.h2.value.ValueNull;
import org.h2.value.ValueString;

/**
 * A session represents an embedded database connection. When using the server
 * mode, this object resides on the server side and communicates with a
 * SessionRemote object on the client side.
 */
public class Session extends SessionWithState implements TransactionStore.RollbackListener {

    public enum State { INIT, RUNNING, BLOCKED, SLEEP, CLOSED }

    /**
     * This special log position means that the log entry has been written.
     */
    public static final int LOG_WRITTEN = -1;

    /**
     * The prefix of generated identifiers. It may not have letters, because
     * they are case sensitive.
     */
    private static final String SYSTEM_IDENTIFIER_PREFIX = "_";
    private static int nextSerialId;

    private final int serialId = nextSerialId++;
    private final Database database;
    private ConnectionInfo connectionInfo;
    private final User user;
    private final int id;
    private final ArrayList<Table> locks = Utils.newSmallArrayList();
    private final UndoLog undoLog;
    private boolean autoCommit = true;
    private Random random;
    private int lockTimeout;
    private Value lastIdentity = ValueLong.get(0);
    private Value lastScopeIdentity = ValueLong.get(0);
    private Value lastTriggerIdentity;
    private GeneratedKeys generatedKeys;
    private int firstUncommittedLog = Session.LOG_WRITTEN;
    private int firstUncommittedPos = Session.LOG_WRITTEN;
    private HashMap<String, Savepoint> savepoints;
    private HashMap<String, Table> localTempTables;
    private HashMap<String, Index> localTempTableIndexes;
    private HashMap<String, Constraint> localTempTableConstraints;
    private long throttleNs;
    private long lastThrottle;
    private Command currentCommand;
    private boolean allowLiterals;
    private String currentSchemaName;
    private String[] schemaSearchPath;
    private Trace trace;
    private HashMap<String, Value> removeLobMap;
    private int systemIdentifier;
    private HashMap<String, Procedure> procedures;
    private boolean undoLogEnabled = true;
    private boolean redoLogBinary = true;
    private boolean autoCommitAtTransactionEnd;
    private String currentTransactionName;
    private volatile long cancelAtNs;
    private boolean closed;
    private final long sessionStart = System.currentTimeMillis();
    private long transactionStart;
    private long currentCommandStart;
    private HashMap<String, Value> variables;
    private HashSet<ResultInterface> temporaryResults;
    private int queryTimeout;
    private boolean commitOrRollbackDisabled;
    private Table waitForLock;
    private Thread waitForLockThread;
    private int modificationId;
    private int objectId;
    private final int queryCacheSize;
    private SmallLRUCache<String, Command> queryCache;
    private long modificationMetaID = -1;
    private SubQueryInfo subQueryInfo;
    private int parsingView;
    private final Deque<String> viewNameStack = new ArrayDeque<>();
    private int preparingQueryExpression;
    private volatile SmallLRUCache<Object, ViewIndex> viewIndexCache;
    private HashMap<Object, ViewIndex> subQueryIndexCache;
    private boolean joinBatchEnabled;
    private boolean forceJoinOrder;
    private boolean lazyQueryExecution;
    private ColumnNamerConfiguration columnNamerConfiguration;
    /**
     * Tables marked for ANALYZE after the current transaction is committed.
     * Prevents us calling ANALYZE repeatedly in large transactions.
     */
    private HashSet<Table> tablesToAnalyze;

    /**
     * Temporary LOBs from result sets. Those are kept for some time. The
     * problem is that transactions are committed before the result is returned,
     * and in some cases the next transaction is already started before the
     * result is read (for example when using the server mode, when accessing
     * metadata methods). We can't simply free those values up when starting the
     * next transaction, because they would be removed too early.
     */
    private LinkedList<TimeoutValue> temporaryResultLobs;

    /**
     * The temporary LOBs that need to be removed on commit.
     */
    private ArrayList<Value> temporaryLobs;

    private Transaction transaction;
    private State state = State.INIT;
    private long startStatement = -1;

    public Session(Database database, User user, int id) {
        this.database = database;
        this.queryTimeout = database.getSettings().maxQueryTimeout;
        this.queryCacheSize = database.getSettings().queryCacheSize;
        this.undoLog = new UndoLog(this);
        this.user = user;
        this.id = id;
        this.lockTimeout = database.getLockTimeout();
        this.currentSchemaName = Constants.SCHEMA_MAIN;
        this.columnNamerConfiguration = ColumnNamerConfiguration.getDefault();
    }

    public void setLazyQueryExecution(boolean lazyQueryExecution) {
        this.lazyQueryExecution = lazyQueryExecution;
    }

    public boolean isLazyQueryExecution() {
        return lazyQueryExecution;
    }

    public void setForceJoinOrder(boolean forceJoinOrder) {
        this.forceJoinOrder = forceJoinOrder;
    }

    public boolean isForceJoinOrder() {
        return forceJoinOrder;
    }

    public void setJoinBatchEnabled(boolean joinBatchEnabled) {
        this.joinBatchEnabled = joinBatchEnabled;
    }

    public boolean isJoinBatchEnabled() {
        return joinBatchEnabled;
    }

    /**
     * Create a new row for a table.
     *
     * @param data the values
     * @param memory whether the row is in memory
     * @return the created row
     */
    public Row createRow(Value[] data, int memory) {
        return database.createRow(data, memory);
    }

    /**
     * Add a subquery info on top of the subquery info stack.
     *
     * @param masks the mask
     * @param filters the filters
     * @param filter the filter index
     * @param sortOrder the sort order
     */
    public void pushSubQueryInfo(int[] masks, TableFilter[] filters, int filter,
            SortOrder sortOrder) {
        subQueryInfo = new SubQueryInfo(subQueryInfo, masks, filters, filter, sortOrder);
    }

    /**
     * Remove the current subquery info from the stack.
     */
    public void popSubQueryInfo() {
        subQueryInfo = subQueryInfo.getUpper();
    }

    public SubQueryInfo getSubQueryInfo() {
        return subQueryInfo;
    }

    /**
     * Stores name of currently parsed view in a stack so it can be determined
     * during {@code prepare()}.
     *
     * @param parsingView
     *            {@code true} to store one more name, {@code false} to remove it
     *            from stack
     * @param viewName
     *            name of the view
     */
    public void setParsingCreateView(boolean parsingView, String viewName) {
        // It can be recursive, thus implemented as counter.
        this.parsingView += parsingView ? 1 : -1;
        assert this.parsingView >= 0;
        if (parsingView) {
            viewNameStack.push(viewName);
        } else {
            assert viewName.equals(viewNameStack.peek());
            viewNameStack.pop();
        }
    }
    public String getParsingCreateViewName() {
        if (viewNameStack.isEmpty()) {
            return null;
        }
        return viewNameStack.peek();
    }

    public boolean isParsingCreateView() {
        assert parsingView >= 0;
        return parsingView != 0;
    }

    /**
     * Optimize a query. This will remember the subquery info, clear it, prepare
     * the query, and reset the subquery info.
     *
     * @param query the query to prepare
     */
    public void optimizeQueryExpression(Query query) {
        // we have to hide current subQueryInfo if we are going to optimize
        // query expression
        SubQueryInfo tmp = subQueryInfo;
        subQueryInfo = null;
        preparingQueryExpression++;
        try {
            query.prepare();
        } finally {
            subQueryInfo = tmp;
            preparingQueryExpression--;
        }
    }

    public boolean isPreparingQueryExpression() {
        assert preparingQueryExpression >= 0;
        return preparingQueryExpression != 0;
    }

    @Override
    public ArrayList<String> getClusterServers() {
        return new ArrayList<>();
    }

    public boolean setCommitOrRollbackDisabled(boolean x) {
        boolean old = commitOrRollbackDisabled;
        commitOrRollbackDisabled = x;
        return old;
    }

    private void initVariables() {
        if (variables == null) {
            variables = database.newStringMap();
        }
    }

    /**
     * Set the value of the given variable for this session.
     *
     * @param name the name of the variable (may not be null)
     * @param value the new value (may not be null)
     */
    public void setVariable(String name, Value value) {
        initVariables();
        modificationId++;
        Value old;
        if (value == ValueNull.INSTANCE) {
            old = variables.remove(name);
        } else {
            // link LOB values, to make sure we have our own object
            value = value.copy(database,
                    LobStorageFrontend.TABLE_ID_SESSION_VARIABLE);
            old = variables.put(name, value);
        }
        if (old != null) {
            // remove the old value (in case it is a lob)
            old.remove();
        }
    }

    /**
     * Get the value of the specified user defined variable. This method always
     * returns a value; it returns ValueNull.INSTANCE if the variable doesn't
     * exist.
     *
     * @param name the variable name
     * @return the value, or NULL
     */
    public Value getVariable(String name) {
        initVariables();
        Value v = variables.get(name);
        return v == null ? ValueNull.INSTANCE : v;
    }

    /**
     * Get the list of variable names that are set for this session.
     *
     * @return the list of names
     */
    public String[] getVariableNames() {
        if (variables == null) {
            return new String[0];
        }
        return variables.keySet().toArray(new String[variables.size()]);
    }

    /**
     * Get the local temporary table if one exists with that name, or null if
     * not.
     *
     * @param name the table name
     * @return the table, or null
     */
    public Table findLocalTempTable(String name) {
        if (localTempTables == null) {
            return null;
        }
        return localTempTables.get(name);
    }

    public ArrayList<Table> getLocalTempTables() {
        if (localTempTables == null) {
            return Utils.newSmallArrayList();
        }
        return new ArrayList<>(localTempTables.values());
    }

    /**
     * Add a local temporary table to this session.
     *
     * @param table the table to add
     * @throws DbException if a table with this name already exists
     */
    public void addLocalTempTable(Table table) {
        if (localTempTables == null) {
            localTempTables = database.newStringMap();
        }
        if (localTempTables.get(table.getName()) != null) {
            throw DbException.get(ErrorCode.TABLE_OR_VIEW_ALREADY_EXISTS_1,
                    table.getSQL()+" AS "+table.getName());
        }
        modificationId++;
        localTempTables.put(table.getName(), table);
    }

    /**
     * Drop and remove the given local temporary table from this session.
     *
     * @param table the table
     */
    public void removeLocalTempTable(Table table) {
        // Exception thrown in org.h2.engine.Database.removeMeta if line below
        // is missing with TestGeneralCommonTableQueries
        boolean wasLocked = database.lockMeta(this);
        try {
            modificationId++;
            localTempTables.remove(table.getName());
            synchronized (database) {
                table.removeChildrenAndResources(this);
            }
        } finally {
            if (!wasLocked) {
                database.unlockMeta(this);
            }
        }
    }

    /**
     * Get the local temporary index if one exists with that name, or null if
     * not.
     *
     * @param name the table name
     * @return the table, or null
     */
    public Index findLocalTempTableIndex(String name) {
        if (localTempTableIndexes == null) {
            return null;
        }
        return localTempTableIndexes.get(name);
    }

    public HashMap<String, Index> getLocalTempTableIndexes() {
        if (localTempTableIndexes == null) {
            return new HashMap<>();
        }
        return localTempTableIndexes;
    }

    /**
     * Add a local temporary index to this session.
     *
     * @param index the index to add
     * @throws DbException if a index with this name already exists
     */
    public void addLocalTempTableIndex(Index index) {
        if (localTempTableIndexes == null) {
            localTempTableIndexes = database.newStringMap();
        }
        if (localTempTableIndexes.get(index.getName()) != null) {
            throw DbException.get(ErrorCode.INDEX_ALREADY_EXISTS_1,
                    index.getSQL());
        }
        localTempTableIndexes.put(index.getName(), index);
    }

    /**
     * Drop and remove the given local temporary index from this session.
     *
     * @param index the index
     */
    public void removeLocalTempTableIndex(Index index) {
        if (localTempTableIndexes != null) {
            localTempTableIndexes.remove(index.getName());
            synchronized (database) {
                index.removeChildrenAndResources(this);
            }
        }
    }

    /**
     * Get the local temporary constraint if one exists with that name, or
     * null if not.
     *
     * @param name the constraint name
     * @return the constraint, or null
     */
    public Constraint findLocalTempTableConstraint(String name) {
        if (localTempTableConstraints == null) {
            return null;
        }
        return localTempTableConstraints.get(name);
    }

    /**
     * Get the map of constraints for all constraints on local, temporary
     * tables, if any. The map's keys are the constraints' names.
     *
     * @return the map of constraints, or null
     */
    public HashMap<String, Constraint> getLocalTempTableConstraints() {
        if (localTempTableConstraints == null) {
            return new HashMap<>();
        }
        return localTempTableConstraints;
    }

    /**
     * Add a local temporary constraint to this session.
     *
     * @param constraint the constraint to add
     * @throws DbException if a constraint with the same name already exists
     */
    public void addLocalTempTableConstraint(Constraint constraint) {
        if (localTempTableConstraints == null) {
            localTempTableConstraints = database.newStringMap();
        }
        String name = constraint.getName();
        if (localTempTableConstraints.get(name) != null) {
            throw DbException.get(ErrorCode.CONSTRAINT_ALREADY_EXISTS_1,
                    constraint.getSQL());
        }
        localTempTableConstraints.put(name, constraint);
    }

    /**
     * Drop and remove the given local temporary constraint from this session.
     *
     * @param constraint the constraint
     */
    void removeLocalTempTableConstraint(Constraint constraint) {
        if (localTempTableConstraints != null) {
            localTempTableConstraints.remove(constraint.getName());
            synchronized (database) {
                constraint.removeChildrenAndResources(this);
            }
        }
    }

    @Override
    public boolean getAutoCommit() {
        return autoCommit;
    }

    public User getUser() {
        return user;
    }

    @Override
    public void setAutoCommit(boolean b) {
        autoCommit = b;
    }

    public int getLockTimeout() {
        return lockTimeout;
    }

    public void setLockTimeout(int lockTimeout) {
        this.lockTimeout = lockTimeout;
    }

    @Override
    public synchronized CommandInterface prepareCommand(String sql,
            int fetchSize) {
        return prepareLocal(sql);
    }

    /**
     * Parse and prepare the given SQL statement. This method also checks the
     * rights.
     *
     * @param sql the SQL statement
     * @return the prepared statement
     */
    public Prepared prepare(String sql) {
        return prepare(sql, false, false);
    }

    /**
     * Parse and prepare the given SQL statement.
     *
     * @param sql the SQL statement
     * @param rightsChecked true if the rights have already been checked
     * @param literalsChecked true if the sql string has already been checked
     *            for literals (only used if ALLOW_LITERALS NONE is set).
     * @return the prepared statement
     */
    public Prepared prepare(String sql, boolean rightsChecked, boolean literalsChecked) {
        Parser parser = new Parser(this);
        parser.setRightsChecked(rightsChecked);
        parser.setLiteralsChecked(literalsChecked);
        return parser.prepare(sql);
    }

    /**
     * Parse and prepare the given SQL statement.
     * This method also checks if the connection has been closed.
     *
     * @param sql the SQL statement
     * @return the prepared statement
     */
    public Command prepareLocal(String sql) {
        if (closed) {
            throw DbException.get(ErrorCode.CONNECTION_BROKEN_1,
                    "session closed");
        }
        Command command;
        if (queryCacheSize > 0) {
            if (queryCache == null) {
                queryCache = SmallLRUCache.newInstance(queryCacheSize);
                modificationMetaID = database.getModificationMetaId();
            } else {
                long newModificationMetaID = database.getModificationMetaId();
                if (newModificationMetaID != modificationMetaID) {
                    queryCache.clear();
                    modificationMetaID = newModificationMetaID;
                }
                command = queryCache.get(sql);
                if (command != null && command.canReuse()) {
                    command.reuse();
                    return command;
                }
            }
        }
        Parser parser = new Parser(this);
        try {
            command = parser.prepareCommand(sql);
        } finally {
            // we can't reuse sub-query indexes, so just drop the whole cache
            subQueryIndexCache = null;
        }
        command.prepareJoinBatch();
        if (queryCache != null) {
            if (command.isCacheable()) {
                queryCache.put(sql, command);
            }
        }
        return command;
    }

    public Database getDatabase() {
        return database;
    }

    @Override
    public int getPowerOffCount() {
        return database.getPowerOffCount();
    }

    @Override
    public void setPowerOffCount(int count) {
        database.setPowerOffCount(count);
    }

    /**
     * Commit the current transaction. If the statement was not a data
     * definition statement, and if there are temporary tables that should be
     * dropped or truncated at commit, this is done as well.
     *
     * @param ddl if the statement was a data definition statement
     */
    public void commit(boolean ddl) {
        checkCommitRollback();

        int rowCount = getDatabase().getSettings().analyzeSample / 10;
        if (tablesToAnalyze != null) {
            for (Table table : tablesToAnalyze) {
                Analyze.analyzeTable(this, table, rowCount, false);
            }
            // analyze can lock the meta
            database.unlockMeta(this);
        }
        tablesToAnalyze = null;

        currentTransactionName = null;
        transactionStart = 0;
        if (transaction != null) {
            try {
                // increment the data mod count, so that other sessions
                // see the changes
                // TODO should not rely on locking
                if (!locks.isEmpty()) {
                    for (Table t : locks) {
                        if (t instanceof MVTable) {
                            ((MVTable) t).commit();
                        }
                    }
                }
                transaction.commit();
            } finally {
                transaction = null;
            }
        } else if (containsUncommitted()) {
            // need to commit even if rollback is not possible
            // (create/drop table and so on)
            database.commit(this);
        }
        removeTemporaryLobs(true);
        if (undoLog.size() > 0) {
            // commit the rows when using MVCC
            if (database.isMultiVersion()) {
                synchronized (database) {
                    ArrayList<Row> rows = new ArrayList<>(undoLog.size());
                    while (undoLog.size() > 0) {
                        UndoLogRecord entry = undoLog.getLast();
                        entry.commit();
                        rows.add(entry.getRow());
                        undoLog.removeLast(false);
                    }
                    for (Row r : rows) {
                        r.commit();
                    }
                }
            }
            undoLog.clear();
        }
        if (!ddl) {
            // do not clean the temp tables if the last command was a
            // create/drop
            cleanTempTables(false);
            if (autoCommitAtTransactionEnd) {
                autoCommit = true;
                autoCommitAtTransactionEnd = false;
            }
        }

        endTransaction();
    }

    private void removeTemporaryLobs(boolean onTimeout) {
        assert this != getDatabase().getLobSession() || Thread.holdsLock(this) || Thread.holdsLock(getDatabase());
        if (temporaryLobs != null) {
            for (Value v : temporaryLobs) {
                if (!v.isLinkedToTable()) {
                    v.remove();
                }
            }
            temporaryLobs.clear();
        }
        if (temporaryResultLobs != null && !temporaryResultLobs.isEmpty()) {
            long keepYoungerThan = System.nanoTime() -
                    TimeUnit.MILLISECONDS.toNanos(database.getSettings().lobTimeout);
            while (!temporaryResultLobs.isEmpty()) {
                TimeoutValue tv = temporaryResultLobs.getFirst();
                if (onTimeout && tv.created >= keepYoungerThan) {
                    break;
                }
                Value v = temporaryResultLobs.removeFirst().value;
                if (!v.isLinkedToTable()) {
                    v.remove();
                }
            }
        }
    }

    private void checkCommitRollback() {
        if (commitOrRollbackDisabled && !locks.isEmpty()) {
            throw DbException.get(ErrorCode.COMMIT_ROLLBACK_NOT_ALLOWED);
        }
    }

    private void endTransaction() {
        if (removeLobMap != null && removeLobMap.size() > 0) {
            if (database.getMvStore() == null) {
                // need to flush the transaction log, because we can't unlink
                // lobs if the commit record is not written
                database.flush();
            }
            for (Value v : removeLobMap.values()) {
                v.remove();
            }
            removeLobMap = null;
        }
        unlockAll();
    }

    /**
     * Fully roll back the current transaction.
     */
    public void rollback() {
        checkCommitRollback();
        currentTransactionName = null;
        transactionStart = 0;
        boolean needCommit = undoLog.size() > 0 || transaction != null;
        if(needCommit) {
            rollbackTo(null, false);
        }
        if (!locks.isEmpty() || needCommit) {
            database.commit(this);
        }
        cleanTempTables(false);
        if (autoCommitAtTransactionEnd) {
            autoCommit = true;
            autoCommitAtTransactionEnd = false;
        }
        endTransaction();
    }

    /**
     * Partially roll back the current transaction.
     *
     * @param savepoint the savepoint to which should be rolled back
     * @param trimToSize if the list should be trimmed
     */
    public void rollbackTo(Savepoint savepoint, boolean trimToSize) {
        int index = savepoint == null ? 0 : savepoint.logIndex;
        while (undoLog.size() > index) {
            UndoLogRecord entry = undoLog.getLast();
            entry.undo(this);
            undoLog.removeLast(trimToSize);
        }
        if (transaction != null) {
            if (savepoint == null) {
                transaction.rollback();
                transaction = null;
            } else {
                transaction.rollbackToSavepoint(savepoint.transactionSavepoint);
            }
        }
        if (savepoints != null) {
            String[] names = savepoints.keySet().toArray(new String[savepoints.size()]);
            for (String name : names) {
                Savepoint sp = savepoints.get(name);
                int savepointIndex = sp.logIndex;
                if (savepointIndex > index) {
                    savepoints.remove(name);
                }
            }
        }

        // Because cache may have captured query result (in Query.lastResult),
        // which is based on data from uncommitted transaction.,
        // It is not valid after rollback, therefore cache has to be cleared.
        if(queryCache != null) {
            queryCache.clear();
        }
    }

    @Override
    public boolean hasPendingTransaction() {
        return undoLog.size() > 0;
    }

    /**
     * Create a savepoint to allow rolling back to this state.
     *
     * @return the savepoint
     */
    public Savepoint setSavepoint() {
        Savepoint sp = new Savepoint();
        sp.logIndex = undoLog.size();
        if (database.getMvStore() != null) {
            sp.transactionSavepoint = getStatementSavepoint();
        }
        return sp;
    }

    public int getId() {
        return id;
    }

    @Override
    public void cancel() {
        cancelAtNs = System.nanoTime();
    }

    @Override
    public void close() {
        if (!closed) {
            state = State.CLOSED;
            try {
                database.checkPowerOff();

                // release any open table locks
                rollback();

                removeTemporaryLobs(false);
                cleanTempTables(true);
                undoLog.clear();
                // Table#removeChildrenAndResources can take the meta lock,
                // and we need to unlock before we call removeSession(), which might
                // want to take the meta lock using the system session.
                database.unlockMeta(this);
            } finally {
                closed = true;
                database.removeSession(this);
            }
        }
    }

    /**
     * Add a lock for the given table. The object is unlocked on commit or
     * rollback.
     *
     * @param table the table that is locked
     */
    public void addLock(Table table) {
        if (SysProperties.CHECK) {
            if (locks.contains(table)) {
                DbException.throwInternalError(table.toString());
            }
        }
        locks.add(table);
    }

    /**
     * Add an undo log entry to this session.
     *
     * @param table the table
     * @param operation the operation type (see {@link UndoLogRecord})
     * @param row the row
     */
    public void log(Table table, short operation, Row row) {
        if (table.isMVStore()) {
            return;
        }
        if (undoLogEnabled) {
            UndoLogRecord log = new UndoLogRecord(table, operation, row);
            // called _after_ the row was inserted successfully into the table,
            // otherwise rollback will try to rollback a not-inserted row
            if (SysProperties.CHECK) {
                int lockMode = database.getLockMode();
                if (lockMode != Constants.LOCK_MODE_OFF &&
                        !database.isMultiVersion()) {
                    TableType tableType = log.getTable().getTableType();
                    if (!locks.contains(log.getTable())
                            && TableType.TABLE_LINK != tableType
                            && TableType.EXTERNAL_TABLE_ENGINE != tableType) {
                        DbException.throwInternalError(String.valueOf(tableType));
                    }
                }
            }
            undoLog.add(log);
        } else {
            if (database.isMultiVersion()) {
                // see also UndoLogRecord.commit
                ArrayList<Index> indexes = table.getIndexes();
                for (Index index : indexes) {
                    index.commit(operation, row);
                }
                row.commit();
            }
        }
    }

    /**
     * Unlock all read locks. This is done if the transaction isolation mode is
     * READ_COMMITTED.
     */
    public void unlockReadLocks() {
        if (database.isMultiVersion()) {
            // MVCC: keep shared locks (insert / update / delete)
            return;
        }
        for (Iterator<Table> iter = locks.iterator(); iter.hasNext(); ) {
            Table t = iter.next();
            if (!t.isLockedExclusively()) {
                t.unlock(this);
                iter.remove();
            }
        }
    }

    /**
     * Unlock just this table.
     *
     * @param t the table to unlock
     */
    void unlock(Table t) {
        locks.remove(t);
    }

    private void unlockAll() {
        if (SysProperties.CHECK) {
            if (undoLog.size() > 0) {
                DbException.throwInternalError();
            }
        }
        if (!locks.isEmpty()) {
            for (Table t : locks) {
                t.unlock(this);
            }
            locks.clear();
        }
        database.unlockMetaDebug(this);
        savepoints = null;
        sessionStateChanged = true;
    }

    private void cleanTempTables(boolean closeSession) {
        if (localTempTables != null && localTempTables.size() > 0) {
            synchronized (database) {
                Iterator<Table> it = localTempTables.values().iterator();
                while (it.hasNext()) {
                    Table table = it.next();
                    if (closeSession || table.getOnCommitDrop()) {
                        modificationId++;
                        table.setModified();
                        it.remove();
                        // Exception thrown in org.h2.engine.Database.removeMeta
                        // if line below is missing with TestDeadlock
                        database.lockMeta(this);
                        table.removeChildrenAndResources(this);
                        if (closeSession) {
                            // need to commit, otherwise recovery might
                            // ignore the table removal
                            database.commit(this);
                        }
                    } else if (table.getOnCommitTruncate()) {
                        table.truncate(this);
                    }
                }
            }
        }
    }

    public Random getRandom() {
        if (random == null) {
            random = new Random();
        }
        return random;
    }

    @Override
    public Trace getTrace() {
        if (trace != null && !closed) {
            return trace;
        }
        String traceModuleName = "jdbc[" + id + "]";
        if (closed) {
            return new TraceSystem(null).getTrace(traceModuleName);
        }
        trace = database.getTraceSystem().getTrace(traceModuleName);
        return trace;
    }

    public void setLastIdentity(Value last) {
        this.lastIdentity = last;
        this.lastScopeIdentity = last;
    }

    public Value getLastIdentity() {
        return lastIdentity;
    }

    public void setLastScopeIdentity(Value last) {
        this.lastScopeIdentity = last;
    }

    public Value getLastScopeIdentity() {
        return lastScopeIdentity;
    }

    public void setLastTriggerIdentity(Value last) {
        this.lastTriggerIdentity = last;
    }

    public Value getLastTriggerIdentity() {
        return lastTriggerIdentity;
    }

    public GeneratedKeys getGeneratedKeys() {
        if (generatedKeys == null) {
            generatedKeys = new GeneratedKeys();
        }
        return generatedKeys;
    }

    /**
     * Called when a log entry for this session is added. The session keeps
     * track of the first entry in the transaction log that is not yet
     * committed.
     *
     * @param logId the transaction log id
     * @param pos the position of the log entry in the transaction log
     */
    public void addLogPos(int logId, int pos) {
        if (firstUncommittedLog == Session.LOG_WRITTEN) {
            firstUncommittedLog = logId;
            firstUncommittedPos = pos;
        }
    }

    public int getFirstUncommittedLog() {
        return firstUncommittedLog;
    }

    /**
     * This method is called after the transaction log has written the commit
     * entry for this session.
     */
    void setAllCommitted() {
        firstUncommittedLog = Session.LOG_WRITTEN;
        firstUncommittedPos = Session.LOG_WRITTEN;
    }

    /**
     * Whether the session contains any uncommitted changes.
     *
     * @return true if yes
     */
    public boolean containsUncommitted() {
        if (database.getMvStore() != null) {
            return transaction != null && transaction.hasChanges();
        }
        return firstUncommittedLog != Session.LOG_WRITTEN;
    }

    /**
     * Create a savepoint that is linked to the current log position.
     *
     * @param name the savepoint name
     */
    public void addSavepoint(String name) {
        if (savepoints == null) {
            savepoints = database.newStringMap();
        }
        Savepoint sp = new Savepoint();
        sp.logIndex = undoLog.size();
        if (database.getMvStore() != null) {
            sp.transactionSavepoint = getStatementSavepoint();
        }
        savepoints.put(name, sp);
    }

    /**
     * Undo all operations back to the log position of the given savepoint.
     *
     * @param name the savepoint name
     */
    public void rollbackToSavepoint(String name) {
        checkCommitRollback();
        currentTransactionName = null;
        transactionStart = 0;
        if (savepoints == null) {
            throw DbException.get(ErrorCode.SAVEPOINT_IS_INVALID_1, name);
        }
        Savepoint savepoint = savepoints.get(name);
        if (savepoint == null) {
            throw DbException.get(ErrorCode.SAVEPOINT_IS_INVALID_1, name);
        }
        rollbackTo(savepoint, false);
    }

    /**
     * Prepare the given transaction.
     *
     * @param transactionName the name of the transaction
     */
    public void prepareCommit(String transactionName) {
        if (containsUncommitted()) {
            // need to commit even if rollback is not possible (create/drop
            // table and so on)
            database.prepareCommit(this, transactionName);
        }
        currentTransactionName = transactionName;
    }

    /**
     * Commit or roll back the given transaction.
     *
     * @param transactionName the name of the transaction
     * @param commit true for commit, false for rollback
     */
    public void setPreparedTransaction(String transactionName, boolean commit) {
        if (currentTransactionName != null &&
                currentTransactionName.equals(transactionName)) {
            if (commit) {
                commit(false);
            } else {
                rollback();
            }
        } else {
            ArrayList<InDoubtTransaction> list = database
                    .getInDoubtTransactions();
            int state = commit ? InDoubtTransaction.COMMIT
                    : InDoubtTransaction.ROLLBACK;
            boolean found = false;
            if (list != null) {
                for (InDoubtTransaction p: list) {
                    if (p.getTransactionName().equals(transactionName)) {
                        p.setState(state);
                        found = true;
                        break;
                    }
                }
            }
            if (!found) {
                throw DbException.get(ErrorCode.TRANSACTION_NOT_FOUND_1,
                        transactionName);
            }
        }
    }

    @Override
    public boolean isClosed() {
        return closed;
    }

    public void setThrottle(int throttle) {
        this.throttleNs = TimeUnit.MILLISECONDS.toNanos(throttle);
    }

    /**
     * Wait for some time if this session is throttled (slowed down).
     */
    public void throttle() {
        if (currentCommandStart == 0) {
            currentCommandStart = System.currentTimeMillis();
        }
        if (throttleNs == 0) {
            return;
        }
        long time = System.nanoTime();
        if (lastThrottle + TimeUnit.MILLISECONDS.toNanos(Constants.THROTTLE_DELAY) > time) {
            return;
        }
        State prevState = this.state;
        lastThrottle = time + throttleNs;
        try {
            this.state = State.SLEEP;
            Thread.sleep(TimeUnit.NANOSECONDS.toMillis(throttleNs));
        } catch (Exception e) {
            // ignore InterruptedException
        } finally {
            this.state = prevState;
        }
    }

    /**
     * Set the current command of this session. This is done just before
     * executing the statement.
     *
     * @param command the command
     * @param generatedKeysRequest
     *            {@code false} if generated keys are not needed, {@code true} if
     *            generated keys should be configured automatically, {@code int[]}
     *            to specify column indices to return generated keys from, or
     *            {@code String[]} to specify column names to return generated keys
     *            from
     */
    public void setCurrentCommand(Command command, Object generatedKeysRequest) {
        this.currentCommand = command;
        // Preserve generated keys in case of a new query due to possible nested
        // queries in update
        if (command != null && !command.isQuery()) {
            getGeneratedKeys().clear(generatedKeysRequest);
        }
        if (queryTimeout > 0 && command != null) {
            currentCommandStart = System.currentTimeMillis();
            long now = System.nanoTime();
            cancelAtNs = now + TimeUnit.MILLISECONDS.toNanos(queryTimeout);
        }
        state = command == null ? State.SLEEP : State.RUNNING;
    }

    /**
     * Check if the current transaction is canceled by calling
     * Statement.cancel() or because a session timeout was set and expired.
     *
     * @throws DbException if the transaction is canceled
     */
    public void checkCanceled() {
        throttle();
        if (cancelAtNs == 0) {
            return;
        }
        long time = System.nanoTime();
        if (time >= cancelAtNs) {
            cancelAtNs = 0;
            throw DbException.get(ErrorCode.STATEMENT_WAS_CANCELED);
        }
    }

    /**
     * Get the cancel time.
     *
     * @return the time or 0 if not set
     */
    public long getCancel() {
        return cancelAtNs;
    }

    public Command getCurrentCommand() {
        return currentCommand;
    }

    public long getCurrentCommandStart() {
        return currentCommandStart;
    }

    public boolean getAllowLiterals() {
        return allowLiterals;
    }

    public void setAllowLiterals(boolean b) {
        this.allowLiterals = b;
    }

    public void setCurrentSchema(Schema schema) {
        modificationId++;
        this.currentSchemaName = schema.getName();
    }

    @Override
    public String getCurrentSchemaName() {
        return currentSchemaName;
    }

    @Override
    public void setCurrentSchemaName(String schemaName) {
        Schema schema = database.getSchema(schemaName);
        setCurrentSchema(schema);
    }

    /**
     * Create an internal connection. This connection is used when initializing
     * triggers, and when calling user defined functions.
     *
     * @param columnList if the url should be 'jdbc:columnlist:connection'
     * @return the internal connection
     */
    public JdbcConnection createConnection(boolean columnList) {
        String url;
        if (columnList) {
            url = Constants.CONN_URL_COLUMNLIST;
        } else {
            url = Constants.CONN_URL_INTERNAL;
        }
        return new JdbcConnection(this, getUser().getName(), url);
    }

    @Override
    public DataHandler getDataHandler() {
        return database;
    }

    /**
     * Remember that the given LOB value must be removed at commit.
     *
     * @param v the value
     */
    public void removeAtCommit(Value v) {
        if (SysProperties.CHECK && !v.isLinkedToTable()) {
            DbException.throwInternalError(v.toString());
        }
        if (removeLobMap == null) {
            removeLobMap = new HashMap<>();
        }
        removeLobMap.put(v.toString(), v);
    }

    /**
     * Do not remove this LOB value at commit any longer.
     *
     * @param v the value
     */
    public void removeAtCommitStop(Value v) {
        if (removeLobMap != null) {
            removeLobMap.remove(v.toString());
        }
    }

    /**
     * Get the next system generated identifiers. The identifier returned does
     * not occur within the given SQL statement.
     *
     * @param sql the SQL statement
     * @return the new identifier
     */
    public String getNextSystemIdentifier(String sql) {
        String identifier;
        do {
            identifier = SYSTEM_IDENTIFIER_PREFIX + systemIdentifier++;
        } while (sql.contains(identifier));
        return identifier;
    }

    /**
     * Add a procedure to this session.
     *
     * @param procedure the procedure to add
     */
    public void addProcedure(Procedure procedure) {
        if (procedures == null) {
            procedures = database.newStringMap();
        }
        procedures.put(procedure.getName(), procedure);
    }

    /**
     * Remove a procedure from this session.
     *
     * @param name the name of the procedure to remove
     */
    public void removeProcedure(String name) {
        if (procedures != null) {
            procedures.remove(name);
        }
    }

    /**
     * Get the procedure with the given name, or null
     * if none exists.
     *
     * @param name the procedure name
     * @return the procedure or null
     */
    public Procedure getProcedure(String name) {
        if (procedures == null) {
            return null;
        }
        return procedures.get(name);
    }

    public void setSchemaSearchPath(String[] schemas) {
        modificationId++;
        this.schemaSearchPath = schemas;
    }

    public String[] getSchemaSearchPath() {
        return schemaSearchPath;
    }

    @Override
    public int hashCode() {
        return serialId;
    }

    @Override
    public String toString() {
        return "#" + serialId + " (user: " + (user == null ? "<null>" : user.getName()) + ")";
    }

    public void setUndoLogEnabled(boolean b) {
        this.undoLogEnabled = b;
    }

    public void setRedoLogBinary(boolean b) {
        this.redoLogBinary = b;
    }

    public boolean isUndoLogEnabled() {
        return undoLogEnabled;
    }

    /**
     * Begin a transaction.
     */
    public void begin() {
        autoCommitAtTransactionEnd = true;
        autoCommit = false;
    }

    public long getSessionStart() {
        return sessionStart;
    }

    public long getTransactionStart() {
        if (transactionStart == 0) {
            transactionStart = System.currentTimeMillis();
        }
        return transactionStart;
    }

    public Table[] getLocks() {
        // copy the data without synchronizing
        ArrayList<Table> copy = new ArrayList<>(locks.size());
        for (Table lock : locks) {
            try {
                copy.add(lock);
            } catch (Exception e) {
                // ignore
                break;
            }
        }
        return copy.toArray(new Table[0]);
    }

    /**
     * Wait if the exclusive mode has been enabled for another session. This
     * method returns as soon as the exclusive mode has been disabled.
     */
    public void waitIfExclusiveModeEnabled() {
        // Even in exclusive mode, we have to let the LOB session proceed, or we
        // will get deadlocks.
        if (database.getLobSession() == this) {
            return;
        }
        while (true) {
            Session exclusive = database.getExclusiveSession();
            if (exclusive == null || exclusive == this) {
                break;
            }
            if (Thread.holdsLock(exclusive)) {
                // if another connection is used within the connection
                break;
            }
            try {
                Thread.sleep(100);
            } catch (InterruptedException e) {
                // ignore
            }
        }
    }

    /**
     * Get the view cache for this session. There are two caches: the subquery
     * cache (which is only use for a single query, has no bounds, and is
     * cleared after use), and the cache for regular views.
     *
     * @param subQuery true to get the subquery cache
     * @return the view cache
     */
    public Map<Object, ViewIndex> getViewIndexCache(boolean subQuery) {
        if (subQuery) {
            // for sub-queries we don't need to use LRU because the cache should
            // not grow too large for a single query (we drop the whole cache in
            // the end of prepareLocal)
            if (subQueryIndexCache == null) {
                subQueryIndexCache = new HashMap<>();
            }
            return subQueryIndexCache;
        }
        SmallLRUCache<Object, ViewIndex> cache = viewIndexCache;
        if (cache == null) {
            viewIndexCache = cache = SmallLRUCache.newInstance(Constants.VIEW_INDEX_CACHE_SIZE);
        }
        return cache;
    }

    /**
     * Remember the result set and close it as soon as the transaction is
     * committed (if it needs to be closed). This is done to delete temporary
     * files as soon as possible, and free object ids of temporary tables.
     *
     * @param result the temporary result set
     */
    public void addTemporaryResult(ResultInterface result) {
        if (!result.needToClose()) {
            return;
        }
        if (temporaryResults == null) {
            temporaryResults = new HashSet<>();
        }
        if (temporaryResults.size() < 100) {
            // reference at most 100 result sets to avoid memory problems
            temporaryResults.add(result);
        }
    }

    private void closeTemporaryResults() {
        if (temporaryResults != null) {
            for (ResultInterface result : temporaryResults) {
                result.close();
            }
            temporaryResults = null;
        }
    }

    public void setQueryTimeout(int queryTimeout) {
        int max = database.getSettings().maxQueryTimeout;
        if (max != 0 && (max < queryTimeout || queryTimeout == 0)) {
            // the value must be at most max
            queryTimeout = max;
        }
        this.queryTimeout = queryTimeout;
        // must reset the cancel at here,
        // otherwise it is still used
        this.cancelAtNs = 0;
    }

    public int getQueryTimeout() {
        return queryTimeout;
    }

    /**
     * Set the table this session is waiting for, and the thread that is
     * waiting.
     *
     * @param waitForLock the table
     * @param waitForLockThread the current thread (the one that is waiting)
     */
    public void setWaitForLock(Table waitForLock, Thread waitForLockThread) {
        this.waitForLock = waitForLock;
        this.waitForLockThread = waitForLockThread;
    }

    public Table getWaitForLock() {
        return waitForLock;
    }

    public Thread getWaitForLockThread() {
        return waitForLockThread;
    }

    public int getModificationId() {
        return modificationId;
    }

    @Override
    public boolean isReconnectNeeded(boolean write) {
        while (true) {
            boolean reconnect = database.isReconnectNeeded();
            if (reconnect) {
                return true;
            }
            if (write) {
                if (database.beforeWriting()) {
                    return false;
                }
            } else {
                return false;
            }
        }
    }

    @Override
    public void afterWriting() {
        database.afterWriting();
    }

    @Override
    public SessionInterface reconnect(boolean write) {
        readSessionState();
        close();
        Session newSession = Engine.getInstance().createSession(connectionInfo);
        newSession.sessionState = sessionState;
        newSession.recreateSessionState();
        if (write) {
            while (!newSession.database.beforeWriting()) {
                // wait until we are allowed to write
            }
        }
        return newSession;
    }

    public void setConnectionInfo(ConnectionInfo ci) {
        connectionInfo = ci;
    }

    public Value getTransactionId() {
        if (database.getMvStore() != null) {
            if (transaction == null || !transaction.hasChanges()) {
                return ValueNull.INSTANCE;
            }
            return ValueString.get(Long.toString(getTransaction().getSequenceNum()));
        }
        if (!database.isPersistent()) {
            return ValueNull.INSTANCE;
        }
        if (undoLog.size() == 0) {
            return ValueNull.INSTANCE;
        }
        return ValueString.get(firstUncommittedLog + "-" + firstUncommittedPos +
                "-" + id);
    }

    /**
     * Get the next object id.
     *
     * @return the next object id
     */
    public int nextObjectId() {
        return objectId++;
    }

    public boolean isRedoLogBinaryEnabled() {
        return redoLogBinary;
    }

    /**
     * Get the transaction to use for this session.
     *
     * @return the transaction
     */
    public Transaction getTransaction() {
        if (transaction == null) {
            MVTableEngine.Store store = database.getMvStore();
<<<<<<< HEAD
            if(store != null) {
                if (store.isClosed()) {
=======
            if (store != null) {
                if (store.getStore().isClosed()) {
>>>>>>> 52dec4ac
                    Throwable backgroundException = database.getBackgroundException();
                    database.shutdownImmediately();
                    throw DbException.get(ErrorCode.DATABASE_IS_CLOSED, backgroundException);
                }
                transaction = store.getTransactionStore().begin(this, this.lockTimeout, id);
            }
            startStatement = -1;
        }
        return transaction;
    }

    private long getStatementSavepoint() {
        if (startStatement == -1) {
            startStatement = getTransaction().setSavepoint();
        }
        return startStatement;
    }

    /**
     * Start a new statement within a transaction.
     */
    public void startStatementWithinTransaction() {
        Transaction transaction = getTransaction();
        if(transaction != null) {
            transaction.markStatementStart();
        }
        startStatement = -1;
    }

    /**
     * Mark the statement as completed. This also close all temporary result
     * set, and deletes all temporary files held by the result sets.
     */
    public void endStatement() {
        if(transaction != null) {
            transaction.markStatementEnd();
        }
        startStatement = -1;
        closeTemporaryResults();
    }

    /**
     * Clear the view cache for this session.
     */
    public void clearViewIndexCache() {
        viewIndexCache = null;
    }

    @Override
    public void addTemporaryLob(Value v) {
        if (v.getType() != Value.CLOB && v.getType() != Value.BLOB) {
            return;
        }
        if (v.getTableId() == LobStorageFrontend.TABLE_RESULT ||
                v.getTableId() == LobStorageFrontend.TABLE_TEMP) {
            if (temporaryResultLobs == null) {
                temporaryResultLobs = new LinkedList<>();
            }
            temporaryResultLobs.add(new TimeoutValue(v));
        } else {
            if (temporaryLobs == null) {
                temporaryLobs = new ArrayList<>();
            }
            temporaryLobs.add(v);
        }
    }

    @Override
    public boolean isRemote() {
        return false;
    }

    /**
     * Mark that the given table needs to be analyzed on commit.
     *
     * @param table the table
     */
    public void markTableForAnalyze(Table table) {
        if (tablesToAnalyze == null) {
            tablesToAnalyze = new HashSet<>();
        }
        tablesToAnalyze.add(table);
    }

    public State getState() {
        return getBlockingSessionId() != 0 ? State.BLOCKED : state;
    }

    public void setState(State state) {
        this.state = state;
    }

    public int getBlockingSessionId() {
        return transaction == null ? 0 : transaction.getBlockerId();
    }

    @Override
    public void onRollback(MVMap<Object, VersionedValue> map, Object key,
                            VersionedValue existingValue,
                            VersionedValue restoredValue) {
        // Here we are relying on the fact that map which backs table's primary index
        // has the same name as the table itself
        MVTableEngine.Store store = database.getMvStore();
        if(store != null) {
            MVTable table = store.getTable(map.getName());
            if (table != null) {
                long recKey = (Long)key;
                Row oldRow = getRowFromVersionedValue(table, recKey, existingValue);
                Row newRow = getRowFromVersionedValue(table, recKey, restoredValue);
                table.fireAfterRow(this, oldRow, newRow, true);

                if (table.getContainsLargeObject()) {
                    if (oldRow != null) {
                        for (int i = 0, len = oldRow.getColumnCount(); i < len; i++) {
                            Value v = oldRow.getValue(i);
                            if (v.isLinkedToTable()) {
                                removeAtCommit(v);
                            }
                        }
                    }
                    if (newRow != null) {
                        for (int i = 0, len = newRow.getColumnCount(); i < len; i++) {
                            Value v = newRow.getValue(i);
                            if (v.isLinkedToTable()) {
                                removeAtCommitStop(v);
                            }
                        }
                    }
                }
            }
        }
    }

    private static Row getRowFromVersionedValue(MVTable table, long recKey,
                                                VersionedValue versionedValue) {
        Object value = versionedValue == null ? null : versionedValue.value;
        Row result = null;
        if (value != null) {
            if(value instanceof Row) {
                result = (Row) value;
                assert result.getKey() == recKey
                     : result.getKey() + " != " + recKey;
            } else {
                ValueArray array = (ValueArray) value;
                result = table.createRow(array.getList(), 0);
                result.setKey(recKey);
            }
        }
        return result;
    }


    /**
     * Represents a savepoint (a position in a transaction to where one can roll
     * back to).
     */
    public static class Savepoint {

        /**
         * The undo log index.
         */
        int logIndex;

        /**
         * The transaction savepoint id.
         */
        long transactionSavepoint;
    }

    /**
     * An object with a timeout.
     */
    public static class TimeoutValue {

        /**
         * The time when this object was created.
         */
        final long created = System.nanoTime();

        /**
         * The value.
         */
        final Value value;

        TimeoutValue(Value v) {
            this.value = v;
        }

    }

    public ColumnNamerConfiguration getColumnNamerConfiguration() {
        return columnNamerConfiguration;
    }

    public void setColumnNamerConfiguration(ColumnNamerConfiguration columnNamerConfiguration) {
        this.columnNamerConfiguration = columnNamerConfiguration;
    }

    @Override
    public boolean isSupportsGeneratedKeys() {
        return true;
    }

}<|MERGE_RESOLUTION|>--- conflicted
+++ resolved
@@ -1671,13 +1671,8 @@
     public Transaction getTransaction() {
         if (transaction == null) {
             MVTableEngine.Store store = database.getMvStore();
-<<<<<<< HEAD
-            if(store != null) {
-                if (store.isClosed()) {
-=======
             if (store != null) {
                 if (store.getStore().isClosed()) {
->>>>>>> 52dec4ac
                     Throwable backgroundException = database.getBackgroundException();
                     database.shutdownImmediately();
                     throw DbException.get(ErrorCode.DATABASE_IS_CLOSED, backgroundException);
