/*
 * Copyright 2004-2014 H2 Group. Multiple-Licensed under the MPL 2.0,
 * and the EPL 1.0 (http://h2database.com/html/license.html).
 * Initial Developer: H2 Group
 */
package org.h2.engine;

import java.util.ArrayList;
import java.util.HashMap;
import java.util.HashSet;
import java.util.Iterator;
import java.util.LinkedList;
import java.util.Map;
import java.util.Random;
import java.util.concurrent.TimeUnit;
import org.h2.api.ErrorCode;
import org.h2.command.Command;
import org.h2.command.CommandInterface;
import org.h2.command.Parser;
import org.h2.command.Prepared;
import org.h2.command.ddl.Analyze;
import org.h2.command.dml.Query;
import org.h2.constraint.Constraint;
import org.h2.index.Index;
import org.h2.index.ViewIndex;
import org.h2.jdbc.JdbcConnection;
import org.h2.message.DbException;
import org.h2.message.Trace;
import org.h2.message.TraceSystem;
import org.h2.mvstore.MVMap;
import org.h2.mvstore.db.MVPrimaryIndex;
import org.h2.mvstore.db.MVTable;
import org.h2.mvstore.db.MVTableEngine;
import org.h2.mvstore.db.TransactionStore;
import org.h2.mvstore.db.TransactionStore.Transaction;
import org.h2.result.ResultInterface;
import org.h2.result.Row;
import org.h2.result.SortOrder;
import org.h2.schema.Schema;
import org.h2.store.DataHandler;
import org.h2.store.InDoubtTransaction;
import org.h2.store.LobStorageFrontend;
import org.h2.table.SubQueryInfo;
import org.h2.table.Table;
import org.h2.table.TableFilter;
import org.h2.table.TableType;
import org.h2.util.New;
import org.h2.util.SmallLRUCache;
import org.h2.value.Value;
import org.h2.value.ValueLong;
import org.h2.value.ValueNull;
import org.h2.value.ValueString;

/**
 * A session represents an embedded database connection. When using the server
 * mode, this object resides on the server side and communicates with a
 * SessionRemote object on the client side.
 */
public class Session extends SessionWithState implements TransactionStore.RollbackListener {

    public enum State { INIT, RUNNING, BLOCKED, SLEEP, CLOSED }

    /**
     * This special log position means that the log entry has been written.
     */
    public static final int LOG_WRITTEN = -1;

    /**
     * The prefix of generated identifiers. It may not have letters, because
     * they are case sensitive.
     */
    private static final String SYSTEM_IDENTIFIER_PREFIX = "_";
    private static int nextSerialId;

    private final int serialId = nextSerialId++;
    private final Database database;
    private ConnectionInfo connectionInfo;
    private final User user;
    private final int id;
    private final ArrayList<Table> locks = New.arrayList();
    private final UndoLog undoLog;
    private boolean autoCommit = true;
    private Random random;
    private int lockTimeout;
    private Value lastIdentity = ValueLong.get(0);
    private Value lastScopeIdentity = ValueLong.get(0);
    private Value lastTriggerIdentity;
    private int firstUncommittedLog = Session.LOG_WRITTEN;
    private int firstUncommittedPos = Session.LOG_WRITTEN;
    private HashMap<String, Savepoint> savepoints;
    private HashMap<String, Table> localTempTables;
    private HashMap<String, Index> localTempTableIndexes;
    private HashMap<String, Constraint> localTempTableConstraints;
    private long throttleNs;
    private long lastThrottle;
    private Command currentCommand;
    private boolean allowLiterals;
    private String currentSchemaName;
    private String[] schemaSearchPath;
    private Trace trace;
    private HashMap<String, Value> removeLobMap;
    private int systemIdentifier;
    private HashMap<String, Procedure> procedures;
    private boolean undoLogEnabled = true;
    private boolean redoLogBinary = true;
    private boolean autoCommitAtTransactionEnd;
    private String currentTransactionName;
    private volatile long cancelAtNs;
    private boolean closed;
    private final long sessionStart = System.currentTimeMillis();
    private long transactionStart;
    private long currentCommandStart;
    private HashMap<String, Value> variables;
    private HashSet<ResultInterface> temporaryResults;
    private int queryTimeout;
    private boolean commitOrRollbackDisabled;
    private Table waitForLock;
    private Thread waitForLockThread;
    private int modificationId;
    private int objectId;
    private final int queryCacheSize;
    private SmallLRUCache<String, Command> queryCache;
    private long modificationMetaID = -1;
    private SubQueryInfo subQueryInfo;
    private int parsingView;
    private int preparingQueryExpression;
    private volatile SmallLRUCache<Object, ViewIndex> viewIndexCache;
    private HashMap<Object, ViewIndex> subQueryIndexCache;
    private boolean joinBatchEnabled;
    private boolean forceJoinOrder;
    private boolean lazyQueryExecution;
    /**
     * Tables marked for ANALYZE after the current transaction is committed.
     * Prevents us calling ANALYZE repeatedly in large transactions.
     */
    private HashSet<Table> tablesToAnalyze;

    /**
     * Temporary LOBs from result sets. Those are kept for some time. The
     * problem is that transactions are committed before the result is returned,
     * and in some cases the next transaction is already started before the
     * result is read (for example when using the server mode, when accessing
     * metadata methods). We can't simply free those values up when starting the
     * next transaction, because they would be removed too early.
     */
    private LinkedList<TimeoutValue> temporaryResultLobs;

    /**
     * The temporary LOBs that need to be removed on commit.
     */
    private ArrayList<Value> temporaryLobs;

    private Transaction transaction;
    private State state = State.INIT;
    private long startStatement = -1;

    public Session(Database database, User user, int id) {
        this.database = database;
        this.queryTimeout = database.getSettings().maxQueryTimeout;
        this.queryCacheSize = database.getSettings().queryCacheSize;
        this.undoLog = new UndoLog(this);
        this.user = user;
        this.id = id;
        this.lockTimeout = (int)database.getLockTimeout();
        this.currentSchemaName = Constants.SCHEMA_MAIN;
    }

    public void setLazyQueryExecution(boolean lazyQueryExecution) {
        this.lazyQueryExecution = lazyQueryExecution;
    }

    public boolean isLazyQueryExecution() {
        return lazyQueryExecution;
    }

    public void setForceJoinOrder(boolean forceJoinOrder) {
        this.forceJoinOrder = forceJoinOrder;
    }

    public boolean isForceJoinOrder() {
        return forceJoinOrder;
    }

    public void setJoinBatchEnabled(boolean joinBatchEnabled) {
        this.joinBatchEnabled = joinBatchEnabled;
    }

    public boolean isJoinBatchEnabled() {
        return joinBatchEnabled;
    }

    /**
     * Create a new row for a table.
     *
     * @param data the values
     * @param memory whether the row is in memory
     * @return the created row
     */
    public Row createRow(Value[] data, int memory) {
        return database.createRow(data, memory);
    }

    /**
     * Add a subquery info on top of the subquery info stack.
     *
     * @param masks the mask
     * @param filters the filters
     * @param filter the filter index
     * @param sortOrder the sort order
     */
    public void pushSubQueryInfo(int[] masks, TableFilter[] filters, int filter,
            SortOrder sortOrder) {
        subQueryInfo = new SubQueryInfo(subQueryInfo, masks, filters, filter, sortOrder);
    }

    /**
     * Remove the current subquery info from the stack.
     */
    public void popSubQueryInfo() {
        subQueryInfo = subQueryInfo.getUpper();
    }

    public SubQueryInfo getSubQueryInfo() {
        return subQueryInfo;
    }

    public void setParsingView(boolean parsingView) {
        // It can be recursive, thus implemented as counter.
        this.parsingView += parsingView ? 1 : -1;
        assert this.parsingView >= 0;
    }

    public boolean isParsingView() {
        assert parsingView >= 0;
        return parsingView != 0;
    }

    /**
     * Optimize a query. This will remember the subquery info, clear it, prepare
     * the query, and reset the subquery info.
     *
     * @param query the query to prepare
     */
    public void optimizeQueryExpression(Query query) {
        // we have to hide current subQueryInfo if we are going to optimize
        // query expression
        SubQueryInfo tmp = subQueryInfo;
        subQueryInfo = null;
        preparingQueryExpression++;
        try {
            query.prepare();
        } finally {
            subQueryInfo = tmp;
            preparingQueryExpression--;
        }
    }

    public boolean isPreparingQueryExpression() {
        assert preparingQueryExpression >= 0;
        return preparingQueryExpression != 0;
    }

    @Override
    public ArrayList<String> getClusterServers() {
        return new ArrayList<>();
    }

    public boolean setCommitOrRollbackDisabled(boolean x) {
        boolean old = commitOrRollbackDisabled;
        commitOrRollbackDisabled = x;
        return old;
    }

    private void initVariables() {
        if (variables == null) {
            variables = database.newStringMap();
        }
    }

    /**
     * Set the value of the given variable for this session.
     *
     * @param name the name of the variable (may not be null)
     * @param value the new value (may not be null)
     */
    public void setVariable(String name, Value value) {
        initVariables();
        modificationId++;
        Value old;
        if (value == ValueNull.INSTANCE) {
            old = variables.remove(name);
        } else {
            // link LOB values, to make sure we have our own object
            value = value.copy(database,
                    LobStorageFrontend.TABLE_ID_SESSION_VARIABLE);
            old = variables.put(name, value);
        }
        if (old != null) {
            // remove the old value (in case it is a lob)
            old.remove();
        }
    }

    /**
     * Get the value of the specified user defined variable. This method always
     * returns a value; it returns ValueNull.INSTANCE if the variable doesn't
     * exist.
     *
     * @param name the variable name
     * @return the value, or NULL
     */
    public Value getVariable(String name) {
        initVariables();
        Value v = variables.get(name);
        return v == null ? ValueNull.INSTANCE : v;
    }

    /**
     * Get the list of variable names that are set for this session.
     *
     * @return the list of names
     */
    public String[] getVariableNames() {
        if (variables == null) {
            return new String[0];
        }
        String[] list = new String[variables.size()];
        variables.keySet().toArray(list);
        return list;
    }

    /**
     * Get the local temporary table if one exists with that name, or null if
     * not.
     *
     * @param name the table name
     * @return the table, or null
     */
    public Table findLocalTempTable(String name) {
        if (localTempTables == null) {
            return null;
        }
        return localTempTables.get(name);
    }

    public ArrayList<Table> getLocalTempTables() {
        if (localTempTables == null) {
            return New.arrayList();
        }
        return New.arrayList(localTempTables.values());
    }

    /**
     * Add a local temporary table to this session.
     *
     * @param table the table to add
     * @throws DbException if a table with this name already exists
     */
    public void addLocalTempTable(Table table) {
        if (localTempTables == null) {
            localTempTables = database.newStringMap();
        }
        if (localTempTables.get(table.getName()) != null) {
            throw DbException.get(ErrorCode.TABLE_OR_VIEW_ALREADY_EXISTS_1,
                    table.getSQL()+" AS "+table.getName());
        }
        modificationId++;
        localTempTables.put(table.getName(), table);
    }

    /**
     * Drop and remove the given local temporary table from this session.
     *
     * @param table the table
     */
    public void removeLocalTempTable(Table table) {
        modificationId++;
        localTempTables.remove(table.getName());
        synchronized (database) {
            table.removeChildrenAndResources(this);
        }
    }

    /**
     * Get the local temporary index if one exists with that name, or null if
     * not.
     *
     * @param name the table name
     * @return the table, or null
     */
    public Index findLocalTempTableIndex(String name) {
        if (localTempTableIndexes == null) {
            return null;
        }
        return localTempTableIndexes.get(name);
    }

    public HashMap<String, Index> getLocalTempTableIndexes() {
        if (localTempTableIndexes == null) {
            return New.hashMap();
        }
        return localTempTableIndexes;
    }

    /**
     * Add a local temporary index to this session.
     *
     * @param index the index to add
     * @throws DbException if a index with this name already exists
     */
    public void addLocalTempTableIndex(Index index) {
        if (localTempTableIndexes == null) {
            localTempTableIndexes = database.newStringMap();
        }
        if (localTempTableIndexes.get(index.getName()) != null) {
            throw DbException.get(ErrorCode.INDEX_ALREADY_EXISTS_1,
                    index.getSQL());
        }
        localTempTableIndexes.put(index.getName(), index);
    }

    /**
     * Drop and remove the given local temporary index from this session.
     *
     * @param index the index
     */
    public void removeLocalTempTableIndex(Index index) {
        if (localTempTableIndexes != null) {
            localTempTableIndexes.remove(index.getName());
            synchronized (database) {
                index.removeChildrenAndResources(this);
            }
        }
    }

    /**
     * Get the local temporary constraint if one exists with that name, or
     * null if not.
     *
     * @param name the constraint name
     * @return the constraint, or null
     */
    public Constraint findLocalTempTableConstraint(String name) {
        if (localTempTableConstraints == null) {
            return null;
        }
        return localTempTableConstraints.get(name);
    }

    /**
     * Get the map of constraints for all constraints on local, temporary
     * tables, if any. The map's keys are the constraints' names.
     *
     * @return the map of constraints, or null
     */
    public HashMap<String, Constraint> getLocalTempTableConstraints() {
        if (localTempTableConstraints == null) {
            return New.hashMap();
        }
        return localTempTableConstraints;
    }

    /**
     * Add a local temporary constraint to this session.
     *
     * @param constraint the constraint to add
     * @throws DbException if a constraint with the same name already exists
     */
    public void addLocalTempTableConstraint(Constraint constraint) {
        if (localTempTableConstraints == null) {
            localTempTableConstraints = database.newStringMap();
        }
        String name = constraint.getName();
        if (localTempTableConstraints.get(name) != null) {
            throw DbException.get(ErrorCode.CONSTRAINT_ALREADY_EXISTS_1,
                    constraint.getSQL());
        }
        localTempTableConstraints.put(name, constraint);
    }

    /**
     * Drop and remove the given local temporary constraint from this session.
     *
     * @param constraint the constraint
     */
    void removeLocalTempTableConstraint(Constraint constraint) {
        if (localTempTableConstraints != null) {
            localTempTableConstraints.remove(constraint.getName());
            synchronized (database) {
                constraint.removeChildrenAndResources(this);
            }
        }
    }

    @Override
    public boolean getAutoCommit() {
        return autoCommit;
    }

    public User getUser() {
        return user;
    }

    @Override
    public void setAutoCommit(boolean b) {
        autoCommit = b;
    }

    public int getLockTimeout() {
        return lockTimeout;
    }

    public void setLockTimeout(int lockTimeout) {
        this.lockTimeout = lockTimeout;
    }

    @Override
    public synchronized CommandInterface prepareCommand(String sql,
            int fetchSize) {
        return prepareLocal(sql);
    }

    /**
     * Parse and prepare the given SQL statement. This method also checks the
     * rights.
     *
     * @param sql the SQL statement
     * @return the prepared statement
     */
    public Prepared prepare(String sql) {
        return prepare(sql, false, false);
    }

    /**
     * Parse and prepare the given SQL statement.
     *
     * @param sql the SQL statement
     * @param rightsChecked true if the rights have already been checked
     * @param literalsChecked true if the sql string has already been checked
     *            for literals (only used if ALLOW_LITERALS NONE is set).
     * @return the prepared statement
     */
    public Prepared prepare(String sql, boolean rightsChecked, boolean literalsChecked) {
        Parser parser = new Parser(this);
        parser.setRightsChecked(rightsChecked);
        parser.setLiteralsChecked(literalsChecked);
        return parser.prepare(sql);
    }

    /**
     * Parse and prepare the given SQL statement.
     * This method also checks if the connection has been closed.
     *
     * @param sql the SQL statement
     * @return the prepared statement
     */
    public Command prepareLocal(String sql) {
        if (closed) {
            throw DbException.get(ErrorCode.CONNECTION_BROKEN_1,
                    "session closed");
        }
        Command command;
        if (queryCacheSize > 0) {
            if (queryCache == null) {
                queryCache = SmallLRUCache.newInstance(queryCacheSize);
                modificationMetaID = database.getModificationMetaId();
            } else {
                long newModificationMetaID = database.getModificationMetaId();
                if (newModificationMetaID != modificationMetaID) {
                    queryCache.clear();
                    modificationMetaID = newModificationMetaID;
                }
                command = queryCache.get(sql);
                if (command != null && command.canReuse()) {
                    command.reuse();
                    return command;
                }
            }
        }
        Parser parser = new Parser(this);
        try {
            command = parser.prepareCommand(sql);
        } finally {
            // we can't reuse sub-query indexes, so just drop the whole cache
            subQueryIndexCache = null;
        }
        command.prepareJoinBatch();
        if (queryCache != null) {
            if (command.isCacheable()) {
                queryCache.put(sql, command);
            }
        }
        return command;
    }

    public Database getDatabase() {
        return database;
    }

    @Override
    public int getPowerOffCount() {
        return database.getPowerOffCount();
    }

    @Override
    public void setPowerOffCount(int count) {
        database.setPowerOffCount(count);
    }

    /**
     * Commit the current transaction. If the statement was not a data
     * definition statement, and if there are temporary tables that should be
     * dropped or truncated at commit, this is done as well.
     *
     * @param ddl if the statement was a data definition statement
     */
    public void commit(boolean ddl) {
        checkCommitRollback();
        currentTransactionName = null;
        transactionStart = 0;
        if (transaction != null) {
            try {
                // increment the data mod count, so that other sessions
                // see the changes
                // TODO should not rely on locking
                if (locks.size() > 0) {
                    for (int i = 0, size = locks.size(); i < size; i++) {
                        Table t = locks.get(i);
                        if (t instanceof MVTable) {
                            ((MVTable) t).commit();
                        }
                    }
                }
                transaction.commit();
            } finally {
                transaction = null;
            }
        }
        if (containsUncommitted()) {
            // need to commit even if rollback is not possible
            // (create/drop table and so on)
            database.commit(this);
        }
        removeTemporaryLobs(true);
        if (undoLog.size() > 0) {
            // commit the rows when using MVCC
            if (database.isMultiVersion()) {
                ArrayList<Row> rows = New.arrayList();
                synchronized (database) {
                    while (undoLog.size() > 0) {
                        UndoLogRecord entry = undoLog.getLast();
                        entry.commit();
                        rows.add(entry.getRow());
                        undoLog.removeLast(false);
                    }
                    for (int i = 0, size = rows.size(); i < size; i++) {
                        Row r = rows.get(i);
                        r.commit();
                    }
                }
            }
            undoLog.clear();
        }
        if (!ddl) {
            // do not clean the temp tables if the last command was a
            // create/drop
            cleanTempTables(false);
            if (autoCommitAtTransactionEnd) {
                autoCommit = true;
                autoCommitAtTransactionEnd = false;
            }
        }
        endTransaction();

        int rows = getDatabase().getSettings().analyzeSample / 10;
        if (tablesToAnalyze != null) {
            for (Table table : tablesToAnalyze) {
                Analyze.analyzeTable(this, table, rows, false);
            }
        }
        tablesToAnalyze = null;
    }

    private void removeTemporaryLobs(boolean onTimeout) {
        if (SysProperties.CHECK2) {
            if (this == getDatabase().getLobSession()
                    && !Thread.holdsLock(this) && !Thread.holdsLock(getDatabase())) {
                throw DbException.throwInternalError();
            }
        }
        if (temporaryLobs != null) {
            for (Value v : temporaryLobs) {
                if (!v.isLinkedToTable()) {
                    v.remove();
                }
            }
            temporaryLobs.clear();
        }
        if (temporaryResultLobs != null && temporaryResultLobs.size() > 0) {
            long keepYoungerThan = System.nanoTime() -
                    TimeUnit.MILLISECONDS.toNanos(database.getSettings().lobTimeout);
            while (temporaryResultLobs.size() > 0) {
                TimeoutValue tv = temporaryResultLobs.getFirst();
                if (onTimeout && tv.created >= keepYoungerThan) {
                    break;
                }
                Value v = temporaryResultLobs.removeFirst().value;
                if (!v.isLinkedToTable()) {
                    v.remove();
                }
            }
        }
    }

    private void checkCommitRollback() {
        if (commitOrRollbackDisabled && locks.size() > 0) {
            throw DbException.get(ErrorCode.COMMIT_ROLLBACK_NOT_ALLOWED);
        }
    }

    private void endTransaction() {
        if (removeLobMap != null && removeLobMap.size() > 0) {
            if (database.getMvStore() == null) {
                // need to flush the transaction log, because we can't unlink
                // lobs if the commit record is not written
                database.flush();
            }
            for (Value v : removeLobMap.values()) {
                v.remove();
            }
            removeLobMap = null;
        }
        unlockAll();
    }

    /**
     * Fully roll back the current transaction.
     */
    public void rollback() {
        checkCommitRollback();
        currentTransactionName = null;
<<<<<<< HEAD
//*
        boolean needCommit = undoLog.size() > 0 || transaction != null && transaction.hasChanges();
        if(needCommit) {
            rollbackTo(null, false);
        }
/*/
=======
        transactionStart = 0;
>>>>>>> 6e4dcce6
        boolean needCommit = false;
        if (undoLog.size() > 0) {
            rollbackTo(null, false);
            needCommit = true;
        }
        if (transaction != null) {
            rollbackTo(null, false);
            needCommit = true;
            // rollback stored the undo operations in the transaction
            // committing will end the transaction
            transaction.commit();
            transaction = null;
        }
//*/
        if (locks.size() > 0 || needCommit) {
            database.commit(this);
        }
        cleanTempTables(false);
        if (autoCommitAtTransactionEnd) {
            autoCommit = true;
            autoCommitAtTransactionEnd = false;
        }
        endTransaction();
    }

    /**
     * Partially roll back the current transaction.
     *
     * @param savepoint the savepoint to which should be rolled back
     * @param trimToSize if the list should be trimmed
     */
    public void rollbackTo(Savepoint savepoint, boolean trimToSize) {
        int index = savepoint == null ? 0 : savepoint.logIndex;
        while (undoLog.size() > index) {
            UndoLogRecord entry = undoLog.getLast();
            entry.undo(this);
            undoLog.removeLast(trimToSize);
        }
        if (transaction != null) {
            if (savepoint == null) {
                transaction.rollback();
                transaction = null;
            } else {
                transaction.rollbackToSavepoint(savepoint.transactionSavepoint);
            }
        }
        if (savepoints != null) {
            String[] names = new String[savepoints.size()];
            savepoints.keySet().toArray(names);
            for (String name : names) {
                Savepoint sp = savepoints.get(name);
                int savepointIndex = sp.logIndex;
                if (savepointIndex > index) {
                    savepoints.remove(name);
                }
            }
        }
        if(queryCache != null) {
            queryCache.clear();
        }
    }

    @Override
    public boolean hasPendingTransaction() {
        return undoLog.size() > 0;
    }

    /**
     * Create a savepoint to allow rolling back to this state.
     *
     * @return the savepoint
     */
    public Savepoint setSavepoint() {
        Savepoint sp = new Savepoint();
        sp.logIndex = undoLog.size();
        if (database.getMvStore() != null) {
            sp.transactionSavepoint = getStatementSavepoint();
        }
        return sp;
    }

    public int getId() {
        return id;
    }

    @Override
    public void cancel() {
        cancelAtNs = System.nanoTime();
    }

    @Override
    public void close() {
        if (!closed) {
            state = State.CLOSED;
            try {
                database.checkPowerOff();

                // release any open table locks
                rollback();

                removeTemporaryLobs(false);
                cleanTempTables(true);
                undoLog.clear();
                database.removeSession(this);
            } finally {
                closed = true;
            }
        }
    }

    /**
     * Add a lock for the given table. The object is unlocked on commit or
     * rollback.
     *
     * @param table the table that is locked
     */
    public void addLock(Table table) {
        if (SysProperties.CHECK) {
            if (locks.contains(table)) {
                DbException.throwInternalError(table.toString());
            }
        }
        locks.add(table);
    }

    /**
     * Add an undo log entry to this session.
     *
     * @param table the table
     * @param operation the operation type (see {@link UndoLogRecord})
     * @param row the row
     */
    public void log(Table table, short operation, Row row) {
        if (table.isMVStore()) {
            return;
        }
        if (undoLogEnabled) {
            UndoLogRecord log = new UndoLogRecord(table, operation, row);
            // called _after_ the row was inserted successfully into the table,
            // otherwise rollback will try to rollback a not-inserted row
            if (SysProperties.CHECK) {
                int lockMode = database.getLockMode();
                if (lockMode != Constants.LOCK_MODE_OFF &&
                        !database.isMultiVersion()) {
                    TableType tableType = log.getTable().getTableType();
                    if (locks.indexOf(log.getTable()) < 0
                            && TableType.TABLE_LINK != tableType
                            && TableType.EXTERNAL_TABLE_ENGINE != tableType) {
                        DbException.throwInternalError("" + tableType);
                    }
                }
            }
            undoLog.add(log);
        } else {
            if (database.isMultiVersion()) {
                // see also UndoLogRecord.commit
                ArrayList<Index> indexes = table.getIndexes();
                for (int i = 0, size = indexes.size(); i < size; i++) {
                    Index index = indexes.get(i);
                    index.commit(operation, row);
                }
                row.commit();
            }
        }
    }

    /**
     * Unlock all read locks. This is done if the transaction isolation mode is
     * READ_COMMITTED.
     */
    public void unlockReadLocks() {
        if (database.isMultiVersion()) {
            // MVCC: keep shared locks (insert / update / delete)
            return;
        }
        // locks is modified in the loop
        for (int i = 0; i < locks.size(); i++) {
            Table t = locks.get(i);
            if (!t.isLockedExclusively()) {
                synchronized (database) {
                    t.unlock(this);
                    locks.remove(i);
                }
                i--;
            }
        }
    }

    /**
     * Unlock just this table.
     *
     * @param t the table to unlock
     */
    void unlock(Table t) {
        locks.remove(t);
    }

    private void unlockAll() {
        if (SysProperties.CHECK) {
            if (undoLog.size() > 0) {
                DbException.throwInternalError();
            }
        }
        if (locks.size() > 0) {
            // don't use the enhanced for loop to save memory
            for (int i = 0, size = locks.size(); i < size; i++) {
                Table t = locks.get(i);
                t.unlock(this);
            }
            locks.clear();
        }
        savepoints = null;
        sessionStateChanged = true;
    }

    private void cleanTempTables(boolean closeSession) {
        if (localTempTables != null && localTempTables.size() > 0) {
            synchronized (database) {
                Iterator<Table> it = localTempTables.values().iterator();
                while (it.hasNext()) {
                    Table table = it.next();
                    if (closeSession || table.getOnCommitDrop()) {
                        modificationId++;
                        table.setModified();
                        it.remove();
                        table.removeChildrenAndResources(this);
                        if (closeSession) {
                            // need to commit, otherwise recovery might
                            // ignore the table removal
                            database.commit(this);
                        }
                    } else if (table.getOnCommitTruncate()) {
                        table.truncate(this);
                    }
                }
                // sometimes Table#removeChildrenAndResources
                // will take the meta lock
                if (closeSession) {
                    database.unlockMeta(this);
                }
            }
        }
    }

    public Random getRandom() {
        if (random == null) {
            random = new Random();
        }
        return random;
    }

    @Override
    public Trace getTrace() {
        if (trace != null && !closed) {
            return trace;
        }
        String traceModuleName = "jdbc[" + id + "]";
        if (closed) {
            return new TraceSystem(null).getTrace(traceModuleName);
        }
        trace = database.getTraceSystem().getTrace(traceModuleName);
        return trace;
    }

    public void setLastIdentity(Value last) {
        this.lastIdentity = last;
        this.lastScopeIdentity = last;
    }

    public Value getLastIdentity() {
        return lastIdentity;
    }

    public void setLastScopeIdentity(Value last) {
        this.lastScopeIdentity = last;
    }

    public Value getLastScopeIdentity() {
        return lastScopeIdentity;
    }

    public void setLastTriggerIdentity(Value last) {
        this.lastTriggerIdentity = last;
    }

    public Value getLastTriggerIdentity() {
        return lastTriggerIdentity;
    }

    /**
     * Called when a log entry for this session is added. The session keeps
     * track of the first entry in the transaction log that is not yet
     * committed.
     *
     * @param logId the transaction log id
     * @param pos the position of the log entry in the transaction log
     */
    public void addLogPos(int logId, int pos) {
        if (firstUncommittedLog == Session.LOG_WRITTEN) {
            firstUncommittedLog = logId;
            firstUncommittedPos = pos;
        }
    }

    public int getFirstUncommittedLog() {
        return firstUncommittedLog;
    }

    /**
     * This method is called after the transaction log has written the commit
     * entry for this session.
     */
    void setAllCommitted() {
        firstUncommittedLog = Session.LOG_WRITTEN;
        firstUncommittedPos = Session.LOG_WRITTEN;
    }

    /**
     * Whether the session contains any uncommitted changes.
     *
     * @return true if yes
     */
    public boolean containsUncommitted() {
        if (database.getMvStore() != null) {
            return transaction != null && transaction.hasChanges();
        }
        return firstUncommittedLog != Session.LOG_WRITTEN;
    }

    /**
     * Create a savepoint that is linked to the current log position.
     *
     * @param name the savepoint name
     */
    public void addSavepoint(String name) {
        if (savepoints == null) {
            savepoints = database.newStringMap();
        }
        Savepoint sp = new Savepoint();
        sp.logIndex = undoLog.size();
        if (database.getMvStore() != null) {
            sp.transactionSavepoint = getStatementSavepoint();
        }
        savepoints.put(name, sp);
    }

    /**
     * Undo all operations back to the log position of the given savepoint.
     *
     * @param name the savepoint name
     */
    public void rollbackToSavepoint(String name) {
        checkCommitRollback();
        currentTransactionName = null;
        transactionStart = 0;
        if (savepoints == null) {
            throw DbException.get(ErrorCode.SAVEPOINT_IS_INVALID_1, name);
        }
        Savepoint savepoint = savepoints.get(name);
        if (savepoint == null) {
            throw DbException.get(ErrorCode.SAVEPOINT_IS_INVALID_1, name);
        }
        rollbackTo(savepoint, false);
    }

    /**
     * Prepare the given transaction.
     *
     * @param transactionName the name of the transaction
     */
    public void prepareCommit(String transactionName) {
        if (containsUncommitted()) {
            // need to commit even if rollback is not possible (create/drop
            // table and so on)
            database.prepareCommit(this, transactionName);
        }
        currentTransactionName = transactionName;
    }

    /**
     * Commit or roll back the given transaction.
     *
     * @param transactionName the name of the transaction
     * @param commit true for commit, false for rollback
     */
    public void setPreparedTransaction(String transactionName, boolean commit) {
        if (currentTransactionName != null &&
                currentTransactionName.equals(transactionName)) {
            if (commit) {
                commit(false);
            } else {
                rollback();
            }
        } else {
            ArrayList<InDoubtTransaction> list = database
                    .getInDoubtTransactions();
            int state = commit ? InDoubtTransaction.COMMIT
                    : InDoubtTransaction.ROLLBACK;
            boolean found = false;
            if (list != null) {
                for (InDoubtTransaction p: list) {
                    if (p.getTransactionName().equals(transactionName)) {
                        p.setState(state);
                        found = true;
                        break;
                    }
                }
            }
            if (!found) {
                throw DbException.get(ErrorCode.TRANSACTION_NOT_FOUND_1,
                        transactionName);
            }
        }
    }

    @Override
    public boolean isClosed() {
        return closed;
    }

    public void setThrottle(int throttle) {
        this.throttleNs = TimeUnit.MILLISECONDS.toNanos(throttle);
    }

    /**
     * Wait for some time if this session is throttled (slowed down).
     */
    public void throttle() {
        if (currentCommandStart == 0) {
            currentCommandStart = System.currentTimeMillis();
        }
        if (throttleNs == 0) {
            return;
        }
        long time = System.nanoTime();
        if (lastThrottle + TimeUnit.MILLISECONDS.toNanos(Constants.THROTTLE_DELAY) > time) {
            return;
        }
        State prevState = this.state;
        lastThrottle = time + throttleNs;
        try {
            this.state = State.SLEEP;
            Thread.sleep(TimeUnit.NANOSECONDS.toMillis(throttleNs));
        } catch (Exception e) {
            // ignore InterruptedException
        } finally {
            this.state = prevState;
        }
    }

    /**
     * Set the current command of this session. This is done just before
     * executing the statement.
     *
     * @param command the command
     */
    public void setCurrentCommand(Command command) {
        this.currentCommand = command;
        if (queryTimeout > 0 && command != null) {
            currentCommandStart = System.currentTimeMillis();
            long now = System.nanoTime();
            cancelAtNs = now + TimeUnit.MILLISECONDS.toNanos(queryTimeout);
        }
        state = command == null ? State.SLEEP : State.RUNNING;
    }

    /**
     * Check if the current transaction is canceled by calling
     * Statement.cancel() or because a session timeout was set and expired.
     *
     * @throws DbException if the transaction is canceled
     */
    public void checkCanceled() {
        throttle();
        if (cancelAtNs == 0) {
            return;
        }
        long time = System.nanoTime();
        if (time >= cancelAtNs) {
            cancelAtNs = 0;
            throw DbException.get(ErrorCode.STATEMENT_WAS_CANCELED);
        }
    }

    /**
     * Get the cancel time.
     *
     * @return the time or 0 if not set
     */
    public long getCancel() {
        return cancelAtNs;
    }

    public Command getCurrentCommand() {
        return currentCommand;
    }

    public long getCurrentCommandStart() {
        return currentCommandStart;
    }

    public boolean getAllowLiterals() {
        return allowLiterals;
    }

    public void setAllowLiterals(boolean b) {
        this.allowLiterals = b;
    }

    public void setCurrentSchema(Schema schema) {
        modificationId++;
        this.currentSchemaName = schema.getName();
    }

    @Override
    public String getCurrentSchemaName() {
        return currentSchemaName;
    }

    @Override
    public void setCurrentSchemaName(String schemaName) {
        Schema schema = database.getSchema(schemaName);
        setCurrentSchema(schema);
    }

    /**
     * Create an internal connection. This connection is used when initializing
     * triggers, and when calling user defined functions.
     *
     * @param columnList if the url should be 'jdbc:columnlist:connection'
     * @return the internal connection
     */
    public JdbcConnection createConnection(boolean columnList) {
        String url;
        if (columnList) {
            url = Constants.CONN_URL_COLUMNLIST;
        } else {
            url = Constants.CONN_URL_INTERNAL;
        }
        return new JdbcConnection(this, getUser().getName(), url);
    }

    @Override
    public DataHandler getDataHandler() {
        return database;
    }

    /**
     * Remember that the given LOB value must be removed at commit.
     *
     * @param v the value
     */
    public void removeAtCommit(Value v) {
        if (SysProperties.CHECK && !v.isLinkedToTable()) {
            DbException.throwInternalError(v.toString());
        }
        if (removeLobMap == null) {
            removeLobMap = New.hashMap();
            removeLobMap.put(v.toString(), v);
        }
    }

    /**
     * Do not remove this LOB value at commit any longer.
     *
     * @param v the value
     */
    public void removeAtCommitStop(Value v) {
        if (removeLobMap != null) {
            removeLobMap.remove(v.toString());
        }
    }

    /**
     * Get the next system generated identifiers. The identifier returned does
     * not occur within the given SQL statement.
     *
     * @param sql the SQL statement
     * @return the new identifier
     */
    public String getNextSystemIdentifier(String sql) {
        String identifier;
        do {
            identifier = SYSTEM_IDENTIFIER_PREFIX + systemIdentifier++;
        } while (sql.contains(identifier));
        return identifier;
    }

    /**
     * Add a procedure to this session.
     *
     * @param procedure the procedure to add
     */
    public void addProcedure(Procedure procedure) {
        if (procedures == null) {
            procedures = database.newStringMap();
        }
        procedures.put(procedure.getName(), procedure);
    }

    /**
     * Remove a procedure from this session.
     *
     * @param name the name of the procedure to remove
     */
    public void removeProcedure(String name) {
        if (procedures != null) {
            procedures.remove(name);
        }
    }

    /**
     * Get the procedure with the given name, or null
     * if none exists.
     *
     * @param name the procedure name
     * @return the procedure or null
     */
    public Procedure getProcedure(String name) {
        if (procedures == null) {
            return null;
        }
        return procedures.get(name);
    }

    public void setSchemaSearchPath(String[] schemas) {
        modificationId++;
        this.schemaSearchPath = schemas;
    }

    public String[] getSchemaSearchPath() {
        return schemaSearchPath;
    }

    @Override
    public int hashCode() {
        return serialId;
    }

    @Override
    public String toString() {
        return "#" + serialId + " (user: " + user.getName() + ")";
    }

    public void setUndoLogEnabled(boolean b) {
        this.undoLogEnabled = b;
    }

    public void setRedoLogBinary(boolean b) {
        this.redoLogBinary = b;
    }

    public boolean isUndoLogEnabled() {
        return undoLogEnabled;
    }

    /**
     * Begin a transaction.
     */
    public void begin() {
        autoCommitAtTransactionEnd = true;
        autoCommit = false;
    }

    public long getSessionStart() {
        return sessionStart;
    }

    public long getTransactionStart() {
        if (transactionStart == 0) {
            transactionStart = System.currentTimeMillis();
        }
        return transactionStart;
    }

    public Table[] getLocks() {
        // copy the data without synchronizing
        ArrayList<Table> copy = New.arrayList();
        for (int i = 0; i < locks.size(); i++) {
            try {
                copy.add(locks.get(i));
            } catch (Exception e) {
                // ignore
                break;
            }
        }
        Table[] list = new Table[copy.size()];
        copy.toArray(list);
        return list;
    }

    /**
     * Wait if the exclusive mode has been enabled for another session. This
     * method returns as soon as the exclusive mode has been disabled.
     */
    public void waitIfExclusiveModeEnabled() {
        // Even in exclusive mode, we have to let the LOB session proceed, or we
        // will get deadlocks.
        if (database.getLobSession() == this) {
            return;
        }
        while (true) {
            Session exclusive = database.getExclusiveSession();
            if (exclusive == null || exclusive == this) {
                break;
            }
            if (Thread.holdsLock(exclusive)) {
                // if another connection is used within the connection
                break;
            }
            try {
                Thread.sleep(100);
            } catch (InterruptedException e) {
                // ignore
            }
        }
    }

    /**
     * Get the view cache for this session. There are two caches: the subquery
     * cache (which is only use for a single query, has no bounds, and is
     * cleared after use), and the cache for regular views.
     *
     * @param subQuery true to get the subquery cache
     * @return the view cache
     */
    public Map<Object, ViewIndex> getViewIndexCache(boolean subQuery) {
        if (subQuery) {
            // for sub-queries we don't need to use LRU because the cache should
            // not grow too large for a single query (we drop the whole cache in
            // the end of prepareLocal)
            if (subQueryIndexCache == null) {
                subQueryIndexCache = New.hashMap();
            }
            return subQueryIndexCache;
        }
        SmallLRUCache<Object, ViewIndex> cache = viewIndexCache;
        if (cache == null) {
            viewIndexCache = cache = SmallLRUCache.newInstance(Constants.VIEW_INDEX_CACHE_SIZE);
        }
        return cache;
    }

    /**
     * Remember the result set and close it as soon as the transaction is
     * committed (if it needs to be closed). This is done to delete temporary
     * files as soon as possible, and free object ids of temporary tables.
     *
     * @param result the temporary result set
     */
    public void addTemporaryResult(ResultInterface result) {
        if (!result.needToClose()) {
            return;
        }
        if (temporaryResults == null) {
            temporaryResults = New.hashSet();
        }
        if (temporaryResults.size() < 100) {
            // reference at most 100 result sets to avoid memory problems
            temporaryResults.add(result);
        }
    }

    private void closeTemporaryResults() {
        if (temporaryResults != null) {
            for (ResultInterface result : temporaryResults) {
                result.close();
            }
            temporaryResults = null;
        }
    }

    public void setQueryTimeout(int queryTimeout) {
        int max = database.getSettings().maxQueryTimeout;
        if (max != 0 && (max < queryTimeout || queryTimeout == 0)) {
            // the value must be at most max
            queryTimeout = max;
        }
        this.queryTimeout = queryTimeout;
        // must reset the cancel at here,
        // otherwise it is still used
        this.cancelAtNs = 0;
    }

    public int getQueryTimeout() {
        return queryTimeout;
    }

    /**
     * Set the table this session is waiting for, and the thread that is
     * waiting.
     *
     * @param waitForLock the table
     * @param waitForLockThread the current thread (the one that is waiting)
     */
    public void setWaitForLock(Table waitForLock, Thread waitForLockThread) {
        this.waitForLock = waitForLock;
        this.waitForLockThread = waitForLockThread;
    }

    public Table getWaitForLock() {
        return waitForLock;
    }

    public Thread getWaitForLockThread() {
        return waitForLockThread;
    }

    public int getModificationId() {
        return modificationId;
    }

    @Override
    public boolean isReconnectNeeded(boolean write) {
        while (true) {
            boolean reconnect = database.isReconnectNeeded();
            if (reconnect) {
                return true;
            }
            if (write) {
                if (database.beforeWriting()) {
                    return false;
                }
            } else {
                return false;
            }
        }
    }

    @Override
    public void afterWriting() {
        database.afterWriting();
    }

    @Override
    public SessionInterface reconnect(boolean write) {
        readSessionState();
        close();
        Session newSession = Engine.getInstance().createSession(connectionInfo);
        newSession.sessionState = sessionState;
        newSession.recreateSessionState();
        if (write) {
            while (!newSession.database.beforeWriting()) {
                // wait until we are allowed to write
            }
        }
        return newSession;
    }

    public void setConnectionInfo(ConnectionInfo ci) {
        connectionInfo = ci;
    }

    public Value getTransactionId() {
        if (database.getMvStore() != null) {
            if (transaction == null || !transaction.hasChanges()) {
                return ValueNull.INSTANCE;
            }
            return ValueString.get(Long.toString(getTransaction().getId()));
        }
        if (!database.isPersistent()) {
            return ValueNull.INSTANCE;
        }
        if (undoLog.size() == 0) {
            return ValueNull.INSTANCE;
        }
        return ValueString.get(firstUncommittedLog + "-" + firstUncommittedPos +
                "-" + id);
    }

    /**
     * Get the next object id.
     *
     * @return the next object id
     */
    public int nextObjectId() {
        return objectId++;
    }

    public boolean isRedoLogBinaryEnabled() {
        return redoLogBinary;
    }

    /**
     * Get the transaction to use for this session.
     *
     * @return the transaction
     */
    public Transaction getTransaction() {
        if (transaction == null) {
            MVTableEngine.Store mvStore = database.getMvStore();
            if(mvStore != null) {
                if (mvStore.isClosed()) {
                    Throwable backgroundException = database.getBackgroundException();
                    database.shutdownImmediately();
                    throw DbException.get(ErrorCode.DATABASE_IS_CLOSED, backgroundException);
                }
                transaction = mvStore.getTransactionStore().begin(this, this.lockTimeout);
                transaction.setOwnerId(id);
            }
            startStatement = -1;
        }
        return transaction;
    }

    private long getStatementSavepoint() {
        if (startStatement == -1) {
            startStatement = getTransaction().setSavepoint();
        }
        return startStatement;
    }

    /**
     * Start a new statement within a transaction.
     */
    public void startStatementWithinTransaction() {
        Transaction transaction = getTransaction();
        if(transaction != null) {
            transaction.markStatementStart();
        }
        startStatement = -1;
    }

    /**
     * Mark the statement as completed. This also close all temporary result
     * set, and deletes all temporary files held by the result sets.
     */
    public void endStatement() {
        if(transaction != null) {
            transaction.markStatementEnd();
        }
        startStatement = -1;
        closeTemporaryResults();
    }

    /**
     * Clear the view cache for this session.
     */
    public void clearViewIndexCache() {
        viewIndexCache = null;
    }

    @Override
    public void addTemporaryLob(Value v) {
        if (v.getType() != Value.CLOB && v.getType() != Value.BLOB) {
            return;
        }
        if (v.getTableId() == LobStorageFrontend.TABLE_RESULT ||
                v.getTableId() == LobStorageFrontend.TABLE_TEMP) {
            if (temporaryResultLobs == null) {
                temporaryResultLobs = new LinkedList<>();
            }
            temporaryResultLobs.add(new TimeoutValue(v));
        } else {
            if (temporaryLobs == null) {
                temporaryLobs = new ArrayList<>();
            }
            temporaryLobs.add(v);
        }
    }

    @Override
    public boolean isRemote() {
        return false;
    }

    /**
     * Mark that the given table needs to be analyzed on commit.
     *
     * @param table the table
     */
    public void markTableForAnalyze(Table table) {
        if (tablesToAnalyze == null) {
            tablesToAnalyze = New.hashSet();
        }
        tablesToAnalyze.add(table);
    }

    public State getState() {
        return getBlockingSessionId() != 0 ? State.BLOCKED : state;
    }

    public void setState(State state) {
        this.state = state;
    }

    public int getBlockingSessionId() {
        return transaction == null ? 0 : transaction.getBlockerId();
    }

    @Override
    public void onRollback(MVMap<Object, TransactionStore.VersionedValue> map, Object key,
                           TransactionStore.VersionedValue existingValue,
                           TransactionStore.VersionedValue restoredValue) {
        // Here we are relying on the fact that map which backs tabel's primary index
        // has the same name as the table itself
        MVTableEngine.Store mvStore = database.getMvStore();
        if(mvStore != null) {
            MVTable table = mvStore.getTable(map.getName());
            if (table != null) {
                long recKey = (Long)key;
                Row oldRow = getRowFromVersionedValue(table, recKey, existingValue);
                Row newRow = getRowFromVersionedValue(table, recKey, restoredValue);
                table.fireAfterRow(this, oldRow, newRow, true);
            }
        }
    }

    private static Row getRowFromVersionedValue(MVTable table, long recKey,
                                                TransactionStore.VersionedValue versionedValue) {

        Object value = versionedValue == null ? null : versionedValue.value;
        return value == null ? null : MVPrimaryIndex.convertValueToRow(recKey, value, table);
    }

    /**
     * Represents a savepoint (a position in a transaction to where one can roll
     * back to).
     */
    public static class Savepoint {

        /**
         * The undo log index.
         */
        int logIndex;

        /**
         * The transaction savepoint id.
         */
        long transactionSavepoint;
    }

    /**
     * An object with a timeout.
     */
    public static class TimeoutValue {

        /**
         * The time when this object was created.
         */
        final long created = System.nanoTime();

        /**
         * The value.
         */
        final Value value;

        TimeoutValue(Value v) {
            this.value = v;
        }

    }
}<|MERGE_RESOLUTION|>--- conflicted
+++ resolved
@@ -739,16 +739,13 @@
     public void rollback() {
         checkCommitRollback();
         currentTransactionName = null;
-<<<<<<< HEAD
+        transactionStart = 0;
 //*
         boolean needCommit = undoLog.size() > 0 || transaction != null && transaction.hasChanges();
         if(needCommit) {
             rollbackTo(null, false);
         }
 /*/
-=======
-        transactionStart = 0;
->>>>>>> 6e4dcce6
         boolean needCommit = false;
         if (undoLog.size() > 0) {
             rollbackTo(null, false);
