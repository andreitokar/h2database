/*
 * Copyright 2004-2018 H2 Group. Multiple-Licensed under the MPL 2.0,
 * and the EPL 1.0 (http://h2database.com/html/license.html).
 * Initial Developer: H2 Group
 */
package org.h2.store;

import java.io.IOException;
import java.io.InputStream;
import java.io.Reader;
import java.nio.charset.StandardCharsets;
import java.util.ArrayList;
import java.util.Arrays;
import java.util.Map.Entry;

import org.h2.api.ErrorCode;
import org.h2.engine.Database;
import org.h2.message.DbException;
import org.h2.mvstore.MVMap;
import org.h2.mvstore.MVStore;
import org.h2.mvstore.StreamStore;
import org.h2.mvstore.db.MVTableEngine.Store;
import org.h2.util.IOUtils;
import org.h2.util.StringUtils;
import org.h2.value.Value;
import org.h2.value.ValueLobDb;

/**
 * This class stores LOB objects in the database, in maps. This is the back-end
 * i.e. the server side of the LOB storage.
 */
public class LobStorageMap implements LobStorageInterface {

    private static final boolean TRACE = false;

    private final Database database;

    private boolean init;

    private final Object nextLobIdSync = new Object();
    private long nextLobId;

    /**
     * The lob metadata map. It contains the mapping from the lob id
     * (which is a long) to the stream store id (which is a byte array).
     *
     * Key: lobId (long)
     * Value: { streamStoreId (byte[]), tableId (int),
     * byteCount (long), hash (long) }.
     */
    private MVMap<Long, Object[]> lobMap;

    /**
     * The reference map. It is used to remove data from the stream store: if no
     * more entries for the given streamStoreId exist, the data is removed from
     * the stream store.
     *
     * Key: { streamStoreId (byte[]), lobId (long) }.
     * Value: true (boolean).
     */
    private MVMap<Object[], Boolean> refMap;

    private StreamStore streamStore;

    public LobStorageMap(Database database) {
        this.database = database;
    }

    @Override
    public void init() {
        if (init) {
            return;
        }
        init = true;
        Store s = database.getStore();
        MVStore mvStore;
        if (s == null) {
            // in-memory database
            mvStore = MVStore.open(null);
        } else {
            mvStore = s.getMvStore();
        }
        lobMap = mvStore.openMap("lobMap");
        refMap = mvStore.openMap("lobRef");

        /* The stream store data map.
         *
         * Key: stream store block id (long).
         * Value: data (byte[]).
         */
        MVMap<Long, byte[]> dataMap = mvStore.openMap("lobData");
        streamStore = new StreamStore(dataMap);
        // garbage collection of the last blocks
        if (database.isReadOnly()) {
            return;
        }
        if (dataMap.isEmpty()) {
            return;
        }
        // search for the last block
        // (in theory, only the latest lob can have unreferenced blocks,
        // but the latest lob could be a copy of another one, and
        // we don't know that, so we iterate over all lobs)
        long lastUsedKey = -1;
        for (Entry<Long, Object[]> e : lobMap.entrySet()) {
            long lobId = e.getKey();
            Object[] v = e.getValue();
            byte[] id = (byte[]) v[0];
            long max = streamStore.getMaxBlockKey(id);
            // a lob may not have a referenced blocks if data is kept inline
            if (max != -1 && max > lastUsedKey) {
                lastUsedKey = max;
                if (TRACE) {
                    trace("lob " + lobId + " lastUsedKey=" + lastUsedKey);
                }
            }
        }
        if (TRACE) {
            trace("lastUsedKey=" + lastUsedKey);
        }
        // delete all blocks that are newer
        while (true) {
            Long last = dataMap.lastKey();
            if (last == null || last <= lastUsedKey) {
                break;
            }
            if (TRACE) {
                trace("gc " + last);
            }
            dataMap.remove(last);
        }
        // don't re-use block ids, except at the very end
        Long last = dataMap.lastKey();
        if (last != null) {
            streamStore.setNextKey(last + 1);
        }
    }

    @Override
    public Value createBlob(InputStream in, long maxLength) {
        init();
        int type = Value.BLOB;
        try {
            if (maxLength != -1
                    && maxLength <= database.getMaxLengthInplaceLob()) {
                byte[] small = new byte[(int) maxLength];
                int len = IOUtils.readFully(in, small, (int) maxLength);
                if (len > maxLength) {
                    throw new IllegalStateException(
                            "len > blobLength, " + len + " > " + maxLength);
                }
                if (len < small.length) {
                    small = Arrays.copyOf(small, len);
                }
                return ValueLobDb.createSmallLob(type, small);
            }
            if (maxLength != -1) {
                in = new RangeInputStream(in, 0L, maxLength);
            }
            return createLob(in, type);
        } catch (IllegalStateException e) {
            throw DbException.get(ErrorCode.OBJECT_CLOSED, e);
        } catch (IOException e) {
            throw DbException.convertIOException(e, null);
        }
    }

    @Override
    public Value createClob(Reader reader, long maxLength) {
        init();
        int type = Value.CLOB;
        try {
            // we multiple by 3 here to get the worst-case size in bytes
            if (maxLength != -1
                    && maxLength * 3 <= database.getMaxLengthInplaceLob()) {
                char[] small = new char[(int) maxLength];
                int len = IOUtils.readFully(reader, small, (int) maxLength);
                if (len > maxLength) {
                    throw new IllegalStateException(
                            "len > blobLength, " + len + " > " + maxLength);
                }
                byte[] utf8 = new String(small, 0, len)
                        .getBytes(StandardCharsets.UTF_8);
                if (utf8.length > database.getMaxLengthInplaceLob()) {
                    throw new IllegalStateException(
                            "len > maxinplace, " + utf8.length + " > "
                                    + database.getMaxLengthInplaceLob());
                }
                return ValueLobDb.createSmallLob(type, utf8);
            }
            if (maxLength < 0) {
                maxLength = Long.MAX_VALUE;
            }
            CountingReaderInputStream in = new CountingReaderInputStream(reader,
                    maxLength);
            ValueLobDb lob = createLob(in, type);
            // the length is not correct
            lob = ValueLobDb.create(type, database, lob.getTableId(),
                    lob.getLobId(), null, in.getLength());
            return lob;
        } catch (IllegalStateException e) {
            throw DbException.get(ErrorCode.OBJECT_CLOSED, e);
        } catch (IOException e) {
            throw DbException.convertIOException(e, null);
        }
    }

    private ValueLobDb createLob(InputStream in, int type) throws IOException {
        byte[] streamStoreId;
        try {
            streamStoreId = streamStore.put(in);
        } catch (Exception e) {
            throw DbException.convertToIOException(e);
        }
        long lobId = generateLobId();
        long length = streamStore.length(streamStoreId);
        int tableId = LobStorageFrontend.TABLE_TEMP;
        Object[] value = { streamStoreId, tableId, length, 0 };
        lobMap.put(lobId, value);
        Object[] key = { streamStoreId, lobId };
        refMap.put(key, Boolean.TRUE);
        ValueLobDb lob = ValueLobDb.create(
                type, database, tableId, lobId, null, length);
        if (TRACE) {
            trace("create " + tableId + "/" + lobId);
        }
        return lob;
    }

    private long generateLobId() {
        synchronized (nextLobIdSync) {
            if (nextLobId == 0) {
                Long id = lobMap.lastKey();
                nextLobId = id == null ? 1 : id + 1;
            }
            return nextLobId++;
        }
    }

    @Override
    public boolean isReadOnly() {
        return database.isReadOnly();
    }

    @Override
    public ValueLobDb copyLob(ValueLobDb old, int tableId, long length) {
        init();
        int type = old.getType();
        long oldLobId = old.getLobId();
        long oldLength = old.getPrecision();
        if (oldLength != length) {
            throw DbException.throwInternalError("Length is different");
        }
        Object[] value = lobMap.get(oldLobId);
        value = value.clone();
        byte[] streamStoreId = (byte[]) value[0];
        long lobId = generateLobId();
        value[1] = tableId;
        lobMap.put(lobId, value);
        Object[] key = { streamStoreId, lobId };
        refMap.put(key, Boolean.TRUE);
        ValueLobDb lob = ValueLobDb.create(
                type, database, tableId, lobId, null, length);
        if (TRACE) {
            trace("copy " + old.getTableId() + "/" + old.getLobId() +
                    " > " + tableId + "/" + lobId);
        }
        return lob;
    }

    @Override
    public InputStream getInputStream(ValueLobDb lob, byte[] hmac, long byteCount)
            throws IOException {
        init();
        Object[] value = lobMap.get(lob.getLobId());
        if (value == null) {
            if (lob.getTableId() == LobStorageFrontend.TABLE_RESULT ||
                    lob.getTableId() == LobStorageFrontend.TABLE_ID_SESSION_VARIABLE) {
                throw DbException.get(
                        ErrorCode.LOB_CLOSED_ON_TIMEOUT_1, lob.getLobId() + "/" + lob.getTableId());
            }
            throw DbException.throwInternalError("Lob not found: " +
                    lob.getLobId() + "/" + lob.getTableId());
        }
        byte[] streamStoreId = (byte[]) value[0];
        return streamStore.get(streamStoreId);
    }

    @Override
    public void removeAllForTable(int tableId) {
        init();
<<<<<<< HEAD
        if (database.getMvStore().isClosed()) {
=======
        if (database.getStore().getMvStore().isClosed()) {
>>>>>>> 9288feb5
            return;
        }
        // this might not be very efficient -
        // to speed it up, we would need yet another map
        ArrayList<Long> list = new ArrayList<>();
        for (Entry<Long, Object[]> e : lobMap.entrySet()) {
            Object[] value = e.getValue();
            int t = (Integer) value[1];
            if (t == tableId) {
                list.add(e.getKey());
            }
        }
        for (long lobId : list) {
            removeLob(tableId, lobId);
        }
        if (tableId == LobStorageFrontend.TABLE_ID_SESSION_VARIABLE) {
            removeAllForTable(LobStorageFrontend.TABLE_TEMP);
            removeAllForTable(LobStorageFrontend.TABLE_RESULT);
        }
    }

    @Override
    public void removeLob(ValueLobDb lob) {
        init();
        int tableId = lob.getTableId();
        long lobId = lob.getLobId();
        removeLob(tableId, lobId);
    }

    private void removeLob(int tableId, long lobId) {
        if (TRACE) {
            trace("remove " + tableId + "/" + lobId);
        }
        Object[] value = lobMap.remove(lobId);
        if (value == null) {
            // already removed
            return;
        }
        byte[] streamStoreId = (byte[]) value[0];
        Object[] key = {streamStoreId, lobId };
        refMap.remove(key);
        // check if there are more entries for this streamStoreId
        key = new Object[] {streamStoreId, 0L };
        value = refMap.ceilingKey(key);
        boolean hasMoreEntries = false;
        if (value != null) {
            byte[] s2 = (byte[]) value[0];
            if (Arrays.equals(streamStoreId, s2)) {
                if (TRACE) {
                    trace("  stream still needed in lob " + value[1]);
                }
                hasMoreEntries = true;
            }
        }
        if (!hasMoreEntries) {
            if (TRACE) {
                trace("  remove stream " + StringUtils.convertBytesToHex(streamStoreId));
            }
            streamStore.remove(streamStoreId);
        }
    }

    private static void trace(String op) {
        System.out.println("[" + Thread.currentThread().getName() + "] LOB " + op);
    }

}<|MERGE_RESOLUTION|>--- conflicted
+++ resolved
@@ -289,11 +289,7 @@
     @Override
     public void removeAllForTable(int tableId) {
         init();
-<<<<<<< HEAD
         if (database.getMvStore().isClosed()) {
-=======
-        if (database.getStore().getMvStore().isClosed()) {
->>>>>>> 9288feb5
             return;
         }
         // this might not be very efficient -
