--- conflicted
+++ resolved
@@ -49,11 +49,7 @@
     public VersionedValue selectValue(VersionedValue existingValue, VersionedValue providedValue) {
         assert decision == MVMap.Decision.PUT;
         assert existingValue != null;
-<<<<<<< HEAD
-        return new VersionedValue(existingValue.value);
-=======
         return VersionedValue.getInstance(existingValue.value);
->>>>>>> 52dec4ac
     }
 
     @Override
