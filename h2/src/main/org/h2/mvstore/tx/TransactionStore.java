--- conflicted
+++ resolved
@@ -13,10 +13,6 @@
 import java.util.Objects;
 import java.util.concurrent.atomic.AtomicReference;
 import java.util.concurrent.atomic.AtomicReferenceArray;
-<<<<<<< HEAD
-
-=======
->>>>>>> 16677754
 import org.h2.mvstore.DataUtils;
 import org.h2.mvstore.MVMap;
 import org.h2.mvstore.MVStore;
@@ -41,22 +37,15 @@
     /**
      * Default blocked transaction timeout
      */
-<<<<<<< HEAD
-    private final long timeoutMillis;
-=======
     private final int timeoutMillis;
->>>>>>> 16677754
 
     /**
      * The persisted map of prepared transactions.
      * Key: transactionId, value: [ status, name ].
      */
     private final MVMap<Integer, Object[]> preparedTransactions;
-<<<<<<< HEAD
 
     private final MVMap<String, DataType> typeRegistry;
-=======
->>>>>>> 16677754
 
     /**
      * Undo logs.
@@ -68,19 +57,9 @@
      * <p>
      * Key: opId, value: [ mapId, key, oldValue ].
      */
-<<<<<<< HEAD
     @SuppressWarnings("unchecked")
     final MVMap<Long,Record> undoLogs[] = (MVMap<Long,Record>[])new MVMap[MAX_OPEN_TRANSACTIONS];
     private final MVMap.Builder<Long, Record> undoLogBuilder;
-=======
-    final MVMap<Long, Object[]> undoLog;
-
-    /**
-     * The map of maps.
-     */
-    private final HashMap<Integer, MVMap<Object, VersionedValue>> maps =
-            new HashMap<>();
->>>>>>> 16677754
 
     private final DataType dataType;
 
@@ -134,11 +113,7 @@
      * @param store the store
      */
     public TransactionStore(MVStore store) {
-<<<<<<< HEAD
         this(store, new DBMetaType(null, store.backgroundExceptionHandler), new ObjectDataType(), 0);
-=======
-        this(store, new ObjectDataType(), 0);
->>>>>>> 16677754
     }
 
     /**
@@ -148,7 +123,6 @@
      * @param dataType the data type for map keys and values
      * @param timeoutMillis lock aquisition timeout in milliseconds, 0 means no wait
      */
-<<<<<<< HEAD
     public TransactionStore(MVStore store, DataType metaDataType, DataType dataType, long timeoutMillis) {
         this.store = store;
         this.dataType = dataType;
@@ -158,12 +132,6 @@
                                                 .keyType(StringDataType.INSTANCE)
                                                 .valueType(metaDataType);
         typeRegistry = store.openMap(TYPE_REGISTRY_NAME, typeRegistryBuilder);
-=======
-    public TransactionStore(MVStore store, DataType dataType, int timeoutMillis) {
-        this.store = store;
-        this.dataType = dataType;
-        this.timeoutMillis = timeoutMillis;
->>>>>>> 16677754
         preparedTransactions = store.openMap("openTransactions",
                                              new MVMap.Builder<Integer, Object[]>());
         DataType undoLogValueType = new Record.Type(this);
@@ -205,7 +173,6 @@
                     }
                 }
             }
-<<<<<<< HEAD
             init = true;
         }
     }
@@ -237,34 +204,7 @@
                         VersionedValue versionedValue = map.get(key);
                         if (versionedValue == null || versionedValue.getOperationId() == 0) {
                             status = Transaction.STATUS_COMMITTING;
-=======
-            if (!undoLog.isEmpty()) {
-                Long key = undoLog.firstKey();
-                while (key != null) {
-                    int transactionId = getTransactionId(key);
-                    if (!openTransactions.get().get(transactionId)) {
-                        Object[] data = preparedTransactions.get(transactionId);
-                        int status;
-                        String name;
-                        if (data == null) {
-                            if (undoLog.containsKey(getOperationId(transactionId, 0))) {
-                                status = Transaction.STATUS_OPEN;
-                            } else {
-                                status = Transaction.STATUS_COMMITTING;
-                            }
-                            name = null;
-                        } else {
-                            status = (Integer) data[0];
-                            name = (String) data[1];
->>>>>>> 16677754
                         }
-                        long nextTxUndoKey = getOperationId(transactionId + 1, 0);
-                        Long lastUndoKey = undoLog.lowerKey(nextTxUndoKey);
-                        assert lastUndoKey != null;
-                        assert getTransactionId(lastUndoKey) == transactionId;
-                        long logId = getLogId(lastUndoKey) + 1;
-                        registerTransaction(transactionId, status, name, logId, timeoutMillis, 0, listener);
-                        key = undoLog.ceilingKey(nextTxUndoKey);
                     }
                 }
             }
@@ -353,10 +293,7 @@
         while((transactionId = bitSet.nextSetBit(transactionId + 1)) > 0) {
             Transaction transaction = getTransaction(transactionId);
             if(transaction != null) {
-<<<<<<< HEAD
                 transaction = new Transaction(transaction);
-=======
->>>>>>> 16677754
                 if(transaction.getStatus() != Transaction.STATUS_CLOSED) {
                     list.add(transaction);
                 }
@@ -388,11 +325,7 @@
      * @param ownerId of the owner (Session?) to be reported by getBlockerId
      * @return the transaction
      */
-<<<<<<< HEAD
-    public Transaction begin(RollbackListener listener, long timeoutMillis, int ownerId) {
-=======
     public Transaction begin(RollbackListener listener, int timeoutMillis, int ownerId) {
->>>>>>> 16677754
 
         if(timeoutMillis <= 0) {
             timeoutMillis = this.timeoutMillis;
@@ -403,11 +336,7 @@
     }
 
     private Transaction registerTransaction(int txId, int status, String name, long logId,
-<<<<<<< HEAD
-                                            long timeoutMillis, int ownerId, RollbackListener listener) {
-=======
                                             int timeoutMillis, int ownerId, RollbackListener listener) {
->>>>>>> 16677754
         int transactionId;
         long sequenceNo;
         boolean success;
@@ -434,14 +363,8 @@
 
         Transaction transaction = new Transaction(this, transactionId, sequenceNo, status, name, logId,
                                                   timeoutMillis, ownerId, listener);
-<<<<<<< HEAD
         success = transactions.compareAndSet(transactionId, null, transaction);
         assert success;
-=======
-
-        assert transactions.get(transactionId) == null;
-        transactions.set(transactionId, transaction);
->>>>>>> 16677754
 
         if (undoLogs[transactionId] == null) {
             String undoName = UNDO_LOG_NAME_PEFIX + transactionId;
@@ -465,61 +388,24 @@
     }
 
     /**
-<<<<<<< HEAD
-     * Add an undoLog entry.
+     * Add an undo log entry.
+     *
      * @param transactionId id of the transaction
      * @param logId sequential number of the log record within transaction
-     * @param record Record to add
+     * @param undoLogRecord Object[mapId, key, previousValue]
      */
     long addUndoLogRecord(int transactionId, long logId, Record record) {
         long undoKey = TransactionStore.getOperationId(transactionId, logId);
         undoLogs[transactionId].append(undoKey, record);
-=======
-     * Add an undo log entry.
-     *
-     * @param transactionId id of the transaction
-     * @param logId sequential number of the log record within transaction
-     * @param undoLogRecord Object[mapId, key, previousValue]
-     */
-    long addUndoLogRecord(int transactionId, long logId, Object[] undoLogRecord) {
-        Long undoKey = getOperationId(transactionId, logId);
-        if (logId == 0) {
-            if (undoLog.containsKey(undoKey)) {
-                throw DataUtils.newIllegalStateException(
-                        DataUtils.ERROR_TOO_MANY_OPEN_TRANSACTIONS,
-                        "An old transaction with the same id " +
-                        "is still open: {0}",
-                        transactionId);
-            }
-        }
-        undoLog.put(undoKey, undoLogRecord);
->>>>>>> 16677754
         return undoKey;
     }
 
     /**
-<<<<<<< HEAD
-     * Remove an undoLog entry.
+     * Remove an undo log entry.
      * @param transactionId id of the transaction
      */
     void removeUndoLogRecord(int transactionId) {
         undoLogs[transactionId].trimLast();
-=======
-     * Remove a log entry.
-     *
-     * @param transactionId id of the transaction
-     * @param logId sequential number of the log record within transaction
-     */
-    public void removeUndoLogRecord(int transactionId, long logId) {
-        Long undoKey = getOperationId(transactionId, logId);
-        Object[] old = undoLog.remove(undoKey);
-        if (old == null) {
-            throw DataUtils.newIllegalStateException(
-                    DataUtils.ERROR_TRANSACTION_ILLEGAL_STATE,
-                    "Transaction {0} was concurrently rolled back",
-                    transactionId);
-        }
->>>>>>> 16677754
     }
 
     /**
@@ -535,9 +421,8 @@
 
     /**
      * Commit a transaction.
-     *  @param t the transaction
-     *
-<<<<<<< HEAD
+     *  @param t transaction to commit
+     *
      */
     void commit(Transaction t) {
         if (!store.isClosed()) {
@@ -559,46 +444,6 @@
             } finally {
                 flipCommittingTransactionsBit(transactionId, false);
             }
-=======
-     * @param t the transaction
-     * @param maxLogId the last log id
-     */
-    void commit(Transaction t, long maxLogId) {
-        if (store.isClosed()) {
-            return;
-        }
-        int transactionId = t.transactionId;
-        // this is an atomic action that causes all changes
-        // made by this transaction, to be considered as "committed"
-        flipCommittingTransactionsBit(transactionId, true);
-
-        CommitDecisionMaker commitDecisionMaker = new CommitDecisionMaker();
-        try {
-            for (long logId = 0; logId < maxLogId; logId++) {
-                Long undoKey = getOperationId(transactionId, logId);
-                Object[] op = undoLog.get(undoKey);
-                if (op == null) {
-                    // partially committed: load next
-                    undoKey = undoLog.ceilingKey(undoKey);
-                    if (undoKey == null ||
-                            getTransactionId(undoKey) != transactionId) {
-                        break;
-                    }
-                    logId = getLogId(undoKey) - 1;
-                    continue;
-                }
-                int mapId = (Integer) op[0];
-                MVMap<Object, VersionedValue> map = openMap(mapId);
-                if (map != null) { // might be null if map was removed later
-                    Object key = op[1];
-                    commitDecisionMaker.setUndoKey(undoKey);
-                    map.operate(key, null, commitDecisionMaker);
-                }
-                undoLog.remove(undoKey);
-            }
-        } finally {
-            flipCommittingTransactionsBit(transactionId, false);
->>>>>>> 16677754
         }
     }
 
@@ -662,25 +507,13 @@
      * and amount of unsaved changes is sizable.
      *
      * @param t the transaction
-<<<<<<< HEAD
-     * @param hasChanges true if transaction has done any updated
-     *                  (even if fully rolled back),
-     *                   false if just data access
+     * @param hasChanges true if transaction has done any updates
+     *                  (even if they are fully rolled back),
+     *                   false if it just performed a data access
      */
     void endTransaction(Transaction t, boolean hasChanges) {
         t.closeIt();
         int txId = t.transactionId;
-=======
-     * @param hasChanges true if transaction has done any updates
-     *                  (even if they are fully rolled back),
-     *                   false if it just performed a data access
-     */
-    synchronized void endTransaction(Transaction t, boolean hasChanges) {
-        t.closeIt();
-        int txId = t.transactionId;
-
-        assert transactions.get(txId) == t : transactions.get(txId) + " != " + t;
->>>>>>> 16677754
         transactions.set(txId, null);
 
         boolean success;
@@ -734,19 +567,12 @@
      * @param t the transaction
      * @param toLogId the log id to roll back to
      */
-<<<<<<< HEAD
     void rollbackTo(final Transaction t, long fromLogId, long toLogId) {
         int transactionId = t.getId();
         MVMap<Long, Record> undoLog = undoLogs[transactionId];
         undoLog.flushAppendBuffer();
         RollbackDecisionMaker decisionMaker = new RollbackDecisionMaker(this, transactionId, toLogId, t.listener);
         for (long logId = fromLogId - 1; logId >= toLogId; logId--) {
-=======
-    void rollbackTo(Transaction t, long maxLogId, long toLogId) {
-        int transactionId = t.getId();
-        RollbackDecisionMaker decisionMaker = new RollbackDecisionMaker(this, transactionId, toLogId, t.listener);
-        for (long logId = maxLogId - 1; logId >= toLogId; logId--) {
->>>>>>> 16677754
             Long undoKey = getOperationId(transactionId, logId);
             undoLog.operate(undoKey, null, decisionMaker);
             decisionMaker.reset();
@@ -776,38 +602,21 @@
                 int transactionId = t.getId();
                 while (logId >= toLogId) {
                     Long undoKey = getOperationId(transactionId, logId);
-<<<<<<< HEAD
                     Record op = undoLog.get(undoKey);
-=======
-                    Object[] op = undoLog.get(undoKey);
->>>>>>> 16677754
                     logId--;
                     if (op == null) {
                         // partially rolled back: load previous
                         undoKey = undoLog.floorKey(undoKey);
-<<<<<<< HEAD
                         if (undoKey == null || getTransactionId(undoKey) != transactionId) {
-=======
-                        if (undoKey == null ||
-                                getTransactionId(undoKey) != transactionId) {
->>>>>>> 16677754
                             break;
                         }
                         logId = getLogId(undoKey);
                         continue;
                     }
-<<<<<<< HEAD
                     int mapId = op.mapId;
                     MVMap<Object, VersionedValue> m = openMap(mapId);
                     if (m != null) { // could be null if map was removed later on
                         current = new Change(m.getName(), op.key, op.oldValue == null ? null : op.oldValue.value);
-=======
-                    int mapId = (int)op[0];
-                    MVMap<Object, VersionedValue> m = openMap(mapId);
-                    if (m != null) { // could be null if map was removed later on
-                        VersionedValue oldValue = (VersionedValue) op[2];
-                        current = new Change(m.getName(), op[1], oldValue == null ? null : oldValue.value);
->>>>>>> 16677754
                         return;
                     }
                 }
@@ -1009,97 +818,4 @@
         void onRollback(MVMap<Object,VersionedValue> map, Object key,
                         VersionedValue existingValue, VersionedValue restoredValue);
     }
-<<<<<<< HEAD
-=======
-
-    /**
-     * A data type that contains an array of objects with the specified data
-     * types.
-     */
-    public static class ArrayType implements DataType {
-
-        private final int arrayLength;
-        private final DataType[] elementTypes;
-
-        ArrayType(DataType[] elementTypes) {
-            this.arrayLength = elementTypes.length;
-            this.elementTypes = elementTypes;
-        }
-
-        @Override
-        public int getMemory(Object obj) {
-            Object[] array = (Object[]) obj;
-            int size = 0;
-            for (int i = 0; i < arrayLength; i++) {
-                DataType t = elementTypes[i];
-                Object o = array[i];
-                if (o != null) {
-                    size += t.getMemory(o);
-                }
-            }
-            return size;
-        }
-
-        @Override
-        public int compare(Object aObj, Object bObj) {
-            if (aObj == bObj) {
-                return 0;
-            }
-            Object[] a = (Object[]) aObj;
-            Object[] b = (Object[]) bObj;
-            for (int i = 0; i < arrayLength; i++) {
-                DataType t = elementTypes[i];
-                int comp = t.compare(a[i], b[i]);
-                if (comp != 0) {
-                    return comp;
-                }
-            }
-            return 0;
-        }
-
-        @Override
-        public void read(ByteBuffer buff, Object[] obj,
-                int len, boolean key) {
-            for (int i = 0; i < len; i++) {
-                obj[i] = read(buff);
-            }
-        }
-
-        @Override
-        public void write(WriteBuffer buff, Object[] obj,
-                int len, boolean key) {
-            for (int i = 0; i < len; i++) {
-                write(buff, obj[i]);
-            }
-        }
-
-        @Override
-        public void write(WriteBuffer buff, Object obj) {
-            Object[] array = (Object[]) obj;
-            for (int i = 0; i < arrayLength; i++) {
-                DataType t = elementTypes[i];
-                Object o = array[i];
-                if (o == null) {
-                    buff.put((byte) 0);
-                } else {
-                    buff.put((byte) 1);
-                    t.write(buff, o);
-                }
-            }
-        }
-
-        @Override
-        public Object read(ByteBuffer buff) {
-            Object[] array = new Object[arrayLength];
-            for (int i = 0; i < arrayLength; i++) {
-                DataType t = elementTypes[i];
-                if (buff.get() == 1) {
-                    array[i] = t.read(buff);
-                }
-            }
-            return array;
-        }
-
-    }
->>>>>>> 16677754
 }