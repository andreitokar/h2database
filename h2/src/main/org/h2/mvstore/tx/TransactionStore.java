/*
 * Copyright 2004-2018 H2 Group. Multiple-Licensed under the MPL 2.0,
 * and the EPL 1.0 (http://h2database.com/html/license.html).
 * Initial Developer: H2 Group
 */
package org.h2.mvstore.tx;

import java.util.ArrayList;
import java.util.BitSet;
import java.util.Iterator;
import java.util.List;
import java.util.Map;
import java.util.Objects;
import java.util.concurrent.atomic.AtomicReference;
import java.util.concurrent.atomic.AtomicReferenceArray;
import org.h2.mvstore.Cursor;
import org.h2.mvstore.DataUtils;
import org.h2.mvstore.MVMap;
import org.h2.mvstore.MVStore;
import org.h2.mvstore.Page;
import org.h2.mvstore.db.DBMetaType;
import org.h2.mvstore.rtree.MVRTreeMap;
import org.h2.mvstore.type.DataType;
import org.h2.mvstore.type.LongDataType;
import org.h2.mvstore.type.ObjectDataType;
import org.h2.mvstore.type.StringDataType;

/**
 * A store that supports concurrent MVCC read-committed transactions.
 */
public class TransactionStore {

    /**
     * The store.
     */
    final MVStore store;

    /**
     * Default blocked transaction timeout
     */
    private final int timeoutMillis;

    /**
     * The persisted map of prepared transactions.
     * Key: transactionId, value: [ status, name ].
     */
    private final MVMap<Integer, Object[]> preparedTransactions;

    private final MVMap<String, DataType> typeRegistry;

    /**
     * Undo logs.
     * <p>
     * If the first entry for a transaction doesn't have a logId
     * of 0, then the transaction is partially committed (which means rollback
     * is not possible). Log entries are written before the data is changed
     * (write-ahead).
     * <p>
     * Key: opId, value: [ mapId, key, oldValue ].
     */
    @SuppressWarnings("unchecked")
    final MVMap<Long,Record> undoLogs[] = (MVMap<Long,Record>[])new MVMap[MAX_OPEN_TRANSACTIONS];
    private final MVMap.Builder<Long, Record> undoLogBuilder;

    private final DataType dataType;

    /**
     * This BitSet is used as vacancy indicator for transaction slots in transactions[].
     * It provides easy way to find first unoccupied slot, and also allows for copy-on-write
     * non-blocking updates.
     */
    final AtomicReference<VersionedBitSet> openTransactions = new AtomicReference<>(new VersionedBitSet());

    /**
     * This is intended to be the source of ultimate truth about transaction being committed.
     * Once bit is set, corresponding transaction is logically committed,
     * although it might be plenty of "uncommitted" entries in various maps
     * and undo record are still around.
     * Nevertheless, all of those should be considered by other transactions as committed.
     */
    final AtomicReference<BitSet> committingTransactions = new AtomicReference<>(new BitSet());

    private boolean init;

    /**
     * Soft limit on the number of concurrently opened transactions.
     * Not really needed but used by some test.
     */
    private int maxTransactionId = MAX_OPEN_TRANSACTIONS;

    /**
     * Array holding all open transaction objects.
     * Position in array is "transaction id".
     * VolatileReferenceArray would do the job here, but there is no such thing in Java yet
     */
    private final AtomicReferenceArray<Transaction> transactions =
                                                        new AtomicReferenceArray<>(MAX_OPEN_TRANSACTIONS + 1);

<<<<<<< HEAD

    private static final String TYPE_REGISTRY_NAME = "_";

=======
>>>>>>> c489addf
    private static final String UNDO_LOG_NAME_PEFIX = "undoLog";
    private static final char UNDO_LOG_COMMITTED = '-'; // must come before open in lexicographical order
    private static final char UNDO_LOG_OPEN = '.';

    /**
     * Hard limit on the number of concurrently opened transactions
     */
    // TODO: introduce constructor parameter instead of a static field, driven by URL parameter
    private static final int MAX_OPEN_TRANSACTIONS = 65535;


    public static String getUndoLogName(boolean committed, int transactionId) {
        return UNDO_LOG_NAME_PEFIX +
                (committed ? UNDO_LOG_COMMITTED : UNDO_LOG_OPEN) +
                (transactionId > 0 ? String.valueOf(transactionId) : "");
    }

    /**
     * Create a new transaction store.
     *
     * @param store the store
     */
    public TransactionStore(MVStore store) {
        this(store, new DBMetaType(null, store.backgroundExceptionHandler), new ObjectDataType(), 0);
    }

    /**
     * Create a new transaction store.
     *
     * @param store the store
     * @param dataType the data type for map keys and values
     * @param timeoutMillis lock aquisition timeout in milliseconds, 0 means no wait
     */
    public TransactionStore(MVStore store, DataType metaDataType, DataType dataType, int timeoutMillis) {
        this.store = store;
        this.dataType = dataType;
        this.timeoutMillis = timeoutMillis;
        MVMap.Builder<String, DataType> typeRegistryBuilder =
                                    new MVMap.Builder<String, DataType>()
                                                .keyType(StringDataType.INSTANCE)
                                                .valueType(metaDataType);
        typeRegistry = store.openMap(TYPE_REGISTRY_NAME, typeRegistryBuilder);
        preparedTransactions = store.openMap("openTransactions",
                                             new MVMap.Builder<Integer, Object[]>());
        DataType undoLogValueType = new Record.Type(this);
        undoLogBuilder = new MVMap.Builder<Long, Record>()
                        .singleWriter()
                        .keyType(LongDataType.INSTANCE)
                        .valueType(undoLogValueType);
    }

    /**
     * Initialize the store. This is needed before a transaction can be opened.
     * If the transaction store is corrupt, this method can throw an exception,
     * in which case the store can only be used for reading.
     */
    public void init() {
        if (!init) {
            for (String mapName : store.getMapNames()) {
                if (mapName.startsWith(UNDO_LOG_NAME_PEFIX)) {
                    if (store.hasData(mapName)) {
                        int transactionId = Integer.parseInt(mapName.substring(UNDO_LOG_NAME_PEFIX.length() + 1));
                        VersionedBitSet openTxBitSet = openTransactions.get();
                        if (!openTxBitSet.get(transactionId)) {
                            Object[] data = preparedTransactions.get(transactionId);
                            int status;
                            String name;
                            if (data == null) {
                                status = Transaction.STATUS_OPEN;
                                name = null;
                            } else {
                                status = (Integer) data[0];
                                name = (String) data[1];
                            }
<<<<<<< HEAD
                            MVMap<Long, Record> undoLog = store.openMap(mapName, undoLogBuilder);
=======
                            if (mapName.charAt(UNDO_LOG_NAME_PEFIX.length()) == UNDO_LOG_COMMITTED) {
                                status = Transaction.STATUS_COMMITTED;
                            }
                            MVMap<Long, Object[]> undoLog = store.openMap(mapName, undoLogBuilder);
>>>>>>> c489addf
                            undoLogs[transactionId] = undoLog;
                            Long lastUndoKey = undoLog.lastKey();
                            assert lastUndoKey != null;
                            assert getTransactionId(lastUndoKey) == transactionId;
                            long logId = getLogId(lastUndoKey) + 1;
                            registerTransaction(transactionId, status, name, logId, timeoutMillis, 0, RollbackListener.NONE);
                        }
                    }
                }
            }
            init = true;
        }
    }

    boolean isInitialized() {
        return init;
    }

    /**
     * Commit all transactions that are in the committing state, and
     * rollback all open transactions.
     */
    public void endLeftoverTransactions() {
        List<Transaction> list = getOpenTransactions();
        for (Transaction tx : list) {
            int transactionId = tx.transactionId;
            int status = tx.getStatus();
            if (status == Transaction.STATUS_OPEN) {
                // TODO: implement more sophisticated full undoLog analysis for Tx status determination
                MVMap<Long, Record> undoLog = undoLogs[transactionId];
                Long undoKey = undoLog.firstKey();
                if (undoKey == null || getLogId(undoKey) != 0) {
                    status = Transaction.STATUS_COMMITTING;
                } else {
                    Record record = undoLog.get(undoKey);
                    MVMap<Object, VersionedValue> map = openMap(record.mapId);
                    if (map != null && !map.isClosed()) {
                        Object key = record.key;
                        VersionedValue versionedValue = map.get(key);
                        if (versionedValue == null || versionedValue.getOperationId() == 0) {
                            status = Transaction.STATUS_COMMITTING;
                        }
                    }
                }
            }

            if(status == Transaction.STATUS_COMMITTING) {
                tx.commit();
            } else if(status != Transaction.STATUS_PREPARED) {
                tx.rollback();
            }
        }
    }

    /**
     * Commit all transactions that are in the committed state, and
     * rollback all open transactions.
     */
    public void endLeftoverTransactions() {
        List<Transaction> list = getOpenTransactions();
        for (Transaction t : list) {
            if (t.getStatus() == Transaction.STATUS_COMMITTED) {
                t.commit();
            } else if (t.getStatus() != Transaction.STATUS_PREPARED) {
                t.rollback();
            }
        }
    }

    /**
     * Set the maximum transaction id, after which ids are re-used. If the old
     * transaction is still in use when re-using an old id, the new transaction
     * fails.
     *
     * @param max the maximum id
     */
    public void setMaxTransactionId(int max) {
        DataUtils.checkArgument(max <= MAX_OPEN_TRANSACTIONS,
                "Concurrent transactions limit is too high: {0}", max);
        this.maxTransactionId = max;
    }

    /**
     * Check whether a given map exists.
     *
     * @param name the map name
     * @return true if it exists
     */
    public boolean hasMap(String name) {
        return store.hasMap(name);
    }

    private static final int LOG_ID_BITS = Transaction.LOG_ID_BITS;
    private static final long LOG_ID_MASK = (1L << LOG_ID_BITS) - 1;

    /**
     * Combine the transaction id and the log id to an operation id.
     *
     * @param transactionId the transaction id
     * @param logId the log id
     * @return the operation id
     */
    static long getOperationId(int transactionId, long logId) {
        DataUtils.checkArgument(transactionId >= 0 && transactionId < (1 << (64 - LOG_ID_BITS)),
                "Transaction id out of range: {0}", transactionId);
        DataUtils.checkArgument(logId >= 0 && logId <= LOG_ID_MASK,
                "Transaction log id out of range: {0}", logId);
        return ((long) transactionId << LOG_ID_BITS) | logId;
    }

    /**
     * Get the transaction id for the given operation id.
     *
     * @param operationId the operation id
     * @return the transaction id
     */
    static int getTransactionId(long operationId) {
        return (int) (operationId >>> LOG_ID_BITS);
    }

    /**
     * Get the log id for the given operation id.
     *
     * @param operationId the operation id
     * @return the log id
     */
    static long getLogId(long operationId) {
        return operationId & LOG_ID_MASK;
    }

    /**
     * Get the list of unclosed transactions that have pending writes.
     *
     * @return the list of transactions (sorted by id)
     */
    public List<Transaction> getOpenTransactions() {
        if(!init) {
            init();
        }
        ArrayList<Transaction> list = new ArrayList<>();
        int transactionId = 0;
        BitSet bitSet = openTransactions.get();
        while((transactionId = bitSet.nextSetBit(transactionId + 1)) > 0) {
            Transaction transaction = getTransaction(transactionId);
            if(transaction != null) {
                transaction = new Transaction(transaction);
                if(transaction.getStatus() != Transaction.STATUS_CLOSED) {
                    list.add(transaction);
                }
            }
        }
        return list;
    }

    /**
     * Close the transaction store.
     */
    public synchronized void close() {
        store.commit();
    }

    /**
     * Begin a new transaction.
     *
     * @return the transaction
     */
    public Transaction begin() {
        return begin(RollbackListener.NONE, timeoutMillis, 0);
    }

    /**
     * Begin a new transaction.
     * @param listener to be notified in case of a rollback
     * @param timeoutMillis to wait for a blocking transaction
     * @param ownerId of the owner (Session?) to be reported by getBlockerId
     * @return the transaction
     */
    public Transaction begin(RollbackListener listener, int timeoutMillis, int ownerId) {

        if(timeoutMillis <= 0) {
            timeoutMillis = this.timeoutMillis;
        }
        Transaction transaction = registerTransaction(0, Transaction.STATUS_OPEN, null, 0,
                                                      timeoutMillis, ownerId, listener);
        return transaction;
    }

    private Transaction registerTransaction(int txId, int status, String name, long logId,
                                            int timeoutMillis, int ownerId, RollbackListener listener) {
        int transactionId;
        long sequenceNo;
        boolean success;
        do {
            VersionedBitSet original = openTransactions.get();
            if (txId == 0) {
                transactionId = original.nextClearBit(1);
            } else {
                transactionId = txId;
                assert !original.get(transactionId);
            }
            if (transactionId > maxTransactionId) {
                throw DataUtils.newIllegalStateException(
                        DataUtils.ERROR_TOO_MANY_OPEN_TRANSACTIONS,
                        "There are {0} open transactions",
                        transactionId - 1);
            }
            VersionedBitSet clone = original.clone();
            clone.set(transactionId);
            sequenceNo = clone.getVersion() + 1;
            clone.setVersion(sequenceNo);
            success = openTransactions.compareAndSet(original, clone);
        } while(!success);

        Transaction transaction = new Transaction(this, transactionId, sequenceNo, status, name, logId,
                                                  timeoutMillis, ownerId, listener);

        assert transactions.get(transactionId) == null;
        transactions.set(transactionId, transaction);

        if (undoLogs[transactionId] == null) {
            String undoName = getUndoLogName(status == Transaction.STATUS_COMMITTED, transactionId);
            MVMap<Long, Object[]> undoLog = store.openMap(undoName, undoLogBuilder);
            undoLogs[transactionId] = undoLog;
        }
        return transaction;
    }

    /**
     * Store a transaction.
     *
     * @param t the transaction
     */
    void storeTransaction(Transaction t) {
        if (t.getStatus() == Transaction.STATUS_PREPARED ||
                t.getName() != null) {
            Object[] v = { t.getStatus(), t.getName() };
            preparedTransactions.put(t.getId(), v);
            t.wasStored = true;
        }
    }

    /**
     * Add an undo log entry.
     *
     * @param transactionId id of the transaction
     * @param logId sequential number of the log record within transaction
     * @param record Record(mapId, key, previousValue) to add
     */
    long addUndoLogRecord(int transactionId, long logId, Record record) {
        long undoKey = getOperationId(transactionId, logId);
        undoLogs[transactionId].append(undoKey, record);
        return undoKey;
    }

    /**
     * Remove an undo log entry.
     * @param transactionId id of the transaction
     */
    void removeUndoLogRecord(int transactionId) {
        undoLogs[transactionId].trimLast();
    }

    /**
     * Remove the given map.
     *
     * @param <K> the key type
     * @param <V> the value type
     * @param map the map
     */
    <K, V> void removeMap(TransactionMap<K, V> map) {
        store.removeMap(map.map, true);
    }

    /**
     * Commit a transaction.
     *  @param t transaction to commit
     *  @param recovery if called during initial transaction recovery procedure
     *                  therefore undo log is stored under "committed" name already
     */
    void commit(Transaction t, boolean recovery) {
        if (!store.isClosed()) {
            int transactionId = t.transactionId;
            // this is an atomic action that causes all changes
            // made by this transaction, to be considered as "committed"
            flipCommittingTransactionsBit(transactionId, true);

            try {
                MVMap<Long, Record> undoLog = undoLogs[transactionId];
                if(!recovery) {
                    store.renameMap(undoLog, getUndoLogName(true, transactionId));
                }
                try {
                    MVMap.RootReference rootReference = undoLog.flushAppendBuffer();
                    Page rootPage = rootReference.root;
                    CommitEntryProcessor committProcessor = new CommitEntryProcessor(this, transactionId,
                            rootPage.getTotalCount() > 32);
                    MVMap.process(rootPage, null, committProcessor);
                    committProcessor.flush();
                    undoLog.clear();
                } finally {
                    store.renameMap(undoLog, getUndoLogName(false, transactionId));
                }
            } finally {
                flipCommittingTransactionsBit(transactionId, false);
            }
        }
    }

    private void flipCommittingTransactionsBit(int transactionId, boolean flag) {
        boolean success;
        do {
            BitSet original = committingTransactions.get();
            assert original.get(transactionId) != flag : flag ? "Double commit" : "Mysterious bit's disappearance";
            BitSet clone = (BitSet) original.clone();
            clone.set(transactionId, flag);
            success = committingTransactions.compareAndSet(original, clone);
        } while(!success);
    }

    /**
     * Open the map with the given name.
     *
     * @param <K> the key type
     * @param name the map name
     * @param keyType the key type
     * @param valueType the value type
     * @return the map
     */
    <K> MVMap<K, VersionedValue> openMap(String name,
            DataType keyType, DataType valueType) {
        VersionedValue.Type vt = valueType == null ? null : new VersionedValue.Type(valueType);
        MVMap.Builder<K, VersionedValue> builder = new TxMapBuilder<K,VersionedValue>(typeRegistry, dataType)
                .keyType(keyType).valueType(vt);
        MVMap<K, VersionedValue> map = store.openMap(name, builder);
        return map;
    }

    /**
     * Open the map with the given id.
     *
     * @param mapId the id
     * @return the map
     */
    MVMap<Object, VersionedValue> openMap(int mapId) {
        MVMap<Object, VersionedValue> map = store.getMap(mapId);
        if (map == null) {
            MVMap.Builder<Object, VersionedValue> txMapBuilder = new TxMapBuilder<>(typeRegistry, dataType);
            map = store.openMap(mapId, txMapBuilder);
        }
        return map;
    }

<<<<<<< HEAD
    MVMap<Object,VersionedValue> getMap(int mapId) {
        MVMap<Object, VersionedValue> map = store.getMap(mapId);
        if (map == null && !init) {
            map = openMap(mapId);
        }
        assert map != null : "map with id " + mapId + " is missing" +
                                (init ? "" : " during initialization");
        return map;
    }

=======
>>>>>>> c489addf
    /**
     * End this transaction. Change status to CLOSED and vacate transaction slot.
     * Will try to commit MVStore if autocommitDelay is 0 or if database is idle
     * and amount of unsaved changes is sizable.
     *
     * @param t the transaction
     * @param hasChanges true if transaction has done any updates
     *                  (even if they are fully rolled back),
     *                   false if it just performed a data access
     */
    void endTransaction(Transaction t, boolean hasChanges) {
        t.closeIt();
        int txId = t.transactionId;
        transactions.set(txId, null);

        boolean success;
        do {
            VersionedBitSet original = openTransactions.get();
            assert original.get(txId);
            VersionedBitSet clone = original.clone();
            clone.clear(txId);
            success = openTransactions.compareAndSet(original, clone);
        } while(!success);

        if (hasChanges) {
            boolean wasStored = t.wasStored;
            if (wasStored && !preparedTransactions.isClosed()) {
                preparedTransactions.remove(txId);
            }

            if (wasStored || store.getAutoCommitDelay() == 0) {
                store.tryCommit();
            } else {
                if (isUndoEmpty()) {
                    // to avoid having to store the transaction log,
                    // if there is no open transaction,
                    // and if there have been many changes, store them now
                    int unsaved = store.getUnsavedMemory();
                    int max = store.getAutoCommitMemory();
                    // save at 3/4 capacity
                    if (unsaved * 4 > max * 3) {
                        store.tryCommit();
                    }
                }
            }
        }
    }

    private boolean isUndoEmpty() {
        BitSet openTrans = openTransactions.get();
        for (int i = openTrans.nextSetBit(0); i >= 0; i = openTrans.nextSetBit(i + 1)) {
            MVMap<Long, Record> undoLog = undoLogs[i];
            if (undoLog != null && !undoLog.isEmpty()) {
                return false;
            }
        }
        return true;
    }

    Transaction getTransaction(int transactionId) {
        return transactions.get(transactionId);
    }

    /**
     * Rollback to an old savepoint.
     *
     * @param t the transaction
     * @param maxLogId the last log id
     * @param toLogId the log id to roll back to
     */
    void rollbackTo(Transaction t, long maxLogId, long toLogId) {
        int transactionId = t.getId();
        MVMap<Long, Record> undoLog = undoLogs[transactionId];
        undoLog.flushAppendBuffer();
        RollbackDecisionMaker decisionMaker = new RollbackDecisionMaker(this, transactionId, toLogId, t.listener);
        for (long logId = maxLogId - 1; logId >= toLogId; logId--) {
            Long undoKey = getOperationId(transactionId, logId);
            undoLog.operate(undoKey, null, decisionMaker);
            decisionMaker.reset();
        }
    }

    /**
     * Get the changes of the given transaction, starting from the latest log id
     * back to the given log id.
     *
     * @param t the transaction
     * @param maxLogId the maximum log id
     * @param toLogId the minimum log id
     * @return the changes
     */
    Iterator<Change> getChanges(final Transaction t, final long maxLogId,
            final long toLogId) {

        final MVMap<Long, Record> undoLog = undoLogs[t.getId()];
        undoLog.flushAppendBuffer();
        return new Iterator<Change>() {

            private long logId = maxLogId - 1;
            private Change current;

            private void fetchNext() {
                int transactionId = t.getId();
                while (logId >= toLogId) {
                    Long undoKey = getOperationId(transactionId, logId);
                    Record op = undoLog.get(undoKey);
                    logId--;
                    if (op == null) {
                        // partially rolled back: load previous
                        undoKey = undoLog.floorKey(undoKey);
                        if (undoKey == null || getTransactionId(undoKey) != transactionId) {
                            break;
                        }
                        logId = getLogId(undoKey);
                        continue;
                    }
                    int mapId = op.mapId;
                    MVMap<Object, VersionedValue> m = openMap(mapId);
                    if (m != null) { // could be null if map was removed later on
                        VersionedValue oldValue = op.oldValue;
                        current = new Change(m.getName(), op.key, oldValue == null ? null : oldValue.value);
                        return;
                    }
                }
                current = null;
            }

            @Override
            public boolean hasNext() {
                if(current == null) {
                    fetchNext();
                }
                return current != null;
            }

            @Override
            public Change next() {
                if(!hasNext()) {
                    throw DataUtils.newUnsupportedOperationException("no data");
                }
                Change result = current;
                current = null;
                return result;
            }

            @Override
            public void remove() {
                throw DataUtils.newUnsupportedOperationException("remove");
            }

        };
    }

    /**
     * A change in a map.
     */
    public static class Change {

        /**
         * The name of the map where the change occurred.
         */
        public final String mapName;

        /**
         * The key.
         */
        public final Object key;

        /**
         * The value.
         */
        public final Object value;

        public Change(String mapName, Object key, Object value) {
            this.mapName = mapName;
            this.key = key;
            this.value = value;
        }
    }

    /**
     * This listener can be registered with the transaction to be notified of
     * every compensating change during transaction rollback.
     * Normally this is not required, if no external resources were modified,
     * because state of all transactional maps will be restored automatically.
     * Only state of external resources, possibly modified by triggers
     * need to be restored.
     */
    public interface RollbackListener {

        RollbackListener NONE = new RollbackListener() {
            @Override
            public void onRollback(MVMap<Object, VersionedValue> map, Object key,
                                    VersionedValue existingValue, VersionedValue restoredValue) {
                // do nothing
            }
        };

        /**
         * Notified of a single map change (add/update/remove)
         * @param map modified
         * @param key of the modified entry
         * @param existingValue value in the map (null if delete is rolled back)
         * @param restoredValue value to be restored (null if add is rolled back)
         */
        void onRollback(MVMap<Object,VersionedValue> map, Object key,
                        VersionedValue existingValue, VersionedValue restoredValue);
    }


    private static final class TxMapBuilder<K,V> extends MVMap.Builder<K,V> {

        private final MVMap<String, DataType> typeRegistry;
        private final DataType defaultDataType;

        private TxMapBuilder(MVMap<String, DataType> typeRegistry, DataType defaultDataType) {
            this.typeRegistry = typeRegistry;
            this.defaultDataType = defaultDataType;
        }

        private void registerDataType(DataType dataType) {
            String key = getDataTypeRegistrationKey(dataType);
            DataType registeredDataType = typeRegistry.putIfAbsent(key, dataType);
            if(registeredDataType != null) {
                // TODO: ensure type consistency
            }
        }

        private static String getDataTypeRegistrationKey(DataType dataType) {
            return Integer.toHexString(Objects.hashCode(dataType));
        }

        @Override
        public MVMap<K,V> create(MVStore store, Map<String, Object> config) {
            DataType keyType = getKeyType();
            if (keyType == null) {
                String keyTypeKey = (String) config.remove("key");
                if (keyTypeKey != null) {
                    keyType = typeRegistry.get(keyTypeKey);
                    if (keyType == null) {
                        throw DataUtils.newIllegalStateException(DataUtils.ERROR_UNKNOWN_DATA_TYPE,
                                "Data type with hash {0} can not be found", keyTypeKey);
                    }
                    setKeyType(keyType);
                }
            } else {
                registerDataType(keyType);
            }

            DataType valueType = getValueType();
            if (valueType == null) {
                String valueTypeKey = (String) config.remove("val");
                if (valueTypeKey != null) {
                    valueType = typeRegistry.get(valueTypeKey);
                    if (valueType == null) {
                        throw DataUtils.newIllegalStateException(DataUtils.ERROR_UNKNOWN_DATA_TYPE,
                                "Data type with hash {0} can not be found", valueTypeKey);
                    }
                    setValueType(valueType);
                }
            } else {
                registerDataType(valueType);
            }

            if (getKeyType() == null) {
                setKeyType(defaultDataType);
                registerDataType(getKeyType());
            }
            if (getValueType() == null) {
                setValueType(new VersionedValue.Type(defaultDataType));
                registerDataType(getValueType());
            }

            config.put("store", store);
            config.put("key", getKeyType());
            config.put("val", getValueType());
            return create(config);
        }


        @Override
        @SuppressWarnings("unchecked")
        protected MVMap<K,V> create(Map<String,Object> config) {
            if("rtree".equals(config.get("type"))) {
                MVMap<K, V> map = (MVMap<K, V>) new MVRTreeMap<V>(config);
                return map;
            }
            return new TMVMap<>(config);
        }

        private static final class TMVMap<K,V> extends MVMap<K,V> {
            private final String type;

            private TMVMap(Map<String, Object> config) {
                super(config);
                type = (String)config.get("type");
            }

            private TMVMap(MVMap<K, V> source) {
                super(source);
                type = source.getType();
            }

            @Override
            protected MVMap<K, V> cloneIt() {
                return new TMVMap<>(this);
            }

            @Override
            public String getType() {
                return type;
            }

            @Override
            protected String asString(String name) {
                StringBuilder buff = new StringBuilder();
                buff.append(super.asString(name));
                DataUtils.appendMap(buff, "key", getDataTypeRegistrationKey(getKeyType()));
                DataUtils.appendMap(buff, "val", getDataTypeRegistrationKey(getValueType()));
                return buff.toString();
            }
        }
    }
}<|MERGE_RESOLUTION|>--- conflicted
+++ resolved
@@ -96,12 +96,9 @@
     private final AtomicReferenceArray<Transaction> transactions =
                                                         new AtomicReferenceArray<>(MAX_OPEN_TRANSACTIONS + 1);
 
-<<<<<<< HEAD
 
     private static final String TYPE_REGISTRY_NAME = "_";
 
-=======
->>>>>>> c489addf
     private static final String UNDO_LOG_NAME_PEFIX = "undoLog";
     private static final char UNDO_LOG_COMMITTED = '-'; // must come before open in lexicographical order
     private static final char UNDO_LOG_OPEN = '.';
@@ -176,14 +173,10 @@
                                 status = (Integer) data[0];
                                 name = (String) data[1];
                             }
-<<<<<<< HEAD
-                            MVMap<Long, Record> undoLog = store.openMap(mapName, undoLogBuilder);
-=======
                             if (mapName.charAt(UNDO_LOG_NAME_PEFIX.length()) == UNDO_LOG_COMMITTED) {
                                 status = Transaction.STATUS_COMMITTED;
                             }
-                            MVMap<Long, Object[]> undoLog = store.openMap(mapName, undoLogBuilder);
->>>>>>> c489addf
+                            MVMap<Long, Record> undoLog = store.openMap(mapName, undoLogBuilder);
                             undoLogs[transactionId] = undoLog;
                             Long lastUndoKey = undoLog.lastKey();
                             assert lastUndoKey != null;
@@ -203,51 +196,16 @@
     }
 
     /**
-     * Commit all transactions that are in the committing state, and
-     * rollback all open transactions.
-     */
-    public void endLeftoverTransactions() {
-        List<Transaction> list = getOpenTransactions();
-        for (Transaction tx : list) {
-            int transactionId = tx.transactionId;
-            int status = tx.getStatus();
-            if (status == Transaction.STATUS_OPEN) {
-                // TODO: implement more sophisticated full undoLog analysis for Tx status determination
-                MVMap<Long, Record> undoLog = undoLogs[transactionId];
-                Long undoKey = undoLog.firstKey();
-                if (undoKey == null || getLogId(undoKey) != 0) {
-                    status = Transaction.STATUS_COMMITTING;
-                } else {
-                    Record record = undoLog.get(undoKey);
-                    MVMap<Object, VersionedValue> map = openMap(record.mapId);
-                    if (map != null && !map.isClosed()) {
-                        Object key = record.key;
-                        VersionedValue versionedValue = map.get(key);
-                        if (versionedValue == null || versionedValue.getOperationId() == 0) {
-                            status = Transaction.STATUS_COMMITTING;
-                        }
-                    }
-                }
-            }
-
-            if(status == Transaction.STATUS_COMMITTING) {
-                tx.commit();
-            } else if(status != Transaction.STATUS_PREPARED) {
-                tx.rollback();
-            }
-        }
-    }
-
-    /**
      * Commit all transactions that are in the committed state, and
      * rollback all open transactions.
      */
     public void endLeftoverTransactions() {
         List<Transaction> list = getOpenTransactions();
         for (Transaction t : list) {
-            if (t.getStatus() == Transaction.STATUS_COMMITTED) {
+            int status = t.getStatus();
+            if(status == Transaction.STATUS_COMMITTED) {
                 t.commit();
-            } else if (t.getStatus() != Transaction.STATUS_PREPARED) {
+            } else if(status != Transaction.STATUS_PREPARED) {
                 t.rollback();
             }
         }
@@ -536,7 +494,6 @@
         return map;
     }
 
-<<<<<<< HEAD
     MVMap<Object,VersionedValue> getMap(int mapId) {
         MVMap<Object, VersionedValue> map = store.getMap(mapId);
         if (map == null && !init) {
@@ -547,8 +504,6 @@
         return map;
     }
 
-=======
->>>>>>> c489addf
     /**
      * End this transaction. Change status to CLOSED and vacate transaction slot.
      * Will try to commit MVStore if autocommitDelay is 0 or if database is idle
