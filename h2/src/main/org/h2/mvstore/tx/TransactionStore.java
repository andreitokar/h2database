/*
 * Copyright 2004-2019 H2 Group. Multiple-Licensed under the MPL 2.0,
 * and the EPL 1.0 (https://h2database.com/html/license.html).
 * Initial Developer: H2 Group
 */
package org.h2.mvstore.tx;

import java.util.ArrayList;
import java.util.BitSet;
import java.util.Iterator;
import java.util.List;
import java.util.Map;
import java.util.Objects;
import java.util.concurrent.atomic.AtomicReference;
import java.util.concurrent.atomic.AtomicReferenceArray;
import org.h2.mvstore.Cursor;
import org.h2.mvstore.DataUtils;
import org.h2.mvstore.MVMap;
import org.h2.mvstore.MVStore;
import org.h2.mvstore.Page;
import org.h2.mvstore.RootReference;
import org.h2.mvstore.WriteBuffer;
import org.h2.mvstore.db.DBMetaType;
import org.h2.mvstore.rtree.MVRTreeMap;
import org.h2.mvstore.type.DataType;
import org.h2.mvstore.type.LongDataType;
import org.h2.mvstore.type.ObjectDataType;
import org.h2.mvstore.type.StringDataType;
import org.h2.util.StringUtils;
import org.h2.value.VersionedValue;

/**
 * A store that supports concurrent MVCC read-committed transactions.
 */
public class TransactionStore {

    /**
     * The store.
     */
    final MVStore store;

    /**
     * Default blocked transaction timeout
     */
    final int timeoutMillis;

    /**
     * The persisted map of prepared transactions.
     * Key: transactionId, value: [ status, name ].
     */
    private final MVMap<Integer, Object[]> preparedTransactions;

    private final MVMap<String, DataType> typeRegistry;

    /**
     * Undo logs.
     * <p>
     * If the first entry for a transaction doesn't have a logId
     * of 0, then the transaction is partially committed (which means rollback
     * is not possible). Log entries are written before the data is changed
     * (write-ahead).
     * <p>
     * Key: opId, value: [ mapId, key, oldValue ].
     */
    @SuppressWarnings("unchecked")
    final MVMap<Long,Record>[] undoLogs = (MVMap<Long,Record>[])new MVMap[MAX_OPEN_TRANSACTIONS];
    private final MVMap.Builder<Long, Record> undoLogBuilder;

    private final DataType dataType;

    /**
     * This BitSet is used as vacancy indicator for transaction slots in transactions[].
     * It provides easy way to find first unoccupied slot, and also allows for copy-on-write
     * non-blocking updates.
     */
    final AtomicReference<VersionedBitSet> openTransactions = new AtomicReference<>(new VersionedBitSet());

    /**
     * This is intended to be the source of ultimate truth about transaction being committed.
     * Once bit is set, corresponding transaction is logically committed,
     * although it might be plenty of "uncommitted" entries in various maps
     * and undo record are still around.
     * Nevertheless, all of those should be considered by other transactions as committed.
     */
    final AtomicReference<BitSet> committingTransactions = new AtomicReference<>(new BitSet());

    private boolean init;

    /**
     * Soft limit on the number of concurrently opened transactions.
     * Not really needed but used by some test.
     */
    private int maxTransactionId = MAX_OPEN_TRANSACTIONS;

    /**
     * Array holding all open transaction objects.
     * Position in array is "transaction id".
     * VolatileReferenceArray would do the job here, but there is no such thing in Java yet
     */
    private final AtomicReferenceArray<Transaction> transactions =
                                                        new AtomicReferenceArray<>(MAX_OPEN_TRANSACTIONS + 1);

    private static final String TYPE_REGISTRY_NAME = "_";

    /**
     * The prefix for undo log entries.
     */
    public static final String UNDO_LOG_NAME_PREFIX = "undoLog";

    // must come before open in lexicographical order
    private static final char UNDO_LOG_COMMITTED = '-';

    private static final char UNDO_LOG_OPEN = '.';

    /**
     * Hard limit on the number of concurrently opened transactions
     */
    // TODO: introduce constructor parameter instead of a static field, driven by URL parameter
    private static final int MAX_OPEN_TRANSACTIONS = 65535;

    // -1 is a bogus map id
    private static final Record COMMIT_MARKER = new Record(-1, null, null);


    /**
     * Generate a string used to name undo log map for a specific transaction.
     * This name will contain transaction id.
     *
     * @param transactionId of the corresponding transaction
     * @return undo log name
     */
    private static String getUndoLogName(int transactionId) {
        return transactionId > 0 ? UNDO_LOG_NAME_PREFIX + UNDO_LOG_OPEN + transactionId
                : UNDO_LOG_NAME_PREFIX + UNDO_LOG_OPEN;
    }

    /**
     * Create a new transaction store.
     *
     * @param store the store
     */
    public TransactionStore(MVStore store) {
        this(store, new DBMetaType(null, store.backgroundExceptionHandler), new ObjectDataType(), 0);
    }

    /**
     * Create a new transaction store.
     *
     * @param store the store
     * @param dataType the data type for map keys and values
     * @param timeoutMillis lock acquisition timeout in milliseconds, 0 means no wait
     */
    public TransactionStore(MVStore store, DataType metaDataType, DataType dataType, int timeoutMillis) {
        this.store = store;
        this.dataType = dataType;
        this.timeoutMillis = timeoutMillis;
        MVMap.Builder<String, DataType> typeRegistryBuilder =
                                    new MVMap.Builder<String, DataType>()
                                                .keyType(StringDataType.INSTANCE)
                                                .valueType(metaDataType);
        typeRegistry = store.openMap(TYPE_REGISTRY_NAME, typeRegistryBuilder);
        preparedTransactions = store.openMap("openTransactions",
                                             new MVMap.Builder<Integer, Object[]>());
        DataType undoLogValueType = new Record.Type(this);
        undoLogBuilder = new MVMap.Builder<Long, Record>()
                        .singleWriter()
                        .keyType(LongDataType.INSTANCE)
                        .valueType(undoLogValueType);
    }

    /**
     * Initialize the store. This is needed before a transaction can be opened.
     * If the transaction store is corrupt, this method can throw an exception,
     * in which case the store can only be used for reading.
     */
    public void init() {
        if (!init) {
            for (String mapName : store.getMapNames()) {
                if (mapName.startsWith(UNDO_LOG_NAME_PREFIX)) {
                    // Unexpectedly short name may be encountered upon upgrade from older version
                    // where undo log was persisted as a single map, remove it.
                    if (mapName.length() > UNDO_LOG_NAME_PREFIX.length()) {
                        // make a decision about tx status based on a log name
                        // to handle upgrade from a previous versions
                        boolean committed = mapName.charAt(UNDO_LOG_NAME_PREFIX.length()) == UNDO_LOG_COMMITTED;
                        if (store.hasData(mapName)) {
                            int transactionId = StringUtils.parseUInt31(mapName, UNDO_LOG_NAME_PREFIX.length() + 1,
                                    mapName.length());
                            VersionedBitSet openTxBitSet = openTransactions.get();
                            if (!openTxBitSet.get(transactionId)) {
                                Object[] data = preparedTransactions.get(transactionId);
                                int status;
                                String name;
                                if (data == null) {
                                    status = Transaction.STATUS_OPEN;
                                    name = null;
                                } else {
                                    status = (Integer) data[0];
                                    name = (String) data[1];
                                }
                                MVMap<Long, Record> undoLog = store.openMap(mapName, undoLogBuilder);
                                undoLogs[transactionId] = undoLog;
                                Long lastUndoKey = undoLog.lastKey();
                                assert lastUndoKey != null;
                                assert getTransactionId(lastUndoKey) == transactionId;
                                long logId = getLogId(lastUndoKey) + 1;
                                if (committed) {
                                    // give it a proper name and used marker record instead
                                    store.renameMap(undoLog, getUndoLogName(transactionId));
                                    markUndoLogAsCommitted(transactionId);
                                } else {
                                    committed = logId > LOG_ID_MASK;
                                }
                                if (committed) {
                                    status = Transaction.STATUS_COMMITTED;
                                    lastUndoKey = undoLog.lowerKey(lastUndoKey);
                                    assert lastUndoKey == null || getTransactionId(lastUndoKey) == transactionId;
                                    logId = lastUndoKey == null ? 0 : getLogId(lastUndoKey) + 1;
                                }
                                registerTransaction(transactionId, status, name, logId, timeoutMillis, 0,
                                        ROLLBACK_LISTENER_NONE);
                                continue;
                            }
                        }
                    }

                    if (!store.isReadOnly()) {
                        store.removeMap(mapName);
                    }
                }
            }
            init = true;
        }
    }

    private void markUndoLogAsCommitted(int transactionId) {
        addUndoLogRecord(transactionId, LOG_ID_MASK, COMMIT_MARKER);
    }

    /**
     * Commit all transactions that are in the committed state, and
     * rollback all open transactions.
     */
    public void endLeftoverTransactions() {
        List<Transaction> list = getOpenTransactions();
        for (Transaction t : list) {
            int status = t.getStatus();
            if (status == Transaction.STATUS_COMMITTED) {
                t.commit();
            } else if (status != Transaction.STATUS_PREPARED) {
                t.rollback();
            }
        }
    }

    /**
     * Set the maximum transaction id, after which ids are re-used. If the old
     * transaction is still in use when re-using an old id, the new transaction
     * fails.
     *
     * @param max the maximum id
     */
    public void setMaxTransactionId(int max) {
        DataUtils.checkArgument(max <= MAX_OPEN_TRANSACTIONS,
                "Concurrent transactions limit is too high: {0}", max);
        this.maxTransactionId = max;
    }

    /**
     * Check whether a given map exists.
     *
     * @param name the map name
     * @return true if it exists
     */
    public boolean hasMap(String name) {
        return store.hasMap(name);
    }

    private static final int LOG_ID_BITS = Transaction.LOG_ID_BITS;
    private static final long LOG_ID_MASK = (1L << LOG_ID_BITS) - 1;

    /**
     * Combine the transaction id and the log id to an operation id.
     *
     * @param transactionId the transaction id
     * @param logId the log id
     * @return the operation id
     */
    static long getOperationId(int transactionId, long logId) {
        DataUtils.checkArgument(transactionId >= 0 && transactionId < (1 << (64 - LOG_ID_BITS)),
                "Transaction id out of range: {0}", transactionId);
        DataUtils.checkArgument(logId >= 0 && logId <= LOG_ID_MASK,
                "Transaction log id out of range: {0}", logId);
        return ((long) transactionId << LOG_ID_BITS) | logId;
    }

    /**
     * Get the transaction id for the given operation id.
     *
     * @param operationId the operation id
     * @return the transaction id
     */
    static int getTransactionId(long operationId) {
        return (int) (operationId >>> LOG_ID_BITS);
    }

    /**
     * Get the log id for the given operation id.
     *
     * @param operationId the operation id
     * @return the log id
     */
    static long getLogId(long operationId) {
        return operationId & LOG_ID_MASK;
    }

    /**
     * Get the list of unclosed transactions that have pending writes.
     *
     * @return the list of transactions (sorted by id)
     */
    public List<Transaction> getOpenTransactions() {
        if(!init) {
            init();
        }
        ArrayList<Transaction> list = new ArrayList<>();
        int transactionId = 0;
        BitSet bitSet = openTransactions.get();
        while((transactionId = bitSet.nextSetBit(transactionId + 1)) > 0) {
            Transaction transaction = getTransaction(transactionId);
            if(transaction != null) {
                if(transaction.getStatus() != Transaction.STATUS_CLOSED) {
                    list.add(transaction);
                }
            }
        }
        return list;
    }

    /**
     * Close the transaction store.
     */
    public synchronized void close() {
        store.commit();
    }

    /**
     * Begin a new transaction.
     *
     * @return the transaction
     */
    public Transaction begin() {
        return begin(ROLLBACK_LISTENER_NONE, timeoutMillis, 0);
    }

    /**
     * Begin a new transaction.
     * @param listener to be notified in case of a rollback
     * @param timeoutMillis to wait for a blocking transaction
     * @param ownerId of the owner (Session?) to be reported by getBlockerId
     * @return the transaction
     */
    public Transaction begin(RollbackListener listener, int timeoutMillis, int ownerId) {
        Transaction transaction = registerTransaction(0, Transaction.STATUS_OPEN, null, 0,
                timeoutMillis, ownerId, listener);
        return transaction;
    }

    private Transaction registerTransaction(int txId, int status, String name, long logId,
                                            int timeoutMillis, int ownerId, RollbackListener listener) {
        int transactionId;
        long sequenceNo;
        boolean success;
        do {
            VersionedBitSet original = openTransactions.get();
            if (txId == 0) {
                transactionId = original.nextClearBit(1);
            } else {
                transactionId = txId;
                assert !original.get(transactionId);
            }
            if (transactionId > maxTransactionId) {
                throw DataUtils.newIllegalStateException(
                        DataUtils.ERROR_TOO_MANY_OPEN_TRANSACTIONS,
                        "There are {0} open transactions",
                        transactionId - 1);
            }
            VersionedBitSet clone = original.clone();
            clone.set(transactionId);
            sequenceNo = clone.getVersion() + 1;
            clone.setVersion(sequenceNo);
            success = openTransactions.compareAndSet(original, clone);
        } while(!success);

        Transaction transaction = new Transaction(this, transactionId, sequenceNo, status, name, logId,
                timeoutMillis, ownerId, listener);

        assert transactions.get(transactionId) == null;
        transactions.set(transactionId, transaction);

        if (undoLogs[transactionId] == null) {
            String undoName = getUndoLogName(transactionId);
            MVMap<Long, Record> undoLog = store.openMap(undoName, undoLogBuilder);
            undoLogs[transactionId] = undoLog;
        }
        return transaction;
    }

    /**
     * Store a transaction.
     *
     * @param t the transaction
     */
    void storeTransaction(Transaction t) {
        if (t.getStatus() == Transaction.STATUS_PREPARED ||
                t.getName() != null) {
            Object[] v = { t.getStatus(), t.getName() };
            preparedTransactions.put(t.getId(), v);
            t.wasStored = true;
        }
    }

    /**
     * Add an undo log entry.
     *
     * @param transactionId id of the transaction
     * @param logId sequential number of the log record within transaction
     * @param record Record(mapId, key, previousValue) to add
     */
    long addUndoLogRecord(int transactionId, long logId, Record record) {
        MVMap<Long, Record> undoLog = undoLogs[transactionId];
        long undoKey = getOperationId(transactionId, logId);
        if (logId == 0 && !undoLog.isEmpty()) {
            throw DataUtils.newIllegalStateException(
                    DataUtils.ERROR_TOO_MANY_OPEN_TRANSACTIONS,
                    "An old transaction with the same id " +
                    "is still open: {0}",
                    transactionId);
        }
        undoLog.append(undoKey, record);
        return undoKey;
    }

    /**
     * Remove an undo log entry.
     * @param transactionId id of the transaction
     */
    void removeUndoLogRecord(int transactionId) {
        undoLogs[transactionId].trimLast();
    }

    /**
     * Remove the given map.
     *
     * @param map the map
     */
    void removeMap(TransactionMap<?,?> map) {
        store.removeMap(map.map);
    }

    /**
     * Commit a transaction.
     *  @param t transaction to commit
     *  @param recovery if called during initial transaction recovery procedure
     *                  therefore undo log is stored under "committed" name already
     */
    void commit(Transaction t, boolean recovery) {
        if (!store.isClosed()) {
            int transactionId = t.transactionId;
            // First, mark log as "committed".
            // It does not change the way this transaction is treated by others,
            // but preserves fact of commit in case of abrupt termination.
            MVMap<Long, Record> undoLog = undoLogs[transactionId];
            Cursor<Long, Record> cursor;
            if(recovery) {
                removeUndoLogRecord(transactionId);
                cursor = undoLog.cursor(null);
            } else {
                cursor = undoLog.cursor(null);
                markUndoLogAsCommitted(transactionId);
            }

            // this is an atomic action that causes all changes
            // made by this transaction, to be considered as "committed"
            flipCommittingTransactionsBit(transactionId, true);

            CommitDecisionMaker commitDecisionMaker = new CommitDecisionMaker();
            try {
                while (cursor.hasNext()) {
                    Long undoKey = cursor.next();
                    Record op = cursor.getValue();
                    int mapId = op.mapId;
                    MVMap<Object, VersionedValue> map = openMap(mapId);
                    if (map != null) { // might be null if map was removed later
                        Object key = op.key;
                        commitDecisionMaker.setUndoKey(undoKey);
                        // second parameter (value) is not really
                        // used by CommitDecisionMaker
                        map.operate(key, null, commitDecisionMaker);
                    }
                }
                undoLog.clear();
            } finally {
                flipCommittingTransactionsBit(transactionId, false);
            }
        }
    }

    private void flipCommittingTransactionsBit(int transactionId, boolean flag) {
        boolean success;
        do {
            BitSet original = committingTransactions.get();
            assert original.get(transactionId) != flag : flag ? "Double commit" : "Mysterious bit's disappearance";
            BitSet clone = (BitSet) original.clone();
            clone.set(transactionId, flag);
            success = committingTransactions.compareAndSet(original, clone);
        } while(!success);
    }

    /**
     * Open the map with the given name.
     *
     * @param <K> the key type
     * @param name the map name
     * @param keyType the key type
     * @param valueType the value type
     * @return the map
     */
    <K> MVMap<K, VersionedValue> openMap(String name,
            DataType keyType, DataType valueType) {
        VersionedValueType vt = valueType == null ? null : new VersionedValueType(valueType);
        MVMap.Builder<K, VersionedValue> builder = new TxMapBuilder<K,VersionedValue>(typeRegistry, dataType)
                .keyType(keyType).valueType(vt);
        MVMap<K, VersionedValue> map = store.openMap(name, builder);
        return map;
    }

    /**
     * Open the map with the given id.
     *
     * @param mapId the id
     * @return the map
     */
    MVMap<Object, VersionedValue> openMap(int mapId) {
        MVMap<Object, VersionedValue> map = store.getMap(mapId);
        if (map == null) {
            MVMap.Builder<Object, VersionedValue> txMapBuilder = new TxMapBuilder<>(typeRegistry, dataType);
            map = store.openMap(mapId, txMapBuilder);
        }
        return map;
    }

    MVMap<Object,VersionedValue> getMap(int mapId) {
        MVMap<Object, VersionedValue> map = store.getMap(mapId);
        if (map == null && !init) {
            map = openMap(mapId);
        }
        assert map != null : "map with id " + mapId + " is missing" +
                                (init ? "" : " during initialization");
        return map;
    }

    /**
     * End this transaction. Change status to CLOSED and vacate transaction slot.
     * Will try to commit MVStore if autocommitDelay is 0 or if database is idle
     * and amount of unsaved changes is sizable.
     *
     * @param t the transaction
     * @param hasChanges true if transaction has done any updates
     *                  (even if they are fully rolled back),
     *                   false if it just performed a data access
     */
    void endTransaction(Transaction t, boolean hasChanges) {
        t.closeIt();
        int txId = t.transactionId;
        transactions.set(txId, null);

        boolean success;
        do {
            VersionedBitSet original = openTransactions.get();
            assert original.get(txId);
            VersionedBitSet clone = original.clone();
            clone.clear(txId);
            success = openTransactions.compareAndSet(original, clone);
        } while(!success);

        if (hasChanges) {
            boolean wasStored = t.wasStored;
            if (wasStored && !preparedTransactions.isClosed()) {
                preparedTransactions.remove(txId);
            }

            if (wasStored || store.getAutoCommitDelay() == 0) {
                store.tryCommit();
            } else {
                if (isUndoEmpty()) {
                    // to avoid having to store the transaction log,
                    // if there is no open transaction,
                    // and if there have been many changes, store them now
                    int unsaved = store.getUnsavedMemory();
                    int max = store.getAutoCommitMemory();
                    // save at 3/4 capacity
                    if (unsaved * 4 > max * 3) {
                        store.tryCommit();
                    }
                }
            }
        }
    }

    /**
     * Get the root references (snapshots) for undo-log maps.
     * Those snapshots can potentially be used to optimize TransactionMap.size().
     *
     * @return the array of root references or null if snapshotting is not possible
     */
    RootReference[] collectUndoLogRootReferences() {
        BitSet opentransactions = openTransactions.get();
        RootReference[] undoLogRootReferences = new RootReference[opentransactions.length()];
        for (int i = opentransactions.nextSetBit(0); i >= 0; i = opentransactions.nextSetBit(i+1)) {
            MVMap<Long, Record> undoLog = undoLogs[i];
            if (undoLog != null) {
                RootReference rootReference = undoLog.getRoot();
                if (rootReference.needFlush()) {
                    // abort attempt to collect snapshots for all undo logs
                    // because map's append buffer can't be flushed from a non-owning thread
                    return null;
                }
                undoLogRootReferences[i] = rootReference;
            }
        }
        return undoLogRootReferences;
    }

    /**
     * Calculate the size for undo log entries.
     *
     * @param undoLogRootReferences the root references
     * @return the number of key-value pairs
     */
    static long calculateUndoLogsTotalSize(RootReference[] undoLogRootReferences) {
        long undoLogsTotalSize = 0;
        for (RootReference rootReference : undoLogRootReferences) {
            if (rootReference != null) {
                undoLogsTotalSize += rootReference.getTotalCount();
            }
        }
        return undoLogsTotalSize;
    }

    private boolean isUndoEmpty() {
        BitSet openTrans = openTransactions.get();
        for (int i = openTrans.nextSetBit(0); i >= 0; i = openTrans.nextSetBit(i + 1)) {
            MVMap<Long, Record> undoLog = undoLogs[i];
            if (undoLog != null && !undoLog.isEmpty()) {
                return false;
            }
        }
        return true;
    }

    /**
     * Get Transaction object for a transaction id.
     *
     * @param transactionId id for an open transaction
     * @return Transaction object.
     */
    Transaction getTransaction(int transactionId) {
        return transactions.get(transactionId);
    }

    /**
     * Rollback to an old savepoint.
     *
     * @param t the transaction
     * @param maxLogId the last log id
     * @param toLogId the log id to roll back to
     */
    void rollbackTo(Transaction t, long maxLogId, long toLogId) {
        int transactionId = t.getId();
        MVMap<Long, Record> undoLog = undoLogs[transactionId];
        RollbackDecisionMaker decisionMaker = new RollbackDecisionMaker(this, transactionId, toLogId, t.listener);
        for (long logId = maxLogId - 1; logId >= toLogId; logId--) {
            Long undoKey = getOperationId(transactionId, logId);
            undoLog.operate(undoKey, null, decisionMaker);
            decisionMaker.reset();
        }
    }

    /**
     * Get the changes of the given transaction, starting from the latest log id
     * back to the given log id.
     *
     * @param t the transaction
     * @param maxLogId the maximum log id
     * @param toLogId the minimum log id
     * @return the changes
     */
    Iterator<Change> getChanges(final Transaction t, final long maxLogId,
            final long toLogId) {

        final MVMap<Long, Record> undoLog = undoLogs[t.getId()];
        return new Iterator<Change>() {

            private long logId = maxLogId - 1;
            private Change current;

            private void fetchNext() {
                int transactionId = t.getId();
                while (logId >= toLogId) {
                    Long undoKey = getOperationId(transactionId, logId);
                    Record op = undoLog.get(undoKey);
                    logId--;
                    if (op == null) {
                        // partially rolled back: load previous
                        undoKey = undoLog.floorKey(undoKey);
                        if (undoKey == null || getTransactionId(undoKey) != transactionId) {
                            break;
                        }
                        logId = getLogId(undoKey);
                        continue;
                    }
                    int mapId = op.mapId;
                    MVMap<Object, VersionedValue> m = openMap(mapId);
                    if (m != null) { // could be null if map was removed later on
                        VersionedValue oldValue = op.oldValue;
                        current = new Change(m.getName(), op.key, oldValue == null ? null : oldValue.getCurrentValue());
                        return;
                    }
                }
                current = null;
            }

            @Override
            public boolean hasNext() {
                if(current == null) {
                    fetchNext();
                }
                return current != null;
            }

            @Override
            public Change next() {
                if(!hasNext()) {
                    throw DataUtils.newUnsupportedOperationException("no data");
                }
                Change result = current;
                current = null;
                return result;
            }

        };
    }

    /**
     * A change in a map.
     */
    public static class Change {

        /**
         * The name of the map where the change occurred.
         */
        public final String mapName;

        /**
         * The key.
         */
        public final Object key;

        /**
         * The value.
         */
        public final Object value;

        public Change(String mapName, Object key, Object value) {
            this.mapName = mapName;
            this.key = key;
            this.value = value;
        }
    }

    /**
     * This listener can be registered with the transaction to be notified of
     * every compensating change during transaction rollback.
     * Normally this is not required, if no external resources were modified,
     * because state of all transactional maps will be restored automatically.
     * Only state of external resources, possibly modified by triggers
     * need to be restored.
     */
    public interface RollbackListener {

        /**
         * Notified of a single map change (add/update/remove)
         * @param map modified
         * @param key of the modified entry
         * @param existingValue value in the map (null if delete is rolled back)
         * @param restoredValue value to be restored (null if add is rolled back)
         */
        void onRollback(MVMap<Object,VersionedValue> map, Object key,
                        VersionedValue existingValue, VersionedValue restoredValue);
    }

<<<<<<< HEAD
    static final RollbackListener ROLLBACK_LISTENER_NONE = new RollbackListener() {
        @Override
        public void onRollback(MVMap<Object, VersionedValue> map, Object key,
                                VersionedValue existingValue, VersionedValue restoredValue) {
            // do nothing
        }
    };
=======
    private static final RollbackListener ROLLBACK_LISTENER_NONE = (map, key, existingValue, restoredValue) -> {};
>>>>>>> b2068daa

    private static final class TxMapBuilder<K,V> extends MVMap.Builder<K,V> {

        private final MVMap<String, DataType> typeRegistry;
        private final DataType defaultDataType;

        private TxMapBuilder(MVMap<String, DataType> typeRegistry, DataType defaultDataType) {
            this.typeRegistry = typeRegistry;
            this.defaultDataType = defaultDataType;
        }

        private void registerDataType(DataType dataType) {
            String key = getDataTypeRegistrationKey(dataType);
            DataType registeredDataType = typeRegistry.putIfAbsent(key, dataType);
            if(registeredDataType != null) {
                // TODO: ensure type consistency
            }
        }

        private static String getDataTypeRegistrationKey(DataType dataType) {
            return Integer.toHexString(Objects.hashCode(dataType));
        }

        @Override
        public MVMap<K,V> create(MVStore store, Map<String, Object> config) {
            DataType keyType = getKeyType();
            if (keyType == null) {
                String keyTypeKey = (String) config.remove("key");
                if (keyTypeKey != null) {
                    keyType = typeRegistry.get(keyTypeKey);
                    if (keyType == null) {
                        throw DataUtils.newIllegalStateException(DataUtils.ERROR_UNKNOWN_DATA_TYPE,
                                "Data type with hash {0} can not be found", keyTypeKey);
                    }
                    setKeyType(keyType);
                }
            } else {
                registerDataType(keyType);
            }

            DataType valueType = getValueType();
            if (valueType == null) {
                String valueTypeKey = (String) config.remove("val");
                if (valueTypeKey != null) {
                    valueType = typeRegistry.get(valueTypeKey);
                    if (valueType == null) {
                        throw DataUtils.newIllegalStateException(DataUtils.ERROR_UNKNOWN_DATA_TYPE,
                                "Data type with hash {0} can not be found", valueTypeKey);
                    }
                    setValueType(valueType);
                }
            } else {
                registerDataType(valueType);
            }

            if (getKeyType() == null) {
                setKeyType(defaultDataType);
                registerDataType(getKeyType());
            }
            if (getValueType() == null) {
                setValueType(new VersionedValueType(defaultDataType));
                registerDataType(getValueType());
            }

            config.put("store", store);
            config.put("key", getKeyType());
            config.put("val", getValueType());
            return create(config);
        }


        @Override
        @SuppressWarnings("unchecked")
        protected MVMap<K,V> create(Map<String,Object> config) {
            if("rtree".equals(config.get("type"))) {
                MVMap<K, V> map = (MVMap<K, V>) new MVRTreeMap<V>(config);
                return map;
            }
            return new TMVMap<>(config);
        }

        private static final class TMVMap<K,V> extends MVMap<K,V> {
            private final String type;

            private TMVMap(Map<String, Object> config) {
                super(config);
                type = (String)config.get("type");
            }

            private TMVMap(MVMap<K, V> source) {
                super(source);
                type = source.getType();
            }

            @Override
            protected MVMap<K, V> cloneIt() {
                return new TMVMap<>(this);
            }

            @Override
            public String getType() {
                return type;
            }

            @Override
            protected String asString(String name) {
                StringBuilder buff = new StringBuilder();
                buff.append(super.asString(name));
                DataUtils.appendMap(buff, "key", getDataTypeRegistrationKey(getKeyType()));
                DataUtils.appendMap(buff, "val", getDataTypeRegistrationKey(getValueType()));
                return buff.toString();
            }
        }
    }
}<|MERGE_RESOLUTION|>--- conflicted
+++ resolved
@@ -361,6 +361,10 @@
      * @return the transaction
      */
     public Transaction begin(RollbackListener listener, int timeoutMillis, int ownerId) {
+
+        if(timeoutMillis <= 0) {
+            timeoutMillis = this.timeoutMillis;
+        }
         Transaction transaction = registerTransaction(0, Transaction.STATUS_OPEN, null, 0,
                 timeoutMillis, ownerId, listener);
         return transaction;
@@ -800,17 +804,7 @@
                         VersionedValue existingValue, VersionedValue restoredValue);
     }
 
-<<<<<<< HEAD
-    static final RollbackListener ROLLBACK_LISTENER_NONE = new RollbackListener() {
-        @Override
-        public void onRollback(MVMap<Object, VersionedValue> map, Object key,
-                                VersionedValue existingValue, VersionedValue restoredValue) {
-            // do nothing
-        }
-    };
-=======
     private static final RollbackListener ROLLBACK_LISTENER_NONE = (map, key, existingValue, restoredValue) -> {};
->>>>>>> b2068daa
 
     private static final class TxMapBuilder<K,V> extends MVMap.Builder<K,V> {
 
