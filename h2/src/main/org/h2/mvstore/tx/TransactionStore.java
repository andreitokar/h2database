/*
 * Copyright 2004-2018 H2 Group. Multiple-Licensed under the MPL 2.0,
 * and the EPL 1.0 (http://h2database.com/html/license.html).
 * Initial Developer: H2 Group
 */
package org.h2.mvstore.tx;

import java.util.ArrayList;
import java.util.BitSet;
import java.util.Iterator;
import java.util.List;
<<<<<<< HEAD
import java.util.Map;
import java.util.Objects;
import java.util.concurrent.atomic.AtomicReference;
import java.util.concurrent.atomic.AtomicReferenceArray;

=======
import java.util.concurrent.atomic.AtomicReference;
import java.util.concurrent.atomic.AtomicReferenceArray;
import java.util.concurrent.locks.ReentrantReadWriteLock;
>>>>>>> d6ad398c
import org.h2.mvstore.DataUtils;
import org.h2.mvstore.MVMap;
import org.h2.mvstore.MVStore;
import org.h2.mvstore.Page;
import org.h2.mvstore.db.DBMetaType;
import org.h2.mvstore.rtree.MVRTreeMap;
import org.h2.mvstore.type.DataType;
import org.h2.mvstore.type.LongDataType;
import org.h2.mvstore.type.ObjectDataType;
<<<<<<< HEAD
import org.h2.mvstore.type.StringDataType;
=======
>>>>>>> d6ad398c

/**
 * A store that supports concurrent MVCC read-committed transactions.
 */
public final class TransactionStore {

    /**
     * The store.
     */
    final MVStore store;

    /**
     * Default blocked transaction timeout
     */
    private final long timeoutMillis;

    /**
     * The persisted map of prepared transactions.
     * Key: transactionId, value: [ status, name ].
     */
    private final MVMap<Integer, Object[]> preparedTransactions;

    private final MVMap<String, DataType> typeRegistry;

    /**
     * Undo logs.
     * <p>
     * If the first entry for a transaction doesn't have a logId
     * of 0, then the transaction is partially committed (which means rollback
     * is not possible). Log entries are written before the data is changed
     * (write-ahead).
     * <p>
     * Key: opId, value: [ mapId, key, oldValue ].
     */
    @SuppressWarnings("unchecked")
    final MVMap<Long,Record> undoLogs[] = (MVMap<Long,Record>[])new MVMap[MAX_OPEN_TRANSACTIONS];
    private final MVMap.Builder<Long, Record> undoLogBuilder;

    private final DataType dataType;

<<<<<<< HEAD
    final AtomicReference<VersionedBitSet> openTransactions = new AtomicReference<>(new VersionedBitSet());

=======
    /**
     * This BitSet is used as vacancy indicator for transaction slots in transactions[].
     * It provides easy way to find first unoccupied slot, and also allows for copy-on-write
     * non-blocking updates.
     */
    final AtomicReference<VersionedBitSet> openTransactions = new AtomicReference<>(new VersionedBitSet());

    /**
     * This is intended to be the source of ultimate truth about transaction being committed.
     * Once bit is set, corresponding transaction is logically committed,
     * although it might be plenty of "uncommitted" entries in various maps
     * and undo record are still around.
     * Nevertheless, all of those should be considered by other transactions as committed.
     */
>>>>>>> d6ad398c
    final AtomicReference<BitSet> committingTransactions = new AtomicReference<>(new BitSet());

    private boolean init;

<<<<<<< HEAD
    private int maxTransactionId = MAX_OPEN_TRANSACTIONS;
    private final AtomicReferenceArray<Transaction> transactions = new AtomicReferenceArray<>(MAX_OPEN_TRANSACTIONS);

=======
    /**
     * Soft limit on the number of concurrently opened transactions.
     * Not really needed but used by some test.
     */
    private int maxTransactionId = MAX_OPEN_TRANSACTIONS;

    /**
     * Array holding all open transaction objects.
     * Position in array is "transaction id".
     * VolatileReferenceArray would do the job here, but there is no such thing in Java yet
     */
    private final AtomicReferenceArray<Transaction> transactions =
                                                        new AtomicReferenceArray<>(MAX_OPEN_TRANSACTIONS + 1);
>>>>>>> d6ad398c

    /**
     * Hard limit on the number of concurrently opened transactions
     */
    // TODO: introduce constructor parameter instead of a static field, driven by URL parameter
    private static final int MAX_OPEN_TRANSACTIONS = 0x100;

    private static final String TYPE_REGISTRY_NAME = "_";
    private static final String UNDO_LOG_NAME_PEFIX = "undoLog-";



    /**
     * Hard limit on the number of concurrently opened transactions
     */
    // TODO: introduce constructor parameter instead of a static field, driven by URL parameter
    private static final int MAX_OPEN_TRANSACTIONS = 65535;



    /**
     * Create a new transaction store.
     *
     * @param store the store
     */
    public TransactionStore(MVStore store) {
        this(store, new DBMetaType(null, store.backgroundExceptionHandler), new ObjectDataType(), 0);
    }

    /**
     * Create a new transaction store.
     * @param store the store
     * @param dataType the data type for map keys and values
     * @param timeoutMillis lock aquisition timeout in milliseconds, 0 means no wait
     */
    public TransactionStore(MVStore store, DataType metaDataType, DataType dataType, long timeoutMillis) {
        this.store = store;
        this.dataType = dataType;
        this.timeoutMillis = timeoutMillis;
        MVMap.Builder<String, DataType> typeRegistryBuilder =
                                    new MVMap.Builder<String, DataType>()
                                                .keyType(StringDataType.INSTANCE)
                                                .valueType(metaDataType);
        typeRegistry = store.openMap(TYPE_REGISTRY_NAME, typeRegistryBuilder);
        preparedTransactions = store.openMap("openTransactions",
                                             new MVMap.Builder<Integer, Object[]>());
        DataType undoLogValueType = new Record.Type(this);
        undoLogBuilder = new MVMap.Builder<Long, Record>()
                        .singleWriter()
                        .keyType(LongDataType.INSTANCE)
                        .valueType(undoLogValueType);
    }

    /**
     * Initialize the store. This is needed before a transaction can be opened.
     * If the transaction store is corrupt, this method can throw an exception,
     * in which case the store can only be used for reading.
     */
    public void init() {
        init(RollbackListener.NONE);
    }

    public synchronized void init(RollbackListener listener) {
<<<<<<< HEAD
        if(!init) {
            for (String mapName : store.getMapNames()) {
                if (mapName.startsWith(UNDO_LOG_NAME_PEFIX)) {
                    int transactionId = Integer.parseInt(mapName.substring(UNDO_LOG_NAME_PEFIX.length()));
                    if (store.hasData(mapName)) {
                        MVMap<Long,Record> undoLog = store.openMap(mapName, undoLogBuilder);
                        undoLogs[transactionId] = undoLog;
                        Object[] data = preparedTransactions.get(transactionId);
                        int status;
                        String name;
                        if (data == null) {
                            status = Transaction.STATUS_OPEN;
                            name = null;
                        } else {
                            status = (Integer) data[0];
                            name = (String) data[1];
                        }
                        long logId = getLogId(undoLog.lastKey()) + 1;
                        registerTransaction(transactionId, status, name, logId, timeoutMillis, 0, listener);
                    }
                }
            }
            init = true;
        }
    }

    boolean isInitialized() {
        return init;
    }

    /**
     * Commit all transactions that are in the committing state, and
     * rollback all open transactions.
     */
    public void endLeftoverTransactions() {
        List<Transaction> list = getOpenTransactions();
        for (Transaction tx : list) {
            int transactionId = tx.transactionId;
            int status = tx.getStatus();
            if (status == Transaction.STATUS_OPEN) {
                // TODO: implement more sophisticated full undoLog analysis for Tx status determination
                MVMap<Long, Record> undoLog = undoLogs[transactionId];
                Long undoKey = undoLog.firstKey();
                if (undoKey == null || getLogId(undoKey) != 0) {
                    status = Transaction.STATUS_COMMITTING;
                } else {
                    Record record = undoLog.get(undoKey);
                    MVMap<Object, VersionedValue> map = openMap(record.mapId);
                    if (map != null && !map.isClosed()) {
                        Object key = record.key;
                        VersionedValue versionedValue = map.get(key);
                        if (versionedValue == null || versionedValue.getOperationId() == 0) {
                            status = Transaction.STATUS_COMMITTING;
=======
        if (!init) {
            // remove all temporary maps
            for (String mapName : store.getMapNames()) {
                if (mapName.startsWith("temp.")) {
                    MVMap<Object, Integer> temp = openTempMap(mapName);
                    store.removeMap(temp);
                }
            }
            rwLock.writeLock().lock();
            try {
                if (!undoLog.isEmpty()) {
                    Long key = undoLog.firstKey();
                    while (key != null) {
                        int transactionId = getTransactionId(key);
                        if (!openTransactions.get().get(transactionId)) {
                            Object[] data = preparedTransactions.get(transactionId);
                            int status;
                            String name;
                            if (data == null) {
                                if (undoLog.containsKey(getOperationId(transactionId, 0))) {
                                    status = Transaction.STATUS_OPEN;
                                } else {
                                    status = Transaction.STATUS_COMMITTING;
                                }
                                name = null;
                            } else {
                                status = (Integer) data[0];
                                name = (String) data[1];
                            }
                            long nextTxUndoKey = getOperationId(transactionId + 1, 0);
                            Long lastUndoKey = undoLog.lowerKey(nextTxUndoKey);
                            assert lastUndoKey != null;
                            assert getTransactionId(lastUndoKey) == transactionId;
                            long logId = getLogId(lastUndoKey) + 1;
                            registerTransaction(transactionId, status, name, logId, listener);
                            key = undoLog.ceilingKey(nextTxUndoKey);
>>>>>>> d6ad398c
                        }
                    }
                }
            } finally {
                rwLock.writeLock().unlock();
            }
<<<<<<< HEAD

            if(status == Transaction.STATUS_COMMITTING) {
                tx.commit();
            } else if(status != Transaction.STATUS_PREPARED) {
                tx.rollback();
            }
=======
            init = true;
>>>>>>> d6ad398c
        }
    }

    /**
     * Set the maximum transaction id, after which ids are re-used. If the old
     * transaction is still in use when re-using an old id, the new transaction
     * fails.
     *
     * @param max the maximum id
     */
    public void setMaxTransactionId(int max) {
        DataUtils.checkArgument(max <= MAX_OPEN_TRANSACTIONS,
<<<<<<< HEAD
                "Concurrent transactions limit is too hight: {0}", max);
=======
                "Concurrent transactions limit is too high: {0}", max);
>>>>>>> d6ad398c
        this.maxTransactionId = max;
    }

    /**
     * Check whether a given map exists.
     *
     * @param name the map name
     * @return true if it exists
     */
    public boolean hasMap(String name) {
        return store.hasMap(name);
    }

    private static final int LOG_ID_BITS = Transaction.LOG_ID_BITS;
    private static final long LOG_ID_MASK = (1L << LOG_ID_BITS) - 1;

    /**
     * Combine the transaction id and the log id to an operation id.
     *
     * @param transactionId the transaction id
     * @param logId the log id
     * @return the operation id
     */
    static long getOperationId(int transactionId, long logId) {
        DataUtils.checkArgument(transactionId >= 0 && transactionId < (1 << (64 - LOG_ID_BITS)),
                "Transaction id out of range: {0}", transactionId);
        DataUtils.checkArgument(logId >= 0 && logId <= LOG_ID_MASK,
                "Transaction log id out of range: {0}", logId);
        return ((long) transactionId << LOG_ID_BITS) | logId;
    }

    /**
     * Get the transaction id for the given operation id.
     *
     * @param operationId the operation id
     * @return the transaction id
     */
    static int getTransactionId(long operationId) {
        return (int) (operationId >>> LOG_ID_BITS);
    }

    /**
     * Get the log id for the given operation id.
     *
     * @param operationId the operation id
     * @return the log id
     */
    static long getLogId(long operationId) {
        return operationId & LOG_ID_MASK;
    }

    /**
     * Get the list of unclosed transactions that have pending writes.
     *
     * @return the list of transactions (sorted by id)
     */
    public List<Transaction> getOpenTransactions() {
        if(!init) {
            init();
        }
<<<<<<< HEAD
        ArrayList<Transaction> list = new ArrayList<>();
        int transactionId = 0;
        BitSet bitSet = openTransactions.get();
        while((transactionId = bitSet.nextSetBit(transactionId + 1)) > 0) {
            Transaction transaction = getTransaction(transactionId);
            if(transaction != null) {
                transaction = new Transaction(transaction);
                if(transaction.getStatus() != Transaction.STATUS_CLOSED) {
                    list.add(transaction);
=======
        rwLock.readLock().lock();
        try {
            ArrayList<Transaction> list = new ArrayList<>();
            int transactionId = 0;
            BitSet bitSet = openTransactions.get();
            while((transactionId = bitSet.nextSetBit(transactionId + 1)) > 0) {
                Transaction transaction = getTransaction(transactionId);
                if(transaction != null) {
                    if(transaction.getStatus() != Transaction.STATUS_CLOSED) {
                        list.add(transaction);
                    }
>>>>>>> d6ad398c
                }
            }
        }
        return list;
    }

    /**
     * Close the transaction store.
     */
    public synchronized void close() {
        store.commit();
    }

    /**
     * Begin a new transaction.
     *
     * @return the transaction
     */
    public Transaction begin() {
<<<<<<< HEAD
        return begin(RollbackListener.NONE, timeoutMillis, 0);
    }

    /**
     * Begin a new transaction.
     * @param listener to be notified in case of a rollback
     * @param timeoutMillis to wait for a blocking transaction
     * @param ownerId of the owner (Session?) to be reported by getBlockerId
     * @return the transaction
     */
    public Transaction begin(RollbackListener listener, long timeoutMillis, int ownerId) {

        if(timeoutMillis <= 0) {
            timeoutMillis = this.timeoutMillis;
        }
        Transaction transaction = registerTransaction(0, Transaction.STATUS_OPEN, null, 0,
                                                      timeoutMillis, ownerId, listener);
        return transaction;
    }

    private Transaction registerTransaction(int txId, int status, String name, long logId,
                                            long timeoutMillis, int ownerId, RollbackListener listener) {
=======
        return begin(RollbackListener.NONE);
    }

    /**
     * Begin a new transaction.
     * @param listener to be notified in case of a rollback
     *
     * @return the transaction
     */
    public Transaction begin(RollbackListener listener) {
        Transaction transaction = registerTransaction(0, Transaction.STATUS_OPEN, null, 0, listener);
        return transaction;
    }

    private Transaction registerTransaction(int txId, int status, String name, long logId,
                                            RollbackListener listener) {

>>>>>>> d6ad398c
        int transactionId;
        long sequenceNo;
        boolean success;
        do {
            VersionedBitSet original = openTransactions.get();
            if (txId == 0) {
                transactionId = original.nextClearBit(1);
            } else {
                transactionId = txId;
                assert !original.get(transactionId);
            }
            if (transactionId > maxTransactionId) {
                throw DataUtils.newIllegalStateException(
                        DataUtils.ERROR_TOO_MANY_OPEN_TRANSACTIONS,
                        "There are {0} open transactions",
                        transactionId - 1);
            }
<<<<<<< HEAD
            VersionedBitSet clone = original.cloneIt();
=======
            VersionedBitSet clone = original.clone();
>>>>>>> d6ad398c
            clone.set(transactionId);
            sequenceNo = clone.getVersion() + 1;
            clone.setVersion(sequenceNo);
            success = openTransactions.compareAndSet(original, clone);
        } while(!success);

<<<<<<< HEAD
        Transaction transaction = new Transaction(this, transactionId, sequenceNo, status, name, logId,
                                                  timeoutMillis, ownerId, listener);
        success = transactions.compareAndSet(transactionId, null, transaction);
        assert success;

        if (undoLogs[transactionId] == null) {
            String undoName = UNDO_LOG_NAME_PEFIX + transactionId;
            undoLogs[transactionId] = store.openMap(undoName, undoLogBuilder);
        }
=======
        Transaction transaction = new Transaction(this, transactionId, sequenceNo, status, name, logId, listener);

        assert transactions.get(transactionId) == null;
        transactions.set(transactionId, transaction);

>>>>>>> d6ad398c
        return transaction;
    }

    /**
     * Store a transaction.
     *
     * @param t the transaction
     */
    void storeTransaction(Transaction t) {
        if (t.getStatus() == Transaction.STATUS_PREPARED ||
                t.getName() != null) {
            Object[] v = { t.getStatus(), t.getName() };
            preparedTransactions.put(t.getId(), v);
            t.wasStored = true;
        }
    }

    /**
     * Add an undoLog entry.
     * @param undoKey transactionId/LogId
     * @param record Record to add
     */
    void addUndoLogRecord(Long undoKey, Record record) {
        int transactionId = getTransactionId(undoKey);
        undoLogs[transactionId].append(undoKey, record);
    }

    /**
     * Remove an undoLog entry.
     * @param undoKey transactionId/LogId
     */
    void removeUndoLogRecord(Long undoKey) {
        int transactionId = getTransactionId(undoKey);
        undoLogs[transactionId].trimLast();
    }

    /**
     * Remove the given map.
     *
     * @param <K> the key type
     * @param <V> the value type
     * @param map the map
     */
    <K, V> void removeMap(TransactionMap<K, V> map) {
        store.removeMap(map.map, true);
    }

    /**
     * Commit a transaction.
     *  @param t the transaction
     *
<<<<<<< HEAD
     */
    void commit(Transaction t) {
        if (!store.isClosed()) {
            int transactionId = t.transactionId;
            // this is an atomic action that causes all changes
            // made by this transaction, to be considered as "committed"
            flipCommittingTransactionsBit(transactionId, true);

            try {
                t.setStatus(Transaction.STATUS_COMMITTED);
                MVMap<Long, Record> undoLog = undoLogs[transactionId];
                MVMap.RootReference rootReference = undoLog.flushAppendBuffer();
                Page rootPage = rootReference.root;
                CommitEntryProcessor committProcessor = new CommitEntryProcessor(this, transactionId,
                        rootPage.getTotalCount() > 32);
                MVMap.process(rootPage, null, committProcessor);
                committProcessor.flush();
                undoLog.clear();
            } finally {
                flipCommittingTransactionsBit(transactionId, false);
            }
        }
=======
     * @param t the transaction
     * @param maxLogId the last log id
     * @param hasChanges true if there were updates within specified
     *                   transaction (even fully rolled back),
     *                   false if just data access
     */
    void commit(Transaction t, long maxLogId, boolean hasChanges) {
        if (store.isClosed()) {
            return;
        }
        int transactionId = t.transactionId;
        // this is an atomic action that causes all changes
        // made by this transaction, to be considered as "committed"
        flipCommittingTransactionsBit(transactionId, true);

        // TODO could synchronize on blocks (100 at a time or so)
        rwLock.writeLock().lock();
        try {
            for (long logId = 0; logId < maxLogId; logId++) {
                Long undoKey = getOperationId(transactionId, logId);
                Object[] op = undoLog.get(undoKey);
                if (op == null) {
                    // partially committed: load next
                    undoKey = undoLog.ceilingKey(undoKey);
                    if (undoKey == null ||
                            getTransactionId(undoKey) != transactionId) {
                        break;
                    }
                    logId = getLogId(undoKey) - 1;
                    continue;
                }
                int mapId = (Integer) op[0];
                MVMap<Object, VersionedValue> map = openMap(mapId);
                if (map != null) { // might be null if map was removed later
                    Object key = op[1];
                    VersionedValue value = map.get(key);
                    if (value != null) {
                        // only commit (remove/update) value if we've reached
                        // last undoLog entry for a given key
                        if (value.operationId == undoKey) {
                            if (value.value == null) {
                                map.remove(key);
                            } else {
                                map.put(key, new VersionedValue(0L, value.value));
                            }
                        }
                    }
                }
                undoLog.remove(undoKey);
            }
        } finally {
            rwLock.writeLock().unlock();
            flipCommittingTransactionsBit(transactionId, false);
        }
        endTransaction(t, hasChanges);
>>>>>>> d6ad398c
    }

    private void flipCommittingTransactionsBit(int transactionId, boolean flag) {
        boolean success;
        do {
            BitSet original = committingTransactions.get();
            assert original.get(transactionId) != flag : flag ? "Double commit" : "Mysterious bit's disappearance";
            BitSet clone = (BitSet) original.clone();
            clone.set(transactionId, flag);
            success = committingTransactions.compareAndSet(original, clone);
        } while(!success);
    }

    /**
     * Open the map with the given name.
     *
     * @param <K> the key type
     * @param name the map name
     * @param keyType the key type
     * @param valueType the value type
     * @return the map
     */
    <K> MVMap<K, VersionedValue> openMap(String name,
            DataType keyType, DataType valueType) {
        VersionedValue.Type vt = valueType == null ? null : new VersionedValue.Type(valueType);
        MVMap.Builder<K, VersionedValue> builder = new TxMapBuilder<K,VersionedValue>(typeRegistry, dataType)
                .keyType(keyType).valueType(vt);
        MVMap<K, VersionedValue> map = store.openMap(name, builder);
        return map;
    }

    /**
     * Open the map with the given id.
     *
     * @param mapId the id
     * @return the map
     */
    MVMap<Object, VersionedValue> openMap(int mapId) {
        MVMap<Object, VersionedValue> map = store.getMap(mapId);
        if (map == null) {
            MVMap.Builder<Object, VersionedValue> txMapBuilder = new TxMapBuilder<>(typeRegistry, dataType);
            map = store.openMap(mapId, txMapBuilder);
        }
        return map;
    }

<<<<<<< HEAD
    MVMap<Object,VersionedValue> getMap(int mapId) {
        MVMap<Object, VersionedValue> map = store.getMap(mapId);
        if (map == null && !init) {
            map = openMap(mapId);
        }
        assert map != null : "map with id " + mapId + " is missing" +
                                (init ? "" : " during initialization");
        return map;
=======
    /**
     * Create a temporary map. Such maps are removed when opening the store.
     *
     * @return the map
     */
    synchronized MVMap<Object, Integer> createTempMap() {
        String mapName = "temp." + nextTempMapId++;
        return openTempMap(mapName);
    }

    /**
     * Open a temporary map.
     *
     * @param mapName the map name
     * @return the map
     */
    private MVMap<Object, Integer> openTempMap(String mapName) {
        MVMap.Builder<Object, Integer> mapBuilder =
                new MVMap.Builder<Object, Integer>().
                keyType(dataType);
        return store.openMap(mapName, mapBuilder);
>>>>>>> d6ad398c
    }

    /**
     * End this transaction. Change status to CLOSED and vacate transaction slot.
     * Will try to commit MVStore if autocommitDelay is 0 or if database is idle
     * and amount of unsaved changes is sizable.
     *
     * @param t the transaction
<<<<<<< HEAD
     * @param hasChanges whether transaction has done any updated
     */
    void endTransaction(Transaction t, boolean hasChanges) {
        t.closeIt();
        int txId = t.transactionId;
=======
     * @param hasChanges false for R/O tx
     */
    synchronized void endTransaction(Transaction t, boolean hasChanges) {
        int txId = t.transactionId;
        t.setStatus(Transaction.STATUS_CLOSED);

        assert transactions.get(txId) == t : transactions.get(txId) + " != " + t;
>>>>>>> d6ad398c
        transactions.set(txId, null);

        boolean success;
        do {
            VersionedBitSet original = openTransactions.get();
            assert original.get(txId);
<<<<<<< HEAD
            VersionedBitSet clone = original.cloneIt();
=======
            VersionedBitSet clone = original.clone();
>>>>>>> d6ad398c
            clone.clear(txId);
            success = openTransactions.compareAndSet(original, clone);
        } while(!success);

        if (hasChanges) {
            boolean wasStored = t.wasStored;
            if (wasStored && !preparedTransactions.isClosed()) {
                preparedTransactions.remove(txId);
            }
<<<<<<< HEAD

            if (wasStored || store.getAutoCommitDelay() == 0) {
                store.tryCommit();
            } else {
                boolean empty = true;
                BitSet openTrans = openTransactions.get();
                for (int i = openTrans.nextSetBit(0); empty && i >= 0; i = openTrans.nextSetBit(i + 1)) {
                    MVMap<Long, Record> undoLog = undoLogs[i];
                    if (undoLog != null) {
                        empty = undoLog.isEmpty();
                    }
                }
                if (empty) {
                    // to avoid having to store the transaction log,
                    // if there is no open transaction,
                    // and if there have been many changes, store them now
=======
            if (wasStored || store.getAutoCommitDelay() == 0) {
                store.tryCommit();
            } else {
                // to avoid having to store the transaction log,
                // if there is no open transaction,
                // and if there have been many changes, store them now
                if (undoLog.isEmpty()) {
>>>>>>> d6ad398c
                    int unsaved = store.getUnsavedMemory();
                    int max = store.getAutoCommitMemory();
                    // save at 3/4 capacity
                    if (unsaved * 4 > max * 3) {
                        store.tryCommit();
                    }
                }
            }
        }
    }

    Transaction getTransaction(int transactionId) {
        return transactions.get(transactionId);
    }

    /**
     * Rollback to an old savepoint.
     *
     * @param t the transaction
     * @param toLogId the log id to roll back to
     */
<<<<<<< HEAD
    void rollbackTo(final Transaction t, long fromLogId, long toLogId) {
        int transactionId = t.getId();
        MVMap<Long, Record> undoLog = undoLogs[transactionId];
        undoLog.flushAppendBuffer();
        RollbackDecisionMaker decisionMaker = new RollbackDecisionMaker(this, transactionId, toLogId, t.listener);
        for (long logId = fromLogId - 1; logId >= toLogId; logId--) {
            Long undoKey = getOperationId(transactionId, logId);
            undoLog.operate(undoKey, null, decisionMaker);
            decisionMaker.reset();
=======
    void rollbackTo(Transaction t, long maxLogId, long toLogId) {
        // TODO could synchronize on blocks (100 at a time or so)
        rwLock.writeLock().lock();
        try {
            for (long logId = maxLogId - 1; logId >= toLogId; logId--) {
                Long undoKey = getOperationId(t.getId(), logId);
                Object[] op = undoLog.get(undoKey);
                if (op == null) {
                    // partially rolled back: load previous
                    undoKey = undoLog.floorKey(undoKey);
                    if (undoKey == null ||
                            getTransactionId(undoKey) != t.getId()) {
                        break;
                    }
                    logId = getLogId(undoKey) + 1;
                    continue;
                }
                int mapId = ((Integer) op[0]).intValue();
                MVMap<Object, VersionedValue> map = openMap(mapId);
                if (map != null) {
                    Object key = op[1];
                    VersionedValue oldValue = (VersionedValue) op[2];
                    VersionedValue currentValue;
                    if (oldValue == null) {
                        // this transaction added the value
                        currentValue = map.remove(key);
                    } else {
                        // this transaction updated the value
                        currentValue = map.put(key, oldValue);
                    }
                    t.listener.onRollback(map, key, currentValue, oldValue);
                }
                undoLog.remove(undoKey);
            }
        } finally {
            rwLock.writeLock().unlock();
>>>>>>> d6ad398c
        }
    }

    /**
     * Get the changes of the given transaction, starting from the latest log id
     * back to the given log id.
     *
     * @param t the transaction
     * @param maxLogId the maximum log id
     * @param toLogId the minimum log id
     * @return the changes
     */
    Iterator<Change> getChanges(final Transaction t, final long maxLogId,
            final long toLogId) {

        final MVMap<Long, Record> undoLog = undoLogs[t.getId()];
        undoLog.flushAppendBuffer();
        return new Iterator<Change>() {

            private long logId = maxLogId - 1;
            private Change current;

            private void fetchNext() {
<<<<<<< HEAD
                int transactionId = t.getId();
                while (logId >= toLogId) {
                    Long undoKey = getOperationId(transactionId, logId);
                    Record op = undoLog.get(undoKey);
                    logId--;
                    if (op == null) {
                        // partially rolled back: load previous
                        undoKey = undoLog.floorKey(undoKey);
                        if (undoKey == null || getTransactionId(undoKey) != transactionId) {
                            break;
=======
                rwLock.writeLock().lock();
                try {
                    int transactionId = t.getId();
                    while (logId >= toLogId) {
                        Long undoKey = getOperationId(transactionId, logId);
                        Object[] op = undoLog.get(undoKey);
                        logId--;
                        if (op == null) {
                            // partially rolled back: load previous
                            undoKey = undoLog.floorKey(undoKey);
                            if (undoKey == null ||
                                    getTransactionId(undoKey) != transactionId) {
                                break;
                            }
                            logId = getLogId(undoKey);
                            continue;
                        }
                        int mapId = ((Integer) op[0]).intValue();
                        MVMap<Object, VersionedValue> m = openMap(mapId);
                        if (m != null) { // could be null if map was removed later on
                            VersionedValue oldValue = (VersionedValue) op[2];
                            current = new Change(m.getName(), op[1], oldValue == null ? null : oldValue.value);
                            return;
>>>>>>> d6ad398c
                        }
                        logId = getLogId(undoKey);
                        continue;
                    }
                    int mapId = op.mapId;
                    MVMap<Object, VersionedValue> m = openMap(mapId);
                    if (m != null) { // could be null if map was removed later on
                        current = new Change(m.getName(), op.key, op.oldValue == null ? null : op.oldValue.value);
                        return;
                    }
                }
                current = null;
            }

            @Override
            public boolean hasNext() {
                if(current == null) {
                    fetchNext();
                }
                return current != null;
            }

            @Override
            public Change next() {
                if(!hasNext()) {
                    throw DataUtils.newUnsupportedOperationException("no data");
                }
                Change result = current;
                current = null;
                return result;
            }

            @Override
            public void remove() {
                throw DataUtils.newUnsupportedOperationException("remove");
            }

        };
    }

    private static final class TxMapBuilder<K,V> extends MVMap.Builder<K,V> {

        private final MVMap<String, DataType> typeRegistry;
        private final DataType defaultDataType;

        private TxMapBuilder(MVMap<String, DataType> typeRegistry, DataType defaultDataType) {
            this.typeRegistry = typeRegistry;
            this.defaultDataType = defaultDataType;
        }

        private void registerDataType(DataType dataType) {
            String key = getDataTypeRegistrationKey(dataType);
            DataType registeredDataType = typeRegistry.putIfAbsent(key, dataType);
            if(registeredDataType != null) {
                // TODO: ensure type consistency
            }
        }

        private static String getDataTypeRegistrationKey(DataType dataType) {
            return Integer.toHexString(Objects.hashCode(dataType));
        }

        @Override
        public MVMap<K,V> create(MVStore store, Map<String, Object> config) {
            DataType keyType = getKeyType();
            if (keyType == null) {
                String keyTypeKey = (String) config.remove("key");
                if (keyTypeKey != null) {
                    keyType = typeRegistry.get(keyTypeKey);
                    if (keyType == null) {
                        throw DataUtils.newIllegalStateException(DataUtils.ERROR_UNKNOWN_DATA_TYPE,
                                "Data type with hash {0} can not be found", keyTypeKey);
                    }
                    setKeyType(keyType);
                }
            } else {
                registerDataType(keyType);
            }

            DataType valueType = getValueType();
            if (valueType == null) {
                String valueTypeKey = (String) config.remove("val");
                if (valueTypeKey != null) {
                    valueType = typeRegistry.get(valueTypeKey);
                    if (valueType == null) {
                        throw DataUtils.newIllegalStateException(DataUtils.ERROR_UNKNOWN_DATA_TYPE,
                                "Data type with hash {0} can not be found", valueTypeKey);
                    }
                    setValueType(valueType);
                }
            } else {
                registerDataType(valueType);
            }

            if (getKeyType() == null) {
                setKeyType(defaultDataType);
                registerDataType(getKeyType());
            }
            if (getValueType() == null) {
                setValueType(new VersionedValue.Type(defaultDataType));
                registerDataType(getValueType());
            }

            config.put("store", store);
            config.put("key", getKeyType());
            config.put("val", getValueType());
            return create(config);
        }


        @Override
        @SuppressWarnings("unchecked")
        protected MVMap<K,V> create(Map<String,Object> config) {
            if("rtree".equals(config.get("type"))) {
                MVMap<K, V> map = (MVMap<K, V>) new MVRTreeMap<V>(config);
                return map;
            }
            return new TMVMap<>(config);
        }

        private static final class TMVMap<K,V> extends MVMap<K,V> {
            private final String type;

            private TMVMap(Map<String, Object> config) {
                super(config);
                type = (String)config.get("type");
            }

            private TMVMap(MVMap<K, V> source) {
                super(source);
                type = source.getType();
            }

            @Override
            protected MVMap<K, V> cloneIt() {
                return new TMVMap<>(this);
            }

            @Override
            public String getType() {
                return type;
            }

            @Override
            protected String asString(String name) {
                StringBuilder buff = new StringBuilder();
                buff.append(super.asString(name));
                DataUtils.appendMap(buff, "key", getDataTypeRegistrationKey(getKeyType()));
                DataUtils.appendMap(buff, "val", getDataTypeRegistrationKey(getValueType()));
                return buff.toString();
            }
        }
    }

    /**
     * A change in a map.
     */
    public static final class Change {

        /**
         * The name of the map where the change occurred.
         */
        public final String mapName;

        /**
         * The key.
         */
        public final Object key;

        /**
         * The value.
         */
        public final Object value;
<<<<<<< HEAD

        public Change(String mapName, Object key, Object value) {
            this.mapName = mapName;
            this.key = key;
            this.value = value;
        }
=======

        public Change(String mapName, Object key, Object value) {
            this.mapName = mapName;
            this.key = key;
            this.value = value;
        }
    }

    /**
     * This listener can be registered with the transaction to be notified of
     * every compensating change during transaction rollback.
     * Normally this is not required, if no external resources were modified,
     * because state of all transactional maps will be restored automatically.
     * Only state of external resources, possibly modified by triggers
     * need to be restored.
     */
    public interface RollbackListener {

        RollbackListener NONE = new RollbackListener() {
            @Override
            public void onRollback(MVMap<Object, VersionedValue> map, Object key,
                                    VersionedValue existingValue, VersionedValue restoredValue) {
                // do nothing
            }
        };

        /**
         * Notified of a single map change (add/update/remove)
         * @param map modified
         * @param key of the modified entry
         * @param existingValue value in the map (null if delete is rolled back)
         * @param restoredValue value to be restored (null if add is rolled back)
         */
        void onRollback(MVMap<Object,VersionedValue> map, Object key,
                        VersionedValue existingValue, VersionedValue restoredValue);
>>>>>>> d6ad398c
    }

    public interface RollbackListener {

        RollbackListener NONE = new RollbackListener() {
            @Override
            public void onRollback(MVMap<Object, VersionedValue> map, Object key,
                                   VersionedValue existingValue, VersionedValue restoredValue) {

            }
        };

        void onRollback(MVMap<Object,VersionedValue> map, Object key,
                        VersionedValue existingValue, VersionedValue restoredValue);
    }

    static final class RollbackDecisionMaker extends MVMap.DecisionMaker<Record> {
        private final TransactionStore store;
        private final long             transactionId;
        private final long             toLogId;
        private final RollbackListener listener;
        private       MVMap.Decision   decision;

        private RollbackDecisionMaker(TransactionStore store, long transactionId, long toLogId, RollbackListener listener) {
            this.store = store;
            this.transactionId = transactionId;
            this.toLogId = toLogId;
            this.listener = listener;
        }

        @Override
        public MVMap.Decision decide(Record existingValue, Record providedValue) {
            assert decision == null;
            if (existingValue == null) {
                // this should only be possible during initialization
                // when previously database was abruptly killed
//                assert !store.isInitialized();
                decision = MVMap.Decision.ABORT;
            } else {
                VersionedValue valueToRestore = existingValue.oldValue;
                long operationId;
                if (valueToRestore == null ||
                        (operationId = valueToRestore.getOperationId()) == 0 ||
                        getTransactionId(operationId) == transactionId
                                && getLogId(operationId) < toLogId) {
                    int mapId = existingValue.mapId;
                    MVMap<Object, VersionedValue> map = store.openMap(mapId);
                    if (map != null && !map.isClosed()) {
                        Object key = existingValue.key;
                        VersionedValue previousValue = map.operate(key, valueToRestore, MVMap.DecisionMaker.DEFAULT);
                        listener.onRollback(map, key, previousValue, valueToRestore);
                    }
                }
                decision = MVMap.Decision.REMOVE;
            }
            return decision;
        }

        @Override
        public void reset() {
            decision = null;
        }

        @Override
        public String toString() {
            return "rollback ";
        }
    }
}<|MERGE_RESOLUTION|>--- conflicted
+++ resolved
@@ -9,17 +9,11 @@
 import java.util.BitSet;
 import java.util.Iterator;
 import java.util.List;
-<<<<<<< HEAD
 import java.util.Map;
 import java.util.Objects;
 import java.util.concurrent.atomic.AtomicReference;
 import java.util.concurrent.atomic.AtomicReferenceArray;
 
-=======
-import java.util.concurrent.atomic.AtomicReference;
-import java.util.concurrent.atomic.AtomicReferenceArray;
-import java.util.concurrent.locks.ReentrantReadWriteLock;
->>>>>>> d6ad398c
 import org.h2.mvstore.DataUtils;
 import org.h2.mvstore.MVMap;
 import org.h2.mvstore.MVStore;
@@ -29,10 +23,7 @@
 import org.h2.mvstore.type.DataType;
 import org.h2.mvstore.type.LongDataType;
 import org.h2.mvstore.type.ObjectDataType;
-<<<<<<< HEAD
 import org.h2.mvstore.type.StringDataType;
-=======
->>>>>>> d6ad398c
 
 /**
  * A store that supports concurrent MVCC read-committed transactions.
@@ -73,10 +64,6 @@
 
     private final DataType dataType;
 
-<<<<<<< HEAD
-    final AtomicReference<VersionedBitSet> openTransactions = new AtomicReference<>(new VersionedBitSet());
-
-=======
     /**
      * This BitSet is used as vacancy indicator for transaction slots in transactions[].
      * It provides easy way to find first unoccupied slot, and also allows for copy-on-write
@@ -91,16 +78,10 @@
      * and undo record are still around.
      * Nevertheless, all of those should be considered by other transactions as committed.
      */
->>>>>>> d6ad398c
     final AtomicReference<BitSet> committingTransactions = new AtomicReference<>(new BitSet());
 
     private boolean init;
 
-<<<<<<< HEAD
-    private int maxTransactionId = MAX_OPEN_TRANSACTIONS;
-    private final AtomicReferenceArray<Transaction> transactions = new AtomicReferenceArray<>(MAX_OPEN_TRANSACTIONS);
-
-=======
     /**
      * Soft limit on the number of concurrently opened transactions.
      * Not really needed but used by some test.
@@ -114,19 +95,11 @@
      */
     private final AtomicReferenceArray<Transaction> transactions =
                                                         new AtomicReferenceArray<>(MAX_OPEN_TRANSACTIONS + 1);
->>>>>>> d6ad398c
-
-    /**
-     * Hard limit on the number of concurrently opened transactions
-     */
-    // TODO: introduce constructor parameter instead of a static field, driven by URL parameter
-    private static final int MAX_OPEN_TRANSACTIONS = 0x100;
+
 
     private static final String TYPE_REGISTRY_NAME = "_";
     private static final String UNDO_LOG_NAME_PEFIX = "undoLog-";
 
-
-
     /**
      * Hard limit on the number of concurrently opened transactions
      */
@@ -146,6 +119,7 @@
 
     /**
      * Create a new transaction store.
+     *
      * @param store the store
      * @param dataType the data type for map keys and values
      * @param timeoutMillis lock aquisition timeout in milliseconds, 0 means no wait
@@ -178,7 +152,6 @@
     }
 
     public synchronized void init(RollbackListener listener) {
-<<<<<<< HEAD
         if(!init) {
             for (String mapName : store.getMapNames()) {
                 if (mapName.startsWith(UNDO_LOG_NAME_PEFIX)) {
@@ -232,60 +205,16 @@
                         VersionedValue versionedValue = map.get(key);
                         if (versionedValue == null || versionedValue.getOperationId() == 0) {
                             status = Transaction.STATUS_COMMITTING;
-=======
-        if (!init) {
-            // remove all temporary maps
-            for (String mapName : store.getMapNames()) {
-                if (mapName.startsWith("temp.")) {
-                    MVMap<Object, Integer> temp = openTempMap(mapName);
-                    store.removeMap(temp);
-                }
-            }
-            rwLock.writeLock().lock();
-            try {
-                if (!undoLog.isEmpty()) {
-                    Long key = undoLog.firstKey();
-                    while (key != null) {
-                        int transactionId = getTransactionId(key);
-                        if (!openTransactions.get().get(transactionId)) {
-                            Object[] data = preparedTransactions.get(transactionId);
-                            int status;
-                            String name;
-                            if (data == null) {
-                                if (undoLog.containsKey(getOperationId(transactionId, 0))) {
-                                    status = Transaction.STATUS_OPEN;
-                                } else {
-                                    status = Transaction.STATUS_COMMITTING;
-                                }
-                                name = null;
-                            } else {
-                                status = (Integer) data[0];
-                                name = (String) data[1];
-                            }
-                            long nextTxUndoKey = getOperationId(transactionId + 1, 0);
-                            Long lastUndoKey = undoLog.lowerKey(nextTxUndoKey);
-                            assert lastUndoKey != null;
-                            assert getTransactionId(lastUndoKey) == transactionId;
-                            long logId = getLogId(lastUndoKey) + 1;
-                            registerTransaction(transactionId, status, name, logId, listener);
-                            key = undoLog.ceilingKey(nextTxUndoKey);
->>>>>>> d6ad398c
                         }
                     }
                 }
-            } finally {
-                rwLock.writeLock().unlock();
-            }
-<<<<<<< HEAD
+            }
 
             if(status == Transaction.STATUS_COMMITTING) {
                 tx.commit();
             } else if(status != Transaction.STATUS_PREPARED) {
                 tx.rollback();
             }
-=======
-            init = true;
->>>>>>> d6ad398c
         }
     }
 
@@ -298,11 +227,7 @@
      */
     public void setMaxTransactionId(int max) {
         DataUtils.checkArgument(max <= MAX_OPEN_TRANSACTIONS,
-<<<<<<< HEAD
-                "Concurrent transactions limit is too hight: {0}", max);
-=======
                 "Concurrent transactions limit is too high: {0}", max);
->>>>>>> d6ad398c
         this.maxTransactionId = max;
     }
 
@@ -363,7 +288,6 @@
         if(!init) {
             init();
         }
-<<<<<<< HEAD
         ArrayList<Transaction> list = new ArrayList<>();
         int transactionId = 0;
         BitSet bitSet = openTransactions.get();
@@ -373,19 +297,6 @@
                 transaction = new Transaction(transaction);
                 if(transaction.getStatus() != Transaction.STATUS_CLOSED) {
                     list.add(transaction);
-=======
-        rwLock.readLock().lock();
-        try {
-            ArrayList<Transaction> list = new ArrayList<>();
-            int transactionId = 0;
-            BitSet bitSet = openTransactions.get();
-            while((transactionId = bitSet.nextSetBit(transactionId + 1)) > 0) {
-                Transaction transaction = getTransaction(transactionId);
-                if(transaction != null) {
-                    if(transaction.getStatus() != Transaction.STATUS_CLOSED) {
-                        list.add(transaction);
-                    }
->>>>>>> d6ad398c
                 }
             }
         }
@@ -405,7 +316,6 @@
      * @return the transaction
      */
     public Transaction begin() {
-<<<<<<< HEAD
         return begin(RollbackListener.NONE, timeoutMillis, 0);
     }
 
@@ -428,25 +338,6 @@
 
     private Transaction registerTransaction(int txId, int status, String name, long logId,
                                             long timeoutMillis, int ownerId, RollbackListener listener) {
-=======
-        return begin(RollbackListener.NONE);
-    }
-
-    /**
-     * Begin a new transaction.
-     * @param listener to be notified in case of a rollback
-     *
-     * @return the transaction
-     */
-    public Transaction begin(RollbackListener listener) {
-        Transaction transaction = registerTransaction(0, Transaction.STATUS_OPEN, null, 0, listener);
-        return transaction;
-    }
-
-    private Transaction registerTransaction(int txId, int status, String name, long logId,
-                                            RollbackListener listener) {
-
->>>>>>> d6ad398c
         int transactionId;
         long sequenceNo;
         boolean success;
@@ -464,18 +355,13 @@
                         "There are {0} open transactions",
                         transactionId - 1);
             }
-<<<<<<< HEAD
             VersionedBitSet clone = original.cloneIt();
-=======
-            VersionedBitSet clone = original.clone();
->>>>>>> d6ad398c
             clone.set(transactionId);
             sequenceNo = clone.getVersion() + 1;
             clone.setVersion(sequenceNo);
             success = openTransactions.compareAndSet(original, clone);
         } while(!success);
 
-<<<<<<< HEAD
         Transaction transaction = new Transaction(this, transactionId, sequenceNo, status, name, logId,
                                                   timeoutMillis, ownerId, listener);
         success = transactions.compareAndSet(transactionId, null, transaction);
@@ -485,13 +371,6 @@
             String undoName = UNDO_LOG_NAME_PEFIX + transactionId;
             undoLogs[transactionId] = store.openMap(undoName, undoLogBuilder);
         }
-=======
-        Transaction transaction = new Transaction(this, transactionId, sequenceNo, status, name, logId, listener);
-
-        assert transactions.get(transactionId) == null;
-        transactions.set(transactionId, transaction);
-
->>>>>>> d6ad398c
         return transaction;
     }
 
@@ -543,7 +422,6 @@
      * Commit a transaction.
      *  @param t the transaction
      *
-<<<<<<< HEAD
      */
     void commit(Transaction t) {
         if (!store.isClosed()) {
@@ -566,63 +444,6 @@
                 flipCommittingTransactionsBit(transactionId, false);
             }
         }
-=======
-     * @param t the transaction
-     * @param maxLogId the last log id
-     * @param hasChanges true if there were updates within specified
-     *                   transaction (even fully rolled back),
-     *                   false if just data access
-     */
-    void commit(Transaction t, long maxLogId, boolean hasChanges) {
-        if (store.isClosed()) {
-            return;
-        }
-        int transactionId = t.transactionId;
-        // this is an atomic action that causes all changes
-        // made by this transaction, to be considered as "committed"
-        flipCommittingTransactionsBit(transactionId, true);
-
-        // TODO could synchronize on blocks (100 at a time or so)
-        rwLock.writeLock().lock();
-        try {
-            for (long logId = 0; logId < maxLogId; logId++) {
-                Long undoKey = getOperationId(transactionId, logId);
-                Object[] op = undoLog.get(undoKey);
-                if (op == null) {
-                    // partially committed: load next
-                    undoKey = undoLog.ceilingKey(undoKey);
-                    if (undoKey == null ||
-                            getTransactionId(undoKey) != transactionId) {
-                        break;
-                    }
-                    logId = getLogId(undoKey) - 1;
-                    continue;
-                }
-                int mapId = (Integer) op[0];
-                MVMap<Object, VersionedValue> map = openMap(mapId);
-                if (map != null) { // might be null if map was removed later
-                    Object key = op[1];
-                    VersionedValue value = map.get(key);
-                    if (value != null) {
-                        // only commit (remove/update) value if we've reached
-                        // last undoLog entry for a given key
-                        if (value.operationId == undoKey) {
-                            if (value.value == null) {
-                                map.remove(key);
-                            } else {
-                                map.put(key, new VersionedValue(0L, value.value));
-                            }
-                        }
-                    }
-                }
-                undoLog.remove(undoKey);
-            }
-        } finally {
-            rwLock.writeLock().unlock();
-            flipCommittingTransactionsBit(transactionId, false);
-        }
-        endTransaction(t, hasChanges);
->>>>>>> d6ad398c
     }
 
     private void flipCommittingTransactionsBit(int transactionId, boolean flag) {
@@ -669,7 +490,6 @@
         return map;
     }
 
-<<<<<<< HEAD
     MVMap<Object,VersionedValue> getMap(int mapId) {
         MVMap<Object, VersionedValue> map = store.getMap(mapId);
         if (map == null && !init) {
@@ -678,29 +498,6 @@
         assert map != null : "map with id " + mapId + " is missing" +
                                 (init ? "" : " during initialization");
         return map;
-=======
-    /**
-     * Create a temporary map. Such maps are removed when opening the store.
-     *
-     * @return the map
-     */
-    synchronized MVMap<Object, Integer> createTempMap() {
-        String mapName = "temp." + nextTempMapId++;
-        return openTempMap(mapName);
-    }
-
-    /**
-     * Open a temporary map.
-     *
-     * @param mapName the map name
-     * @return the map
-     */
-    private MVMap<Object, Integer> openTempMap(String mapName) {
-        MVMap.Builder<Object, Integer> mapBuilder =
-                new MVMap.Builder<Object, Integer>().
-                keyType(dataType);
-        return store.openMap(mapName, mapBuilder);
->>>>>>> d6ad398c
     }
 
     /**
@@ -709,32 +506,20 @@
      * and amount of unsaved changes is sizable.
      *
      * @param t the transaction
-<<<<<<< HEAD
-     * @param hasChanges whether transaction has done any updated
+     * @param hasChanges true if transaction has done any updated
+     *                  (even if fully rolled back),
+     *                   false if just data access
      */
     void endTransaction(Transaction t, boolean hasChanges) {
         t.closeIt();
         int txId = t.transactionId;
-=======
-     * @param hasChanges false for R/O tx
-     */
-    synchronized void endTransaction(Transaction t, boolean hasChanges) {
-        int txId = t.transactionId;
-        t.setStatus(Transaction.STATUS_CLOSED);
-
-        assert transactions.get(txId) == t : transactions.get(txId) + " != " + t;
->>>>>>> d6ad398c
         transactions.set(txId, null);
 
         boolean success;
         do {
             VersionedBitSet original = openTransactions.get();
             assert original.get(txId);
-<<<<<<< HEAD
             VersionedBitSet clone = original.cloneIt();
-=======
-            VersionedBitSet clone = original.clone();
->>>>>>> d6ad398c
             clone.clear(txId);
             success = openTransactions.compareAndSet(original, clone);
         } while(!success);
@@ -744,7 +529,6 @@
             if (wasStored && !preparedTransactions.isClosed()) {
                 preparedTransactions.remove(txId);
             }
-<<<<<<< HEAD
 
             if (wasStored || store.getAutoCommitDelay() == 0) {
                 store.tryCommit();
@@ -761,15 +545,6 @@
                     // to avoid having to store the transaction log,
                     // if there is no open transaction,
                     // and if there have been many changes, store them now
-=======
-            if (wasStored || store.getAutoCommitDelay() == 0) {
-                store.tryCommit();
-            } else {
-                // to avoid having to store the transaction log,
-                // if there is no open transaction,
-                // and if there have been many changes, store them now
-                if (undoLog.isEmpty()) {
->>>>>>> d6ad398c
                     int unsaved = store.getUnsavedMemory();
                     int max = store.getAutoCommitMemory();
                     // save at 3/4 capacity
@@ -791,7 +566,6 @@
      * @param t the transaction
      * @param toLogId the log id to roll back to
      */
-<<<<<<< HEAD
     void rollbackTo(final Transaction t, long fromLogId, long toLogId) {
         int transactionId = t.getId();
         MVMap<Long, Record> undoLog = undoLogs[transactionId];
@@ -801,44 +575,6 @@
             Long undoKey = getOperationId(transactionId, logId);
             undoLog.operate(undoKey, null, decisionMaker);
             decisionMaker.reset();
-=======
-    void rollbackTo(Transaction t, long maxLogId, long toLogId) {
-        // TODO could synchronize on blocks (100 at a time or so)
-        rwLock.writeLock().lock();
-        try {
-            for (long logId = maxLogId - 1; logId >= toLogId; logId--) {
-                Long undoKey = getOperationId(t.getId(), logId);
-                Object[] op = undoLog.get(undoKey);
-                if (op == null) {
-                    // partially rolled back: load previous
-                    undoKey = undoLog.floorKey(undoKey);
-                    if (undoKey == null ||
-                            getTransactionId(undoKey) != t.getId()) {
-                        break;
-                    }
-                    logId = getLogId(undoKey) + 1;
-                    continue;
-                }
-                int mapId = ((Integer) op[0]).intValue();
-                MVMap<Object, VersionedValue> map = openMap(mapId);
-                if (map != null) {
-                    Object key = op[1];
-                    VersionedValue oldValue = (VersionedValue) op[2];
-                    VersionedValue currentValue;
-                    if (oldValue == null) {
-                        // this transaction added the value
-                        currentValue = map.remove(key);
-                    } else {
-                        // this transaction updated the value
-                        currentValue = map.put(key, oldValue);
-                    }
-                    t.listener.onRollback(map, key, currentValue, oldValue);
-                }
-                undoLog.remove(undoKey);
-            }
-        } finally {
-            rwLock.writeLock().unlock();
->>>>>>> d6ad398c
         }
     }
 
@@ -862,7 +598,6 @@
             private Change current;
 
             private void fetchNext() {
-<<<<<<< HEAD
                 int transactionId = t.getId();
                 while (logId >= toLogId) {
                     Long undoKey = getOperationId(transactionId, logId);
@@ -873,31 +608,6 @@
                         undoKey = undoLog.floorKey(undoKey);
                         if (undoKey == null || getTransactionId(undoKey) != transactionId) {
                             break;
-=======
-                rwLock.writeLock().lock();
-                try {
-                    int transactionId = t.getId();
-                    while (logId >= toLogId) {
-                        Long undoKey = getOperationId(transactionId, logId);
-                        Object[] op = undoLog.get(undoKey);
-                        logId--;
-                        if (op == null) {
-                            // partially rolled back: load previous
-                            undoKey = undoLog.floorKey(undoKey);
-                            if (undoKey == null ||
-                                    getTransactionId(undoKey) != transactionId) {
-                                break;
-                            }
-                            logId = getLogId(undoKey);
-                            continue;
-                        }
-                        int mapId = ((Integer) op[0]).intValue();
-                        MVMap<Object, VersionedValue> m = openMap(mapId);
-                        if (m != null) { // could be null if map was removed later on
-                            VersionedValue oldValue = (VersionedValue) op[2];
-                            current = new Change(m.getName(), op[1], oldValue == null ? null : oldValue.value);
-                            return;
->>>>>>> d6ad398c
                         }
                         logId = getLogId(undoKey);
                         continue;
@@ -1071,50 +781,12 @@
          * The value.
          */
         public final Object value;
-<<<<<<< HEAD
 
         public Change(String mapName, Object key, Object value) {
             this.mapName = mapName;
             this.key = key;
             this.value = value;
         }
-=======
-
-        public Change(String mapName, Object key, Object value) {
-            this.mapName = mapName;
-            this.key = key;
-            this.value = value;
-        }
-    }
-
-    /**
-     * This listener can be registered with the transaction to be notified of
-     * every compensating change during transaction rollback.
-     * Normally this is not required, if no external resources were modified,
-     * because state of all transactional maps will be restored automatically.
-     * Only state of external resources, possibly modified by triggers
-     * need to be restored.
-     */
-    public interface RollbackListener {
-
-        RollbackListener NONE = new RollbackListener() {
-            @Override
-            public void onRollback(MVMap<Object, VersionedValue> map, Object key,
-                                    VersionedValue existingValue, VersionedValue restoredValue) {
-                // do nothing
-            }
-        };
-
-        /**
-         * Notified of a single map change (add/update/remove)
-         * @param map modified
-         * @param key of the modified entry
-         * @param existingValue value in the map (null if delete is rolled back)
-         * @param restoredValue value to be restored (null if add is rolled back)
-         */
-        void onRollback(MVMap<Object,VersionedValue> map, Object key,
-                        VersionedValue existingValue, VersionedValue restoredValue);
->>>>>>> d6ad398c
     }
 
     public interface RollbackListener {
