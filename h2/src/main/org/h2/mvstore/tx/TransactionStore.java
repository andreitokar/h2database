/*
 * Copyright 2004-2019 H2 Group. Multiple-Licensed under the MPL 2.0,
 * and the EPL 1.0 (https://h2database.com/html/license.html).
 * Initial Developer: H2 Group
 */
package org.h2.mvstore.tx;

import java.util.ArrayList;
import java.util.BitSet;
import java.util.Iterator;
import java.util.List;
import java.util.Map;
import java.util.Objects;
import java.util.concurrent.atomic.AtomicReference;
import java.util.concurrent.atomic.AtomicReferenceArray;
import org.h2.mvstore.DataUtils;
import org.h2.mvstore.MVMap;
import org.h2.mvstore.MVStore;
<<<<<<< HEAD
import org.h2.mvstore.Page;
=======
import org.h2.mvstore.RootReference;
>>>>>>> 443c49bd
import org.h2.mvstore.WriteBuffer;
import org.h2.mvstore.db.DBMetaType;
import org.h2.mvstore.rtree.MVRTreeMap;
import org.h2.mvstore.type.DataType;
import org.h2.mvstore.type.LongDataType;
import org.h2.mvstore.type.ObjectDataType;
import org.h2.mvstore.type.StringDataType;
import org.h2.util.StringUtils;
import org.h2.value.VersionedValue;

/**
 * A store that supports concurrent MVCC read-committed transactions.
 */
public class TransactionStore {

    /**
     * The store.
     */
    final MVStore store;

    /**
     * Default blocked transaction timeout
     */
    private final int timeoutMillis;

    /**
     * The persisted map of prepared transactions.
     * Key: transactionId, value: [ status, name ].
     */
    private final MVMap<Integer, Object[]> preparedTransactions;

    private final MVMap<String, DataType> typeRegistry;

    /**
     * Undo logs.
     * <p>
     * If the first entry for a transaction doesn't have a logId
     * of 0, then the transaction is partially committed (which means rollback
     * is not possible). Log entries are written before the data is changed
     * (write-ahead).
     * <p>
     * Key: opId, value: [ mapId, key, oldValue ].
     */
    @SuppressWarnings("unchecked")
<<<<<<< HEAD
    final MVMap<Long,Record> undoLogs[] = (MVMap<Long,Record>[])new MVMap[MAX_OPEN_TRANSACTIONS];
    private final MVMap.Builder<Long, Record> undoLogBuilder;
=======
    final MVMap<Long,Object[]>[] undoLogs = new MVMap[MAX_OPEN_TRANSACTIONS];
    private final MVMap.Builder<Long,Object[]> undoLogBuilder;
>>>>>>> 443c49bd

    private final DataType dataType;

    /**
     * This BitSet is used as vacancy indicator for transaction slots in transactions[].
     * It provides easy way to find first unoccupied slot, and also allows for copy-on-write
     * non-blocking updates.
     */
    final AtomicReference<VersionedBitSet> openTransactions = new AtomicReference<>(new VersionedBitSet());

    /**
     * This is intended to be the source of ultimate truth about transaction being committed.
     * Once bit is set, corresponding transaction is logically committed,
     * although it might be plenty of "uncommitted" entries in various maps
     * and undo record are still around.
     * Nevertheless, all of those should be considered by other transactions as committed.
     */
    final AtomicReference<BitSet> committingTransactions = new AtomicReference<>(new BitSet());

    private boolean init;

    /**
     * Soft limit on the number of concurrently opened transactions.
     * Not really needed but used by some test.
     */
    private int maxTransactionId = MAX_OPEN_TRANSACTIONS;

    /**
     * Array holding all open transaction objects.
     * Position in array is "transaction id".
     * VolatileReferenceArray would do the job here, but there is no such thing in Java yet
     */
    private final AtomicReferenceArray<Transaction> transactions =
                                                        new AtomicReferenceArray<>(MAX_OPEN_TRANSACTIONS + 1);

<<<<<<< HEAD

    private static final String TYPE_REGISTRY_NAME = "_";

    private static final String UNDO_LOG_NAME_PREFIX = "undoLog";
    private static final char UNDO_LOG_COMMITTED = '-'; // must come before open in lexicographical order
=======
    /**
     * The prefix for undo log entries.
     */
    public static final String UNDO_LOG_NAME_PREFIX = "undoLog";

    // must come before open in lexicographical order
    private static final char UNDO_LOG_COMMITTED = '-';

>>>>>>> 443c49bd
    private static final char UNDO_LOG_OPEN = '.';

    /**
     * Hard limit on the number of concurrently opened transactions
     */
    // TODO: introduce constructor parameter instead of a static field, driven by URL parameter
    private static final int MAX_OPEN_TRANSACTIONS = 65535;

    // -1 is a bogus map id
    private static final Object[] COMMIT_MARKER = new Object[] {-1, null, null};


    /**
     * Generate a string used to name undo log map for a specific transaction.
     * This name will contain transaction id.
     *
     * @param transactionId of the corresponding transaction
     * @return undo log name
     */
    public static String getUndoLogName(int transactionId) {
        return UNDO_LOG_NAME_PREFIX + UNDO_LOG_OPEN +
                (transactionId > 0 ? String.valueOf(transactionId) : "");
    }

    /**
     * Create a new transaction store.
     *
     * @param store the store
     */
    public TransactionStore(MVStore store) {
        this(store, new DBMetaType(null, store.backgroundExceptionHandler), new ObjectDataType(), 0);
    }

    /**
     * Create a new transaction store.
     *
     * @param store the store
     * @param dataType the data type for map keys and values
     * @param timeoutMillis lock acquisition timeout in milliseconds, 0 means no wait
     */
    public TransactionStore(MVStore store, DataType metaDataType, DataType dataType, int timeoutMillis) {
        this.store = store;
        this.dataType = dataType;
        this.timeoutMillis = timeoutMillis;
        MVMap.Builder<String, DataType> typeRegistryBuilder =
                                    new MVMap.Builder<String, DataType>()
                                                .keyType(StringDataType.INSTANCE)
                                                .valueType(metaDataType);
        typeRegistry = store.openMap(TYPE_REGISTRY_NAME, typeRegistryBuilder);
        preparedTransactions = store.openMap("openTransactions",
<<<<<<< HEAD
                                             new MVMap.Builder<Integer, Object[]>());
        DataType undoLogValueType = new Record.Type(this);
        undoLogBuilder = new MVMap.Builder<Long, Record>()
                        .singleWriter()
                        .keyType(LongDataType.INSTANCE)
                        .valueType(undoLogValueType);
=======
                new MVMap.Builder<Integer, Object[]>());
        DataType oldValueType = new VersionedValueType(dataType);
        ArrayType undoLogValueType = new ArrayType(new DataType[]{
                new ObjectDataType(), dataType, oldValueType
        });
        undoLogBuilder = new MVMap.Builder<Long, Object[]>()
                .singleWriter()
                .valueType(undoLogValueType);
        DataType vt = new VersionedValueType(dataType);
        mapBuilder = new MVMap.Builder<Object, VersionedValue>()
                            .keyType(dataType).valueType(vt);
>>>>>>> 443c49bd
    }

    /**
     * Initialize the store. This is needed before a transaction can be opened.
     * If the transaction store is corrupt, this method can throw an exception,
     * in which case the store can only be used for reading.
     */
    public void init() {
        if (!init) {
            for (String mapName : store.getMapNames()) {
                if (mapName.startsWith(UNDO_LOG_NAME_PREFIX)) {
                    // Unexpectedly short name may be encountered upon upgrade from older version
                    // where undo log was persisted as a single map, remove it.
                    if (mapName.length() > UNDO_LOG_NAME_PREFIX.length()) {
                        // make a decision about tx status based on a log name
                        // to handle upgrade from a previous versions
                        boolean committed = mapName.charAt(UNDO_LOG_NAME_PREFIX.length()) == UNDO_LOG_COMMITTED;
                        if (store.hasData(mapName)) {
                            int transactionId = StringUtils.parseUInt31(mapName, UNDO_LOG_NAME_PREFIX.length() + 1,
                                    mapName.length());
                            VersionedBitSet openTxBitSet = openTransactions.get();
                            if (!openTxBitSet.get(transactionId)) {
                                Object[] data = preparedTransactions.get(transactionId);
                                int status;
                                String name;
                                if (data == null) {
                                    status = Transaction.STATUS_OPEN;
                                    name = null;
                                } else {
                                    status = (Integer) data[0];
                                    name = (String) data[1];
                                }
<<<<<<< HEAD
                                if (committed) {
                                    status = Transaction.STATUS_COMMITTED;
                                }
                                MVMap<Long, Record> undoLog = store.openMap(mapName, undoLogBuilder);
=======
                                MVMap<Long, Object[]> undoLog = store.openMap(mapName, undoLogBuilder);
>>>>>>> 443c49bd
                                undoLogs[transactionId] = undoLog;
                                Long lastUndoKey = undoLog.lastKey();
                                assert lastUndoKey != null;
                                assert getTransactionId(lastUndoKey) == transactionId;
                                long logId = getLogId(lastUndoKey) + 1;
                                if (committed) {
                                    // give it a proper name and used marker record instead
                                    store.renameMap(undoLog, getUndoLogName(transactionId));
                                    markUndoLogAsCommitted(transactionId);
                                } else {
                                    committed = logId > LOG_ID_MASK;
                                }
                                if (committed) {
                                    status = Transaction.STATUS_COMMITTED;
                                    lastUndoKey = undoLog.lowerKey(lastUndoKey);
                                    assert lastUndoKey == null || getTransactionId(lastUndoKey) == transactionId;
                                    logId = lastUndoKey == null ? 0 : getLogId(lastUndoKey) + 1;
                                }
                                registerTransaction(transactionId, status, name, logId, timeoutMillis, 0,
<<<<<<< HEAD
                                        RollbackListener.NONE);
=======
                                        ROLLBACK_LISTENER_NONE);
                                continue;
>>>>>>> 443c49bd
                            }
                        }
                    }

                    if (!store.isReadOnly()) {
                        store.removeMap(mapName);
                    }
                }
            }
            init = true;
        }
    }

    private void markUndoLogAsCommitted(int transactionId) {
        addUndoLogRecord(transactionId, LOG_ID_MASK, COMMIT_MARKER);
    }

    /**
     * Commit all transactions that are in the committed state, and
     * rollback all open transactions.
     */
    public void endLeftoverTransactions() {
        List<Transaction> list = getOpenTransactions();
        for (Transaction t : list) {
            int status = t.getStatus();
            if (status == Transaction.STATUS_COMMITTED) {
                t.commit();
            } else if (status != Transaction.STATUS_PREPARED) {
                t.rollback();
            }
        }
    }

    /**
     * Set the maximum transaction id, after which ids are re-used. If the old
     * transaction is still in use when re-using an old id, the new transaction
     * fails.
     *
     * @param max the maximum id
     */
    public void setMaxTransactionId(int max) {
        DataUtils.checkArgument(max <= MAX_OPEN_TRANSACTIONS,
                "Concurrent transactions limit is too high: {0}", max);
        this.maxTransactionId = max;
    }

    /**
     * Check whether a given map exists.
     *
     * @param name the map name
     * @return true if it exists
     */
    public boolean hasMap(String name) {
        return store.hasMap(name);
    }

    private static final int LOG_ID_BITS = Transaction.LOG_ID_BITS;
    private static final long LOG_ID_MASK = (1L << LOG_ID_BITS) - 1;

    /**
     * Combine the transaction id and the log id to an operation id.
     *
     * @param transactionId the transaction id
     * @param logId the log id
     * @return the operation id
     */
    static long getOperationId(int transactionId, long logId) {
        DataUtils.checkArgument(transactionId >= 0 && transactionId < (1 << (64 - LOG_ID_BITS)),
                "Transaction id out of range: {0}", transactionId);
        DataUtils.checkArgument(logId >= 0 && logId <= LOG_ID_MASK,
                "Transaction log id out of range: {0}", logId);
        return ((long) transactionId << LOG_ID_BITS) | logId;
    }

    /**
     * Get the transaction id for the given operation id.
     *
     * @param operationId the operation id
     * @return the transaction id
     */
    static int getTransactionId(long operationId) {
        return (int) (operationId >>> LOG_ID_BITS);
    }

    /**
     * Get the log id for the given operation id.
     *
     * @param operationId the operation id
     * @return the log id
     */
    static long getLogId(long operationId) {
        return operationId & LOG_ID_MASK;
    }

    /**
     * Get the list of unclosed transactions that have pending writes.
     *
     * @return the list of transactions (sorted by id)
     */
    public List<Transaction> getOpenTransactions() {
        if(!init) {
            init();
        }
        ArrayList<Transaction> list = new ArrayList<>();
        int transactionId = 0;
        BitSet bitSet = openTransactions.get();
        while((transactionId = bitSet.nextSetBit(transactionId + 1)) > 0) {
            Transaction transaction = getTransaction(transactionId);
            if(transaction != null) {
                transaction = new Transaction(transaction);
                if(transaction.getStatus() != Transaction.STATUS_CLOSED) {
                    list.add(transaction);
                }
            }
        }
        return list;
    }

    /**
     * Close the transaction store.
     */
    public synchronized void close() {
        store.commit();
    }

    /**
     * Begin a new transaction.
     *
     * @return the transaction
     */
    public Transaction begin() {
        return begin(ROLLBACK_LISTENER_NONE, timeoutMillis, 0);
    }

    /**
     * Begin a new transaction.
     * @param listener to be notified in case of a rollback
     * @param timeoutMillis to wait for a blocking transaction
     * @param ownerId of the owner (Session?) to be reported by getBlockerId
     * @return the transaction
     */
    public Transaction begin(RollbackListener listener, int timeoutMillis, int ownerId) {

        if(timeoutMillis <= 0) {
            timeoutMillis = this.timeoutMillis;
        }
        Transaction transaction = registerTransaction(0, Transaction.STATUS_OPEN, null, 0,
                timeoutMillis, ownerId, listener);
        return transaction;
    }

    private Transaction registerTransaction(int txId, int status, String name, long logId,
                                            int timeoutMillis, int ownerId, RollbackListener listener) {
        int transactionId;
        long sequenceNo;
        boolean success;
        do {
            VersionedBitSet original = openTransactions.get();
            if (txId == 0) {
                transactionId = original.nextClearBit(1);
            } else {
                transactionId = txId;
                assert !original.get(transactionId);
            }
            if (transactionId > maxTransactionId) {
                throw DataUtils.newIllegalStateException(
                        DataUtils.ERROR_TOO_MANY_OPEN_TRANSACTIONS,
                        "There are {0} open transactions",
                        transactionId - 1);
            }
            VersionedBitSet clone = original.clone();
            clone.set(transactionId);
            sequenceNo = clone.getVersion() + 1;
            clone.setVersion(sequenceNo);
            success = openTransactions.compareAndSet(original, clone);
        } while(!success);

        Transaction transaction = new Transaction(this, transactionId, sequenceNo, status, name, logId,
                timeoutMillis, ownerId, listener);

        assert transactions.get(transactionId) == null;
        transactions.set(transactionId, transaction);

        if (undoLogs[transactionId] == null) {
<<<<<<< HEAD
            String undoName = getUndoLogName(status == Transaction.STATUS_COMMITTED, transactionId);
            MVMap<Long, Record> undoLog = store.openMap(undoName, undoLogBuilder);
=======
            String undoName = getUndoLogName(transactionId);
            MVMap<Long, Object[]> undoLog = store.openMap(undoName, undoLogBuilder);
>>>>>>> 443c49bd
            undoLogs[transactionId] = undoLog;
        }
        return transaction;
    }

    /**
     * Store a transaction.
     *
     * @param t the transaction
     */
    void storeTransaction(Transaction t) {
        if (t.getStatus() == Transaction.STATUS_PREPARED ||
                t.getName() != null) {
            Object[] v = { t.getStatus(), t.getName() };
            preparedTransactions.put(t.getId(), v);
            t.wasStored = true;
        }
    }

    /**
     * Add an undo log entry.
     *
     * @param transactionId id of the transaction
     * @param logId sequential number of the log record within transaction
<<<<<<< HEAD
     * @param record Record(mapId, key, previousValue) to add
     */
    long addUndoLogRecord(int transactionId, long logId, Record record) {
        long undoKey = getOperationId(transactionId, logId);
        undoLogs[transactionId].append(undoKey, record);
=======
     * @param undoLogRecord Object[mapId, key, previousValue]
     * @return undo key
     */
    long addUndoLogRecord(int transactionId, long logId, Object[] undoLogRecord) {
        MVMap<Long, Object[]> undoLog = undoLogs[transactionId];
        long undoKey = getOperationId(transactionId, logId);
        if (logId == 0 && !undoLog.isEmpty()) {
            throw DataUtils.newIllegalStateException(
                    DataUtils.ERROR_TOO_MANY_OPEN_TRANSACTIONS,
                    "An old transaction with the same id " +
                    "is still open: {0}",
                    transactionId);
        }
        undoLog.append(undoKey, undoLogRecord);
>>>>>>> 443c49bd
        return undoKey;
    }

    /**
     * Remove an undo log entry.
     * @param transactionId id of the transaction
     */
    void removeUndoLogRecord(int transactionId) {
        undoLogs[transactionId].trimLast();
    }

    /**
     * Remove the given map.
     *
     * @param map the map
     */
    void removeMap(TransactionMap<?,?> map) {
        store.removeMap(map.map);
    }

    /**
     * Commit a transaction.
     *  @param t transaction to commit
     *  @param recovery if called during initial transaction recovery procedure
     *                  therefore undo log is stored under "committed" name already
     */
    void commit(Transaction t, boolean recovery) {
        if (!store.isClosed()) {
            int transactionId = t.transactionId;
            // First, mark log as "committed".
            // It does not change the way this transaction is treated by others,
            // but preserves fact of commit in case of abrupt termination.
            MVMap<Long, Object[]> undoLog = undoLogs[transactionId];
            Cursor<Long, Object[]> cursor;
            if(recovery) {
                removeUndoLogRecord(transactionId);
                cursor = undoLog.cursor(null);
            } else {
                cursor = undoLog.cursor(null);
                markUndoLogAsCommitted(transactionId);
            }

            // this is an atomic action that causes all changes
            // made by this transaction, to be considered as "committed"
            flipCommittingTransactionsBit(transactionId, true);

            try {
<<<<<<< HEAD
                MVMap<Long, Record> undoLog = undoLogs[transactionId];
                if(!recovery) {
                    store.renameMap(undoLog, getUndoLogName(true, transactionId));
                }
                try {
                    MVMap.RootReference rootReference = undoLog.getRoot();
                    Page rootPage = rootReference.root;
                    CommitEntryProcessor committProcessor = new CommitEntryProcessor(this, transactionId,
                            rootPage.getTotalCount() > 32);
                    MVMap.process(rootPage, null, committProcessor);
                    committProcessor.flush();
                    undoLog.clear();
                } finally {
                    store.renameMap(undoLog, getUndoLogName(false, transactionId));
=======
                while (cursor.hasNext()) {
                    Long undoKey = cursor.next();
                    Object[] op = cursor.getValue();
                    int mapId = (Integer) op[0];
                    MVMap<Object, VersionedValue> map = openMap(mapId);
                    if (map != null) { // might be null if map was removed later
                        Object key = op[1];
                        commitDecisionMaker.setUndoKey(undoKey);
                        // although second parameter (value) is not really
                        // used by CommitDecisionMaker, MVRTreeMap has weird
                        // traversal logic based on it, and any non-null
                        // value will do, to signify update, not removal
                        map.operate(key, VersionedValue.DUMMY, commitDecisionMaker);
                    }
>>>>>>> 443c49bd
                }
                undoLog.clear();
            } finally {
                flipCommittingTransactionsBit(transactionId, false);
            }
        }
    }

    private void flipCommittingTransactionsBit(int transactionId, boolean flag) {
        boolean success;
        do {
            BitSet original = committingTransactions.get();
            assert original.get(transactionId) != flag : flag ? "Double commit" : "Mysterious bit's disappearance";
            BitSet clone = (BitSet) original.clone();
            clone.set(transactionId, flag);
            success = committingTransactions.compareAndSet(original, clone);
        } while(!success);
    }

    /**
     * Open the map with the given name.
     *
     * @param <K> the key type
     * @param name the map name
     * @param keyType the key type
     * @param valueType the value type
     * @return the map
     */
    <K> MVMap<K, VersionedValue> openMap(String name,
            DataType keyType, DataType valueType) {
<<<<<<< HEAD
        VersionedValue.Type vt = valueType == null ? null : new VersionedValue.Type(valueType);
        MVMap.Builder<K, VersionedValue> builder = new TxMapBuilder<K,VersionedValue>(typeRegistry, dataType)
                .keyType(keyType).valueType(vt);
        MVMap<K, VersionedValue> map = store.openMap(name, builder);
=======
        if (keyType == null) {
            keyType = new ObjectDataType();
        }
        if (valueType == null) {
            valueType = new ObjectDataType();
        }
        VersionedValueType vt = new VersionedValueType(valueType);
        MVMap<K, VersionedValue> map;
        MVMap.Builder<K, VersionedValue> builder =
                new MVMap.Builder<K, VersionedValue>().
                keyType(keyType).valueType(vt);
        map = store.openMap(name, builder);
>>>>>>> 443c49bd
        return map;
    }

    /**
     * Open the map with the given id.
     *
     * @param mapId the id
     * @return the map
     */
    MVMap<Object, VersionedValue> openMap(int mapId) {
        MVMap<Object, VersionedValue> map = store.getMap(mapId);
        if (map == null) {
            MVMap.Builder<Object, VersionedValue> txMapBuilder = new TxMapBuilder<>(typeRegistry, dataType);
            map = store.openMap(mapId, txMapBuilder);
        }
        return map;
    }

    MVMap<Object,VersionedValue> getMap(int mapId) {
        MVMap<Object, VersionedValue> map = store.getMap(mapId);
        if (map == null && !init) {
            map = openMap(mapId);
        }
        assert map != null : "map with id " + mapId + " is missing" +
                                (init ? "" : " during initialization");
        return map;
    }

    /**
     * End this transaction. Change status to CLOSED and vacate transaction slot.
     * Will try to commit MVStore if autocommitDelay is 0 or if database is idle
     * and amount of unsaved changes is sizable.
     *
     * @param t the transaction
     * @param hasChanges true if transaction has done any updates
     *                  (even if they are fully rolled back),
     *                   false if it just performed a data access
     */
    void endTransaction(Transaction t, boolean hasChanges) {
        t.closeIt();
        int txId = t.transactionId;
        transactions.set(txId, null);

        boolean success;
        do {
            VersionedBitSet original = openTransactions.get();
            assert original.get(txId);
            VersionedBitSet clone = original.clone();
            clone.clear(txId);
            success = openTransactions.compareAndSet(original, clone);
        } while(!success);

        if (hasChanges) {
            boolean wasStored = t.wasStored;
            if (wasStored && !preparedTransactions.isClosed()) {
                preparedTransactions.remove(txId);
            }

            if (wasStored || store.getAutoCommitDelay() == 0) {
                store.tryCommit();
            } else {
                if (isUndoEmpty()) {
                    // to avoid having to store the transaction log,
                    // if there is no open transaction,
                    // and if there have been many changes, store them now
                    int unsaved = store.getUnsavedMemory();
                    int max = store.getAutoCommitMemory();
                    // save at 3/4 capacity
                    if (unsaved * 4 > max * 3) {
                        store.tryCommit();
                    }
                }
            }
        }
    }

    /**
     * Get the root references (snapshots) for undo-log maps.
     * Those snapshots can potentially be used to optimize TransactionMap.size().
     *
     * @return the array of root references or null if snapshotting is not possible
     */
    RootReference[] collectUndoLogRootReferences() {
        BitSet opentransactions = openTransactions.get();
        RootReference[] undoLogRootReferences = new RootReference[opentransactions.length()];
        for (int i = opentransactions.nextSetBit(0); i >= 0; i = opentransactions.nextSetBit(i+1)) {
            MVMap<Long, Object[]> undoLog = undoLogs[i];
            if (undoLog != null) {
                RootReference rootReference = undoLog.getRoot();
                if (rootReference.needFlush()) {
                    // abort attempt to collect snapshots for all undo logs
                    // because map's append buffer can't be flushed from a non-owning thread
                    return null;
                }
                undoLogRootReferences[i] = rootReference;
            }
        }
        return undoLogRootReferences;
    }

    /**
     * Calculate the size for undo log entries.
     *
     * @param undoLogRootReferences the root references
     * @return the number of key-value pairs
     */
    static long calculateUndoLogsTotalSize(RootReference[] undoLogRootReferences) {
        long undoLogsTotalSize = 0;
        for (RootReference rootReference : undoLogRootReferences) {
            if (rootReference != null) {
                undoLogsTotalSize += rootReference.getTotalCount();
            }
        }
        return undoLogsTotalSize;
    }

    private boolean isUndoEmpty() {
        BitSet openTrans = openTransactions.get();
        for (int i = openTrans.nextSetBit(0); i >= 0; i = openTrans.nextSetBit(i + 1)) {
            MVMap<Long, Record> undoLog = undoLogs[i];
            if (undoLog != null && !undoLog.isEmpty()) {
                return false;
            }
        }
        return true;
    }

    /**
     * Get Transaction object for a transaction id.
     *
     * @param transactionId id for an open transaction
     * @return Transaction object.
     */
    Transaction getTransaction(int transactionId) {
        return transactions.get(transactionId);
    }

    /**
     * Rollback to an old savepoint.
     *
     * @param t the transaction
     * @param maxLogId the last log id
     * @param toLogId the log id to roll back to
     */
    void rollbackTo(Transaction t, long maxLogId, long toLogId) {
        int transactionId = t.getId();
        MVMap<Long, Record> undoLog = undoLogs[transactionId];
        RollbackDecisionMaker decisionMaker = new RollbackDecisionMaker(this, transactionId, toLogId, t.listener);
        for (long logId = maxLogId - 1; logId >= toLogId; logId--) {
            Long undoKey = getOperationId(transactionId, logId);
            undoLog.operate(undoKey, null, decisionMaker);
            decisionMaker.reset();
        }
    }

    /**
     * Get the changes of the given transaction, starting from the latest log id
     * back to the given log id.
     *
     * @param t the transaction
     * @param maxLogId the maximum log id
     * @param toLogId the minimum log id
     * @return the changes
     */
    Iterator<Change> getChanges(final Transaction t, final long maxLogId,
            final long toLogId) {

        final MVMap<Long, Record> undoLog = undoLogs[t.getId()];
        return new Iterator<Change>() {

            private long logId = maxLogId - 1;
            private Change current;

            private void fetchNext() {
                int transactionId = t.getId();
                while (logId >= toLogId) {
                    Long undoKey = getOperationId(transactionId, logId);
                    Record op = undoLog.get(undoKey);
                    logId--;
                    if (op == null) {
                        // partially rolled back: load previous
                        undoKey = undoLog.floorKey(undoKey);
                        if (undoKey == null || getTransactionId(undoKey) != transactionId) {
                            break;
                        }
                        logId = getLogId(undoKey);
                        continue;
                    }
                    int mapId = op.mapId;
                    MVMap<Object, VersionedValue> m = openMap(mapId);
                    if (m != null) { // could be null if map was removed later on
<<<<<<< HEAD
                        VersionedValue oldValue = op.oldValue;
                        current = new Change(m.getName(), op.key, oldValue == null ? null : oldValue.value);
=======
                        VersionedValue oldValue = (VersionedValue) op[2];
                        current = new Change(m.getName(), op[1], oldValue == null ? null : oldValue.getCurrentValue());
>>>>>>> 443c49bd
                        return;
                    }
                }
                current = null;
            }

            @Override
            public boolean hasNext() {
                if(current == null) {
                    fetchNext();
                }
                return current != null;
            }

            @Override
            public Change next() {
                if(!hasNext()) {
                    throw DataUtils.newUnsupportedOperationException("no data");
                }
                Change result = current;
                current = null;
                return result;
            }

            @Override
            public void remove() {
                throw DataUtils.newUnsupportedOperationException("remove");
            }

        };
    }

    /**
     * A change in a map.
     */
    public static class Change {

        /**
         * The name of the map where the change occurred.
         */
        public final String mapName;

        /**
         * The key.
         */
        public final Object key;

        /**
         * The value.
         */
        public final Object value;

        public Change(String mapName, Object key, Object value) {
            this.mapName = mapName;
            this.key = key;
            this.value = value;
        }
    }

    /**
     * This listener can be registered with the transaction to be notified of
     * every compensating change during transaction rollback.
     * Normally this is not required, if no external resources were modified,
     * because state of all transactional maps will be restored automatically.
     * Only state of external resources, possibly modified by triggers
     * need to be restored.
     */
    public interface RollbackListener {

        /**
         * Notified of a single map change (add/update/remove)
         * @param map modified
         * @param key of the modified entry
         * @param existingValue value in the map (null if delete is rolled back)
         * @param restoredValue value to be restored (null if add is rolled back)
         */
        void onRollback(MVMap<Object,VersionedValue> map, Object key,
                        VersionedValue existingValue, VersionedValue restoredValue);
    }

<<<<<<< HEAD
=======
    private static final RollbackListener ROLLBACK_LISTENER_NONE = new RollbackListener() {
        @Override
        public void onRollback(MVMap<Object, VersionedValue> map, Object key,
                                VersionedValue existingValue, VersionedValue restoredValue) {
            // do nothing
        }
    };

    /**
     * A data type that contains an array of objects with the specified data
     * types.
     */
    public static class ArrayType implements DataType {
>>>>>>> 443c49bd

    private static final class TxMapBuilder<K,V> extends MVMap.Builder<K,V> {

        private final MVMap<String, DataType> typeRegistry;
        private final DataType defaultDataType;

        private TxMapBuilder(MVMap<String, DataType> typeRegistry, DataType defaultDataType) {
            this.typeRegistry = typeRegistry;
            this.defaultDataType = defaultDataType;
        }

        private void registerDataType(DataType dataType) {
            String key = getDataTypeRegistrationKey(dataType);
            DataType registeredDataType = typeRegistry.putIfAbsent(key, dataType);
            if(registeredDataType != null) {
                // TODO: ensure type consistency
            }
        }

        private static String getDataTypeRegistrationKey(DataType dataType) {
            return Integer.toHexString(Objects.hashCode(dataType));
        }

        @Override
        public MVMap<K,V> create(MVStore store, Map<String, Object> config) {
            DataType keyType = getKeyType();
            if (keyType == null) {
                String keyTypeKey = (String) config.remove("key");
                if (keyTypeKey != null) {
                    keyType = typeRegistry.get(keyTypeKey);
                    if (keyType == null) {
                        throw DataUtils.newIllegalStateException(DataUtils.ERROR_UNKNOWN_DATA_TYPE,
                                "Data type with hash {0} can not be found", keyTypeKey);
                    }
                    setKeyType(keyType);
                }
            } else {
                registerDataType(keyType);
            }

            DataType valueType = getValueType();
            if (valueType == null) {
                String valueTypeKey = (String) config.remove("val");
                if (valueTypeKey != null) {
                    valueType = typeRegistry.get(valueTypeKey);
                    if (valueType == null) {
                        throw DataUtils.newIllegalStateException(DataUtils.ERROR_UNKNOWN_DATA_TYPE,
                                "Data type with hash {0} can not be found", valueTypeKey);
                    }
                    setValueType(valueType);
                }
            } else {
                registerDataType(valueType);
            }

            if (getKeyType() == null) {
                setKeyType(defaultDataType);
                registerDataType(getKeyType());
            }
            if (getValueType() == null) {
                setValueType(new VersionedValue.Type(defaultDataType));
                registerDataType(getValueType());
            }

            config.put("store", store);
            config.put("key", getKeyType());
            config.put("val", getValueType());
            return create(config);
        }


        @Override
        @SuppressWarnings("unchecked")
        protected MVMap<K,V> create(Map<String,Object> config) {
            if("rtree".equals(config.get("type"))) {
                MVMap<K, V> map = (MVMap<K, V>) new MVRTreeMap<V>(config);
                return map;
            }
            return new TMVMap<>(config);
        }

        private static final class TMVMap<K,V> extends MVMap<K,V> {
            private final String type;

            private TMVMap(Map<String, Object> config) {
                super(config);
                type = (String)config.get("type");
            }

            private TMVMap(MVMap<K, V> source) {
                super(source);
                type = source.getType();
            }

            @Override
            protected MVMap<K, V> cloneIt() {
                return new TMVMap<>(this);
            }

            @Override
            public String getType() {
                return type;
            }

            @Override
            protected String asString(String name) {
                StringBuilder buff = new StringBuilder();
                buff.append(super.asString(name));
                DataUtils.appendMap(buff, "key", getDataTypeRegistrationKey(getKeyType()));
                DataUtils.appendMap(buff, "val", getDataTypeRegistrationKey(getValueType()));
                return buff.toString();
            }
        }
    }
}<|MERGE_RESOLUTION|>--- conflicted
+++ resolved
@@ -16,11 +16,8 @@
 import org.h2.mvstore.DataUtils;
 import org.h2.mvstore.MVMap;
 import org.h2.mvstore.MVStore;
-<<<<<<< HEAD
 import org.h2.mvstore.Page;
-=======
 import org.h2.mvstore.RootReference;
->>>>>>> 443c49bd
 import org.h2.mvstore.WriteBuffer;
 import org.h2.mvstore.db.DBMetaType;
 import org.h2.mvstore.rtree.MVRTreeMap;
@@ -65,13 +62,8 @@
      * Key: opId, value: [ mapId, key, oldValue ].
      */
     @SuppressWarnings("unchecked")
-<<<<<<< HEAD
-    final MVMap<Long,Record> undoLogs[] = (MVMap<Long,Record>[])new MVMap[MAX_OPEN_TRANSACTIONS];
+    final MVMap<Long,Record>[] undoLogs = (MVMap<Long,Record>[])new MVMap[MAX_OPEN_TRANSACTIONS];
     private final MVMap.Builder<Long, Record> undoLogBuilder;
-=======
-    final MVMap<Long,Object[]>[] undoLogs = new MVMap[MAX_OPEN_TRANSACTIONS];
-    private final MVMap.Builder<Long,Object[]> undoLogBuilder;
->>>>>>> 443c49bd
 
     private final DataType dataType;
 
@@ -107,13 +99,8 @@
     private final AtomicReferenceArray<Transaction> transactions =
                                                         new AtomicReferenceArray<>(MAX_OPEN_TRANSACTIONS + 1);
 
-<<<<<<< HEAD
-
     private static final String TYPE_REGISTRY_NAME = "_";
 
-    private static final String UNDO_LOG_NAME_PREFIX = "undoLog";
-    private static final char UNDO_LOG_COMMITTED = '-'; // must come before open in lexicographical order
-=======
     /**
      * The prefix for undo log entries.
      */
@@ -122,7 +109,6 @@
     // must come before open in lexicographical order
     private static final char UNDO_LOG_COMMITTED = '-';
 
->>>>>>> 443c49bd
     private static final char UNDO_LOG_OPEN = '.';
 
     /**
@@ -173,26 +159,12 @@
                                                 .valueType(metaDataType);
         typeRegistry = store.openMap(TYPE_REGISTRY_NAME, typeRegistryBuilder);
         preparedTransactions = store.openMap("openTransactions",
-<<<<<<< HEAD
                                              new MVMap.Builder<Integer, Object[]>());
         DataType undoLogValueType = new Record.Type(this);
         undoLogBuilder = new MVMap.Builder<Long, Record>()
                         .singleWriter()
                         .keyType(LongDataType.INSTANCE)
                         .valueType(undoLogValueType);
-=======
-                new MVMap.Builder<Integer, Object[]>());
-        DataType oldValueType = new VersionedValueType(dataType);
-        ArrayType undoLogValueType = new ArrayType(new DataType[]{
-                new ObjectDataType(), dataType, oldValueType
-        });
-        undoLogBuilder = new MVMap.Builder<Long, Object[]>()
-                .singleWriter()
-                .valueType(undoLogValueType);
-        DataType vt = new VersionedValueType(dataType);
-        mapBuilder = new MVMap.Builder<Object, VersionedValue>()
-                            .keyType(dataType).valueType(vt);
->>>>>>> 443c49bd
     }
 
     /**
@@ -225,14 +197,7 @@
                                     status = (Integer) data[0];
                                     name = (String) data[1];
                                 }
-<<<<<<< HEAD
-                                if (committed) {
-                                    status = Transaction.STATUS_COMMITTED;
-                                }
                                 MVMap<Long, Record> undoLog = store.openMap(mapName, undoLogBuilder);
-=======
-                                MVMap<Long, Object[]> undoLog = store.openMap(mapName, undoLogBuilder);
->>>>>>> 443c49bd
                                 undoLogs[transactionId] = undoLog;
                                 Long lastUndoKey = undoLog.lastKey();
                                 assert lastUndoKey != null;
@@ -252,12 +217,8 @@
                                     logId = lastUndoKey == null ? 0 : getLogId(lastUndoKey) + 1;
                                 }
                                 registerTransaction(transactionId, status, name, logId, timeoutMillis, 0,
-<<<<<<< HEAD
-                                        RollbackListener.NONE);
-=======
                                         ROLLBACK_LISTENER_NONE);
                                 continue;
->>>>>>> 443c49bd
                             }
                         }
                     }
@@ -367,7 +328,6 @@
         while((transactionId = bitSet.nextSetBit(transactionId + 1)) > 0) {
             Transaction transaction = getTransaction(transactionId);
             if(transaction != null) {
-                transaction = new Transaction(transaction);
                 if(transaction.getStatus() != Transaction.STATUS_CLOSED) {
                     list.add(transaction);
                 }
@@ -442,13 +402,8 @@
         transactions.set(transactionId, transaction);
 
         if (undoLogs[transactionId] == null) {
-<<<<<<< HEAD
-            String undoName = getUndoLogName(status == Transaction.STATUS_COMMITTED, transactionId);
+            String undoName = getUndoLogName(transactionId);
             MVMap<Long, Record> undoLog = store.openMap(undoName, undoLogBuilder);
-=======
-            String undoName = getUndoLogName(transactionId);
-            MVMap<Long, Object[]> undoLog = store.openMap(undoName, undoLogBuilder);
->>>>>>> 443c49bd
             undoLogs[transactionId] = undoLog;
         }
         return transaction;
@@ -473,17 +428,9 @@
      *
      * @param transactionId id of the transaction
      * @param logId sequential number of the log record within transaction
-<<<<<<< HEAD
      * @param record Record(mapId, key, previousValue) to add
      */
     long addUndoLogRecord(int transactionId, long logId, Record record) {
-        long undoKey = getOperationId(transactionId, logId);
-        undoLogs[transactionId].append(undoKey, record);
-=======
-     * @param undoLogRecord Object[mapId, key, previousValue]
-     * @return undo key
-     */
-    long addUndoLogRecord(int transactionId, long logId, Object[] undoLogRecord) {
         MVMap<Long, Object[]> undoLog = undoLogs[transactionId];
         long undoKey = getOperationId(transactionId, logId);
         if (logId == 0 && !undoLog.isEmpty()) {
@@ -493,8 +440,7 @@
                     "is still open: {0}",
                     transactionId);
         }
-        undoLog.append(undoKey, undoLogRecord);
->>>>>>> 443c49bd
+        undoLog.append(undoKey, record);
         return undoKey;
     }
 
@@ -542,7 +488,6 @@
             flipCommittingTransactionsBit(transactionId, true);
 
             try {
-<<<<<<< HEAD
                 MVMap<Long, Record> undoLog = undoLogs[transactionId];
                 if(!recovery) {
                     store.renameMap(undoLog, getUndoLogName(true, transactionId));
@@ -557,24 +502,7 @@
                     undoLog.clear();
                 } finally {
                     store.renameMap(undoLog, getUndoLogName(false, transactionId));
-=======
-                while (cursor.hasNext()) {
-                    Long undoKey = cursor.next();
-                    Object[] op = cursor.getValue();
-                    int mapId = (Integer) op[0];
-                    MVMap<Object, VersionedValue> map = openMap(mapId);
-                    if (map != null) { // might be null if map was removed later
-                        Object key = op[1];
-                        commitDecisionMaker.setUndoKey(undoKey);
-                        // although second parameter (value) is not really
-                        // used by CommitDecisionMaker, MVRTreeMap has weird
-                        // traversal logic based on it, and any non-null
-                        // value will do, to signify update, not removal
-                        map.operate(key, VersionedValue.DUMMY, commitDecisionMaker);
-                    }
->>>>>>> 443c49bd
-                }
-                undoLog.clear();
+                }
             } finally {
                 flipCommittingTransactionsBit(transactionId, false);
             }
@@ -603,25 +531,10 @@
      */
     <K> MVMap<K, VersionedValue> openMap(String name,
             DataType keyType, DataType valueType) {
-<<<<<<< HEAD
         VersionedValue.Type vt = valueType == null ? null : new VersionedValue.Type(valueType);
         MVMap.Builder<K, VersionedValue> builder = new TxMapBuilder<K,VersionedValue>(typeRegistry, dataType)
                 .keyType(keyType).valueType(vt);
         MVMap<K, VersionedValue> map = store.openMap(name, builder);
-=======
-        if (keyType == null) {
-            keyType = new ObjectDataType();
-        }
-        if (valueType == null) {
-            valueType = new ObjectDataType();
-        }
-        VersionedValueType vt = new VersionedValueType(valueType);
-        MVMap<K, VersionedValue> map;
-        MVMap.Builder<K, VersionedValue> builder =
-                new MVMap.Builder<K, VersionedValue>().
-                keyType(keyType).valueType(vt);
-        map = store.openMap(name, builder);
->>>>>>> 443c49bd
         return map;
     }
 
@@ -813,13 +726,8 @@
                     int mapId = op.mapId;
                     MVMap<Object, VersionedValue> m = openMap(mapId);
                     if (m != null) { // could be null if map was removed later on
-<<<<<<< HEAD
                         VersionedValue oldValue = op.oldValue;
-                        current = new Change(m.getName(), op.key, oldValue == null ? null : oldValue.value);
-=======
-                        VersionedValue oldValue = (VersionedValue) op[2];
-                        current = new Change(m.getName(), op[1], oldValue == null ? null : oldValue.getCurrentValue());
->>>>>>> 443c49bd
+                        current = new Change(m.getName(), op.key, oldValue == null ? null : oldValue.getCurrentValue());
                         return;
                     }
                 }
@@ -900,8 +808,6 @@
                         VersionedValue existingValue, VersionedValue restoredValue);
     }
 
-<<<<<<< HEAD
-=======
     private static final RollbackListener ROLLBACK_LISTENER_NONE = new RollbackListener() {
         @Override
         public void onRollback(MVMap<Object, VersionedValue> map, Object key,
@@ -909,13 +815,6 @@
             // do nothing
         }
     };
-
-    /**
-     * A data type that contains an array of objects with the specified data
-     * types.
-     */
-    public static class ArrayType implements DataType {
->>>>>>> 443c49bd
 
     private static final class TxMapBuilder<K,V> extends MVMap.Builder<K,V> {
 
@@ -1030,4 +929,94 @@
             }
         }
     }
+
+    /**
+     * A data type that contains an array of objects with the specified data
+     * types.
+     */
+    public static class ArrayType implements DataType {
+
+        private final int arrayLength;
+        private final DataType[] elementTypes;
+
+        ArrayType(DataType[] elementTypes) {
+            this.arrayLength = elementTypes.length;
+            this.elementTypes = elementTypes;
+        }
+
+        @Override
+        public int getMemory(Object obj) {
+            Object[] array = (Object[]) obj;
+            int size = 0;
+            for (int i = 0; i < arrayLength; i++) {
+                DataType t = elementTypes[i];
+                Object o = array[i];
+                if (o != null) {
+                    size += t.getMemory(o);
+                }
+            }
+            return size;
+        }
+
+        @Override
+        public int compare(Object aObj, Object bObj) {
+            if (aObj == bObj) {
+                return 0;
+            }
+            Object[] a = (Object[]) aObj;
+            Object[] b = (Object[]) bObj;
+            for (int i = 0; i < arrayLength; i++) {
+                DataType t = elementTypes[i];
+                int comp = t.compare(a[i], b[i]);
+                if (comp != 0) {
+                    return comp;
+                }
+            }
+            return 0;
+        }
+
+        @Override
+        public void read(ByteBuffer buff, Object[] obj,
+                int len, boolean key) {
+            for (int i = 0; i < len; i++) {
+                obj[i] = read(buff);
+            }
+        }
+
+        @Override
+        public void write(WriteBuffer buff, Object[] obj,
+                int len, boolean key) {
+            for (int i = 0; i < len; i++) {
+                write(buff, obj[i]);
+            }
+        }
+
+        @Override
+        public void write(WriteBuffer buff, Object obj) {
+            Object[] array = (Object[]) obj;
+            for (int i = 0; i < arrayLength; i++) {
+                DataType t = elementTypes[i];
+                Object o = array[i];
+                if (o == null) {
+                    buff.put((byte) 0);
+                } else {
+                    buff.put((byte) 1);
+                    t.write(buff, o);
+                }
+            }
+        }
+
+        @Override
+        public Object read(ByteBuffer buff) {
+            Object[] array = new Object[arrayLength];
+            for (int i = 0; i < arrayLength; i++) {
+                DataType t = elementTypes[i];
+                if (buff.get() == 1) {
+                    array[i] = t.read(buff);
+                }
+            }
+            return array;
+        }
+
+    }
 }