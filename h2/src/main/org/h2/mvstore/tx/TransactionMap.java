/*
 * Copyright 2004-2018 H2 Group. Multiple-Licensed under the MPL 2.0,
 * and the EPL 1.0 (http://h2database.com/html/license.html).
 * Initial Developer: H2 Group
 */
package org.h2.mvstore.tx;

import org.h2.mvstore.Cursor;
import org.h2.mvstore.DataUtils;
import org.h2.mvstore.MVMap;
import org.h2.mvstore.Page;
import org.h2.mvstore.type.DataType;

import java.util.AbstractMap;
import java.util.BitSet;
import java.util.Iterator;
import java.util.Map;

/**
 * A map that supports transactions.
 *
 * @param <K> the key type
 * @param <V> the value type
 */
public class TransactionMap<K, V> {

    /**
     * The map used for writing (the latest version).
     * <p>
     * Key: key the key of the data.
     * Value: { transactionId, oldVersion, value }
     */
    public final MVMap<K, VersionedValue> map;

    /**
     * The transaction which is used for this map.
     */
    final Transaction transaction;

    TransactionMap(Transaction transaction, MVMap<K, VersionedValue> map) {
        this.transaction = transaction;
        this.map = map;
    }

    /**
     * Get a clone of this map for the given transaction.
     *
     * @param transaction the transaction
     * @return the map
     */
    public TransactionMap<K, V> getInstance(Transaction transaction) {
        return new TransactionMap<>(transaction, map);
    }

    /**
     * Get the size of the raw map. This includes uncommitted entries, and
     * transiently removed entries, so it is the maximum number of entries.
     *
     * @return the maximum size
     */
    public long sizeAsLongMax() {
        return map.sizeAsLong();
    }

    /**
     * Get the size of the map as seen by this transaction.
     *
     * @return the size
     */
    public long sizeAsLong() {
        TransactionStore store = transaction.store;

        // The purpose of the following loop is to get a coherent picture
        // of a state of three independent volatile / atomic variables,
        // which they had at some recent moment in time.
        // In order to get such a "snapshot", we wait for a moment of silence,
        // when none of the variables concurrently changes it's value.
        BitSet committingTransactions;
        MVMap.RootReference mapRootReference;
        MVMap.RootReference[] undoLogRootReferences;
        long undoLogSize;
        do {
            committingTransactions = store.committingTransactions.get();
            mapRootReference = map.getRoot();
            BitSet opentransactions = store.openTransactions.get();
            undoLogRootReferences = new MVMap.RootReference[opentransactions.length()];
            undoLogSize = 0;
            for (int i = opentransactions.nextSetBit(0); i >= 0; i = opentransactions.nextSetBit(i+1)) {
                MVMap<Long, Record> undoLog = store.undoLogs[i];
                if (undoLog != null) {
                    MVMap.RootReference rootReference = undoLog.flushAppendBuffer();
                    undoLogRootReferences[i] = rootReference;
<<<<<<< HEAD
                    undoLogSize += rootReference.root.getTotalCount() + rootReference.appendCounter;
=======
                    undoLogSize += rootReference.root.getTotalCount() + rootReference.getAppendCounter();
>>>>>>> 8c10350d
                }
            }
        } while(committingTransactions != store.committingTransactions.get() ||
                mapRootReference != map.getRoot());
        // Now we have a snapshot, where mapRootReference points to state of the map,
        // undoLogRootReference captures the state of undo log
        // and committingTransactions mask tells us which of seemingly uncommitted changes
        // should be considered as committed.
        // Subsequent processing uses this snapshot info only.
        Page mapRootPage = mapRootReference.root;
        long size = mapRootPage.getTotalCount();
        // if we are looking at the map without any uncommitted values
        if (undoLogSize == 0) {
            return size;
        }

        // Entries describing removals from the map by this transaction and all transactions,
        // which are committed but not closed yet,
        // and entries about additions to the map by other uncommitted transactions were counted,
        // but they should not contribute into total count.
        if (2 * undoLogSize > size) {
            // the undo log is larger than half of the map - scan the entries of the map directly
            Cursor<K, VersionedValue> cursor = new Cursor<>(mapRootPage, null);
            while(cursor.hasNext()) {
                cursor.next();
                VersionedValue currentValue = cursor.getValue();
                assert currentValue != null;
                long operationId = currentValue.getOperationId();
                if (operationId != 0) {  // skip committed entries
                    int txId = TransactionStore.getTransactionId(operationId);
                    boolean isVisible = txId == transaction.transactionId ||
                                            committingTransactions.get(txId);
                    Object v = isVisible ? currentValue.value : currentValue.getCommittedValue();
                    if (v == null) {
                        --size;
                    }
                }
            }
        } else {
            // The undo logs are much smaller than the map - scan all undo logs, and then lookup relevant map entry.
            for (MVMap.RootReference undoLogRootReference : undoLogRootReferences) {
                if (undoLogRootReference != null) {
                    Cursor<Long, Record> cursor = new Cursor<>(undoLogRootReference.root, null);
                    while (cursor.hasNext()) {
                        cursor.next();
                        Record op = cursor.getValue();
                        if (op.mapId == map.getId()) {
                            VersionedValue currentValue = map.get(mapRootPage, op.key);
                            // If map entry is not there, then we never counted it, in the first place, so skip it.
                            // This is possible when undo entry exists because it belongs
                            // to a committed but not yet closed transaction,
                            // and it was later deleted by some other already committed and closed transaction.
                            if (currentValue != null) {
                                // only the last undo entry for any given map key should be considered
                                long operationId = cursor.getKey();
                                if (currentValue.getOperationId() == operationId) {
                                    int txId = TransactionStore.getTransactionId(operationId);
                                    boolean isVisible = txId == transaction.transactionId ||
                                            committingTransactions.get(txId);
                                    Object v = isVisible ? currentValue.value : currentValue.getCommittedValue();
                                    if (v == null) {
                                        --size;
                                    }
                                }
                            }
                        }
                    }
                }
            }
        }
        return size;
    }

    /**
     * Remove an entry.
     * <p>
     * If the row is locked, this method will retry until the row could be
     * updated or until a lock timeout.
     *
     * @param key the key
     * @throws IllegalStateException if a lock timeout occurs
     */
    public V remove(K key) {
        return set(key, (V)null);
    }

    /**
     * Update the value for the given key.
     * <p>
     * If the row is locked, this method will retry until the row could be
     * updated or until a lock timeout.
     *
     * @param key the key
     * @param value the new value (not null)
     * @return the old value
     * @throws IllegalStateException if a lock timeout occurs
     */
    public V put(K key, V value) {
        DataUtils.checkArgument(value != null, "The value may not be null");
        return set(key, value);
    }

    /**
     * Put the value for the given key if entry for this key does not exist.
     * It is atomic equivalent of the following expression:
     * contains(key) ? get(k) : put(key, value);
     *
     * @param key the key
     * @param value the new value (not null)
     * @return the old value
     */
    public V putIfAbsent(K key, V value) {
        DataUtils.checkArgument(value != null, "The value may not be null");
        TxDecisionMaker decisionMaker = new TxDecisionMaker.PutIfAbsentDecisionMaker(map.getId(), key, value,
                transaction);
        return set(key, decisionMaker);
    }

    /**
     * Lock row for the given key.
     * <p>
     * If the row is locked, this method will retry until the row could be
     * updated or until a lock timeout.
     *
     * @param key the key
     * @return the locked value
     * @throws IllegalStateException if a lock timeout occurs
     */
    public V lock(K key) {
        TxDecisionMaker decisionMaker = new TxDecisionMaker.LockDecisionMaker(map.getId(), key, transaction);
        return set(key, decisionMaker);
    }

    public MVMap.BufferingAgent<K,V> getBufferingAgent() {
        final MVMap.BufferingAgent<K, VersionedValue> agent = map.getBufferingAgent();
        return new MVMap.BufferingAgent<K, V>() {
            @Override
            public void put(K key, V value) {
                agent.put(key, VersionedValue.getInstance(value));
            }

            @Override
            public void close() {
                agent.close();
            }
        };
    }

    private V set(K key, V value) {
        TxDecisionMaker decisionMaker = new TxDecisionMaker.PutDecisionMaker(map.getId(), key, value, transaction);
        return set(key, decisionMaker);
    }

    private V set(K key, TxDecisionMaker decisionMaker) {
        TransactionStore store = transaction.store;
        Transaction blockingTransaction;
        long sequenceNumWhenStarted;
        VersionedValue result;
        do {
            sequenceNumWhenStarted = store.openTransactions.get().getVersion();
            assert transaction.getBlockerId() == 0;
            // although second parameter (value) is not really used,
            // since TxDecisionMaker has it embedded,
            // MVRTreeMap has weird traversal logic based on it,
            // and any non-null value will do
            result = map.put(key, VersionedValue.DUMMY, decisionMaker);

            MVMap.Decision decision = decisionMaker.getDecision();
            assert decision != null;
            blockingTransaction = decisionMaker.getBlockingTransaction();
            if (decision != MVMap.Decision.ABORT || blockingTransaction == null) {
                transaction.blockingMap = null;
                transaction.blockingKey = null;
                @SuppressWarnings("unchecked")
                V res = result == null ? null : (V) result.value;
                return res;
            }
            decisionMaker.reset();
            transaction.blockingMap = map;
            transaction.blockingKey = key;
        } while (blockingTransaction.sequenceNum > sequenceNumWhenStarted || transaction.waitFor(blockingTransaction));

        throw DataUtils.newIllegalStateException(DataUtils.ERROR_TRANSACTION_LOCKED,
                "Map entry <{0}> with key <{1}> and value {2} is locked by tx {3} and can not be updated by tx {4}"
                        + " within allocated time interval {5} ms.",
                map.getName(), key, result, blockingTransaction.transactionId, transaction.transactionId,
                transaction.timeoutMillis);
    }

    /**
     * Try to remove the value for the given key.
     * <p>
     * This will fail if the row is locked by another transaction (that
     * means, if another open transaction changed the row).
     *
     * @param key the key
     * @return whether the entry could be removed
     */
    public boolean tryRemove(K key) {
        return trySet(key, null);
    }

    /**
     * Try to update the value for the given key.
     * <p>
     * This will fail if the row is locked by another transaction (that
     * means, if another open transaction changed the row).
     *
     * @param key the key
     * @param value the new value
     * @return whether the entry could be updated
     */
    public boolean tryPut(K key, V value) {
        DataUtils.checkArgument(value != null, "The value may not be null");
        return trySet(key, value);
    }

    /**
     * Try to set or remove the value. When updating only unchanged entries,
     * then the value is only changed if it was not changed after opening
     * the map.
     *
     * @param key the key
     * @param value the new value (null to remove the value)
     * @return true if the value was set, false if there was a concurrent
     *         update
     */
    public boolean trySet(K key, V value) {
        try {
            // TODO: effective transaction.timeoutMillis should be set to 0 here
            // and restored before return
            // TODO: eliminate exception usage as part of normal control flaw
            set(key, value);
            return true;
        } catch (IllegalStateException e) {
            return false;
        }
    }

    /**
     * Get the effective value for the given key.
     *
     * @param key the key
     * @return the value or null
     */
    @SuppressWarnings("unchecked")
    public V get(K key) {
        VersionedValue data = map.get(key);
        if (data == null) {
            // doesn't exist or deleted by a committed transaction
            return null;
        }
        long id = data.getOperationId();
        if (id == 0) {
            // it is committed
            return (V)data.value;
        }
        int tx = TransactionStore.getTransactionId(id);
        if (tx == transaction.transactionId || transaction.store.committingTransactions.get().get(tx)) {
            // added by this transaction or another transaction which is committed by now
            return (V)data.value;
        } else {
            return (V) data.getCommittedValue();
        }
    }

    /**
     * Whether the map contains the key.
     *
     * @param key the key
     * @return true if the map contains an entry for this key
     */
    public boolean containsKey(K key) {
        return get(key) != null;
    }

    /**
     * Whether the entry for this key was added or removed from this
     * session.
     *
     * @param key the key
     * @return true if yes
     */
    public boolean isSameTransaction(K key) {
        VersionedValue data = map.get(key);
        if (data == null) {
            // doesn't exist or deleted by a committed transaction
            return false;
        }
        int tx = TransactionStore.getTransactionId(data.getOperationId());
        return tx == transaction.transactionId;
    }

    /**
     * Get the versioned value from the raw versioned value (possibly uncommitted),
     * as visible by the current transaction.
     *
     * @param data the value stored in the main map
     * @param committingTransactions set of transactions being committed
     *                               at the time when snapshot was taken
     * @return the value
     */
    VersionedValue getValue(VersionedValue data, BitSet committingTransactions) {
        long id;
        int tx;
        // If value doesn't exist or it was deleted by a committed transaction,
        // or if value is a committed one, just return it.
        if (data != null &&
                (id = data.getOperationId()) != 0 &&
                ((tx = TransactionStore.getTransactionId(id)) != transaction.transactionId &&
                    !committingTransactions.get(tx))) {
            // current value comes from another uncommitted transaction
            // take committed value instead
            Object committedValue = data.getCommittedValue();
            data = committedValue == null ? null : VersionedValue.getInstance(committedValue);
        }
        return data;
    }

    /**
     * Check whether this map is closed.
     *
     * @return true if closed
     */
    public boolean isClosed() {
        return map.isClosed();
    }

    /**
     * Clear the map.
     */
    public void clear() {
        // TODO truncate transactionally?
        map.clear();
    }

    /**
     * Get the first key.
     *
     * @return the first key, or null if empty
     */
    public K firstKey() {
        Iterator<K> it = keyIterator(null);
        return it.hasNext() ? it.next() : null;
    }

    /**
     * Get the last key.
     *
     * @return the last key, or null if empty
     */
    public K lastKey() {
        K k = map.lastKey();
        while (k != null && get(k) == null) {
            k = map.lowerKey(k);
        }
        return k;
    }

    /**
     * Get the smallest key that is larger than the given key, or null if no
     * such key exists.
     *
     * @param key the key (may not be null)
     * @return the result
     */
    public K higherKey(K key) {
        do {
            key = map.higherKey(key);
        } while (key != null && get(key) == null);
        return key;
    }

    /**
     * Get the smallest key that is larger than or equal to this key,
     * or null if no such key exists.
     *
     * @param key the key (may not be null)
     * @return the result
     */
    public K ceilingKey(K key) {
        Iterator<K> it = keyIterator(key);
        return it.hasNext() ? it.next() : null;
    }

    /**
     * Get the largest key that is smaller than or equal to this key,
     * or null if no such key exists.
     *
     * @param key the key (may not be null)
     * @return the result
     */
    public K floorKey(K key) {
        key = map.floorKey(key);
        while (key != null && get(key) == null) {
            // Use lowerKey() for the next attempts, otherwise we'll get an infinite loop
            key = map.lowerKey(key);
        }
        return key;
    }

    /**
     * Get the largest key that is smaller than the given key, or null if no
     * such key exists.
     *
     * @param key the key (may not be null)
     * @return the result
     */
    public K lowerKey(K key) {
        do {
            key = map.lowerKey(key);
        } while (key != null && get(key) == null);
        return key;
    }

    /**
     * Iterate over keys.
     *
     * @param from the first key to return
     * @return the iterator
     */
    public Iterator<K> keyIterator(K from) {
        return keyIterator(from, null, false);
    }

    /**
     * Iterate over keys.
     *
     * @param from the first key to return
     * @param to the last key to return or null if there is no limit
     * @param includeUncommitted whether uncommitted entries should be
     *            included
     * @return the iterator
     */
    public Iterator<K> keyIterator(K from, K to, boolean includeUncommitted) {
        return new KeyIterator<>(this, from, to, includeUncommitted);
    }

    /**
     * Iterate over entries.
     *
     * @param from the first key to return
     * @param to the last key to return
     * @return the iterator
     */
    public Iterator<Map.Entry<K, V>> entryIterator(final K from, final K to) {
        return new EntryIterator<>(this, from, to);
    }

    /**
     * Iterate over keys.
     *
     * @param iterator the iterator to wrap
     * @param includeUncommitted whether uncommitted entries should be
     *            included
     * @return the iterator
     */
    public Iterator<K> wrapIterator(final Iterator<K> iterator,
            final boolean includeUncommitted) {
        // TODO duplicate code for wrapIterator and entryIterator
        return new Iterator<K>() {
            private K current;

            private void fetchNext() {
                while (iterator.hasNext()) {
                    current = iterator.next();
                    if (includeUncommitted) {
                        return;
                    }
                    if (containsKey(current)) {
                        return;
                    }
                }
                current = null;
            }

            @Override
            public boolean hasNext() {
                if(current == null) {
                    fetchNext();
                }
                return current != null;
            }

            @Override
            public K next() {
                if(!hasNext()) {
                    return null;
                }
                K result = current;
                current = null;
                return result;
            }

            @Override
            public void remove() {
                throw DataUtils.newUnsupportedOperationException(
                        "Removal is not supported");
            }
        };
    }

    public Transaction getTransaction() {
        return transaction;
    }

    public String getName() {
        return map.getName();
    }

    public DataType getKeyType() {
        return map.getKeyType();
    }


    private static final class KeyIterator<K> extends TMIterator<K,K> {

        public KeyIterator(TransactionMap<K, ?> transactionMap, K from, K to, boolean includeUncommitted) {
            super(transactionMap, from, to, includeUncommitted);
        }

        @Override
        protected K registerCurrent(K key, VersionedValue data) {
            return key;
        }
    }

    private static final class EntryIterator<K,V> extends TMIterator<K,Map.Entry<K,V>> {

        public EntryIterator(TransactionMap<K, ?> transactionMap, K from, K to) {
            super(transactionMap, from, to, false);
        }

        @Override
        @SuppressWarnings("unchecked")
        protected Map.Entry<K, V> registerCurrent(K key, VersionedValue data) {
            return new AbstractMap.SimpleImmutableEntry<>(key, (V) data.value);
        }
    }

    private abstract static class TMIterator<K,X> implements Iterator<X> {
        private final TransactionMap<K,?> transactionMap;
        private final BitSet committingTransactions;
        private final Cursor<K,VersionedValue> cursor;
        private final boolean includeAllUncommitted;
        private X current;

        protected TMIterator(TransactionMap<K,?> transactionMap, K from, K to, boolean includeAllUncommitted) {
            this.transactionMap = transactionMap;
            TransactionStore store = transactionMap.transaction.store;
            MVMap<K, VersionedValue> map = transactionMap.map;
            // The purpose of the following loop is to get a coherent picture
            // of a state of two independent volatile / atomic variables,
            // which they had at some recent moment in time.
            // In order to get such a "snapshot", we wait for a moment of silence,
            // when neither of the variables concurrently changes it's value.
            BitSet committingTransactions;
            MVMap.RootReference mapRootReference;
            do {
                committingTransactions = store.committingTransactions.get();
                mapRootReference = map.getRoot();
            } while (committingTransactions != store.committingTransactions.get());
            // Now we have a snapshot, where mapRootReference points to state of the map
            // and committingTransactions mask tells us which of seemingly uncommitted changes
            // should be considered as committed.
            // Subsequent map traversal uses this snapshot info only.
            this.cursor = new Cursor<>(mapRootReference.root, from, to);
            this.committingTransactions = committingTransactions;

            this.includeAllUncommitted = includeAllUncommitted;
        }

        protected abstract X registerCurrent(K key, VersionedValue data);

        private void fetchNext() {
            while (cursor.hasNext()) {
                K key = cursor.next();
                VersionedValue data = cursor.getValue();
                if (!includeAllUncommitted) {
                    data = transactionMap.getValue(data, committingTransactions);
                }
                if (data != null && (data.value != null ||
                        includeAllUncommitted && transactionMap.transaction.transactionId !=
                                                    TransactionStore.getTransactionId(data.getOperationId()))) {
                    current = registerCurrent(key, data);
                    return;
                }
            }
            current = null;
        }

        @Override
        public final boolean hasNext() {
            if(current == null) {
                fetchNext();
            }
            return current != null;
        }

        @Override
        public final X next() {
            if(!hasNext()) {
                return null;
            }
            X result = current;
            current = null;
            return result;
        }

        @Override
        public final void remove() {
            throw DataUtils.newUnsupportedOperationException(
                    "Removal is not supported");
        }
    }
}<|MERGE_RESOLUTION|>--- conflicted
+++ resolved
@@ -90,11 +90,7 @@
                 if (undoLog != null) {
                     MVMap.RootReference rootReference = undoLog.flushAppendBuffer();
                     undoLogRootReferences[i] = rootReference;
-<<<<<<< HEAD
-                    undoLogSize += rootReference.root.getTotalCount() + rootReference.appendCounter;
-=======
                     undoLogSize += rootReference.root.getTotalCount() + rootReference.getAppendCounter();
->>>>>>> 8c10350d
                 }
             }
         } while(committingTransactions != store.committingTransactions.get() ||
