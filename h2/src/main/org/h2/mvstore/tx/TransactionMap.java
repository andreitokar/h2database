/*
 * Copyright 2004-2019 H2 Group. Multiple-Licensed under the MPL 2.0,
 * and the EPL 1.0 (https://h2database.com/html/license.html).
 * Initial Developer: H2 Group
 */
package org.h2.mvstore.tx;

import org.h2.mvstore.Cursor;
import org.h2.mvstore.DataUtils;
import org.h2.mvstore.MVMap;
import org.h2.mvstore.Page;
import org.h2.mvstore.RootReference;
import org.h2.mvstore.type.DataType;
import org.h2.value.VersionedValue;

import java.util.AbstractMap;
import java.util.AbstractSet;
import java.util.BitSet;
import java.util.Iterator;
import java.util.Map;
import java.util.NoSuchElementException;
import java.util.Set;

/**
 * A map that supports transactions.
 *
 * <p>
 * <b>Methods of this class may be changed at any time without notice.</b> If
 * you use this class directly make sure that your application or library
 * requires exactly the same version of MVStore or H2 jar as the version that
 * you use during its development and build.
 * </p>
 *
 * @param <K> the key type
 * @param <V> the value type
 */
public class TransactionMap<K, V> extends AbstractMap<K, V> {

    /**
     * The map used for writing (the latest version).
     * <p>
     * Key: key the key of the data.
     * Value: { transactionId, oldVersion, value }
     */
    public final MVMap<K, VersionedValue> map;

    /**
     * The transaction which is used for this map.
     */
    private final Transaction transaction;

    TransactionMap(Transaction transaction, MVMap<K, VersionedValue> map) {
        this.transaction = transaction;
        this.map = map;
    }

    /**
     * Get a clone of this map for the given transaction.
     *
     * @param transaction the transaction
     * @return the map
     */
    public TransactionMap<K, V> getInstance(Transaction transaction) {
        return new TransactionMap<>(transaction, map);
    }

    /**
     * Get the number of entries, as a integer. {@link Integer#MAX_VALUE} is
     * returned if there are more than this entries.
     *
     * @return the number of entries, as an integer
     * @see #sizeAsLong()
     */
    @Override
    public final int size() {
        long size = sizeAsLong();
        return size > Integer.MAX_VALUE ? Integer.MAX_VALUE : (int) size;
    }

    /**
     * Get the size of the raw map. This includes uncommitted entries, and
     * transiently removed entries, so it is the maximum number of entries.
     *
     * @return the maximum size
     */
    public long sizeAsLongMax() {
        return map.sizeAsLong();
    }

    /**
     * Get the size of the map as seen by this transaction.
     *
     * @return the size
     */
    public long sizeAsLong() {
        // getting coherent picture of the map, committing transactions, and undo logs
        // either from values stored in transaction (never loops in that case),
        // or current values from the transaction store (loops until moment of silence)
        BitSet committingTransactions;
        RootReference mapRootReference;
        RootReference[] undoLogRootReferences;
        do {
<<<<<<< HEAD
            committingTransactions = store.committingTransactions.get();
            mapRootReference = map.getRoot();
            BitSet opentransactions = store.openTransactions.get();
            undoLogRootReferences = new MVMap.RootReference[opentransactions.length()];
            undoLogSize = 0;
            for (int i = opentransactions.nextSetBit(0); i >= 0; i = opentransactions.nextSetBit(i+1)) {
                MVMap<Long, Record> undoLog = store.undoLogs[i];
                if (undoLog != null) {
                    MVMap.RootReference rootReference = undoLog.getRoot();
                    undoLogRootReferences[i] = rootReference;
                    undoLogSize += rootReference.root.getTotalCount() + rootReference.getAppendCounter();
                }
            }
        } while(committingTransactions != store.committingTransactions.get() ||
                mapRootReference != map.getRoot());
        // Now we have a snapshot, where mapRootReference points to state of the map,
        // undoLogRootReference captures the state of undo log
        // and committingTransactions mask tells us which of seemingly uncommitted changes
        // should be considered as committed.
        // Subsequent processing uses this snapshot info only.
=======
            committingTransactions = getCommittingTransactions();
            mapRootReference = getRootReference();
            undoLogRootReferences = getTransaction().getUndoLogRootReferences();
        } while(committingTransactions != getCommittingTransactions() ||
                mapRootReference != getRootReference());


>>>>>>> 443c49bd
        Page mapRootPage = mapRootReference.root;
        long size = mapRootReference.getTotalCount();
        long undoLogsTotalSize = undoLogRootReferences == null ? size : TransactionStore.calculateUndoLogsTotalSize(undoLogRootReferences);
        // if we are looking at the map without any uncommitted values
        if (undoLogsTotalSize == 0) {
            return size;
        }

        // Entries describing removals from the map by this transaction and all transactions,
        // which are committed but not closed yet,
        // and entries about additions to the map by other uncommitted transactions were counted,
        // but they should not contribute into total count.
        if (2 * undoLogsTotalSize > size) {
            // the undo log is larger than half of the map - scan the entries of the map directly
            Cursor<K, VersionedValue> cursor = new Cursor<>(mapRootPage, null);
            while(cursor.hasNext()) {
                cursor.next();
                VersionedValue currentValue = cursor.getValue();
                assert currentValue != null;
                long operationId = currentValue.getOperationId();
                if (operationId != 0 &&         // skip committed entries
                        isIrrelevant(operationId, currentValue, committingTransactions)) {
                    --size;
                }
            }
        } else {
            assert undoLogRootReferences != null;
            // The undo logs are much smaller than the map - scan all undo logs,
            // and then lookup relevant map entry.
            for (RootReference undoLogRootReference : undoLogRootReferences) {
                if (undoLogRootReference != null) {
                    Cursor<Long, Record> cursor = new Cursor<>(undoLogRootReference.root, null);
                    while (cursor.hasNext()) {
                        cursor.next();
<<<<<<< HEAD
                        Record op = cursor.getValue();
                        if (op.mapId == map.getId()) {
                            VersionedValue currentValue = map.get(mapRootPage, op.key);
=======
                        Object[] op = cursor.getValue();
                        if ((int) op[0] == map.getId()) {
                            VersionedValue currentValue = map.get(mapRootPage, op[1]);
>>>>>>> 443c49bd
                            // If map entry is not there, then we never counted
                            // it, in the first place, so skip it.
                            // This is possible when undo entry exists because
                            // it belongs to a committed but not yet closed
                            // transaction, and it was later deleted by some
                            // other already committed and closed transaction.
                            if (currentValue != null) {
                                // only the last undo entry for any given map
                                // key should be considered
                                long operationId = cursor.getKey();
                                assert operationId != 0;
                                if (currentValue.getOperationId() == operationId &&
                                        isIrrelevant(operationId, currentValue, committingTransactions)) {
                                    --size;
                                }
                            }
                        }
                    }
                }
            }
        }
        return size;
    }

    private boolean isIrrelevant(long operationId, VersionedValue currentValue, BitSet committingTransactions) {
        int txId = TransactionStore.getTransactionId(operationId);
        boolean isVisible = txId == transaction.transactionId || committingTransactions.get(txId);
        Object v = isVisible ? currentValue.getCurrentValue() : currentValue.getCommittedValue();
        return v == null;
    }


    /**
     * Remove an entry.
     * <p>
     * If the row is locked, this method will retry until the row could be
     * updated or until a lock timeout.
     *
     * @param key the key
     * @throws IllegalStateException if a lock timeout occurs
     * @throws ClassCastException if type of the specified key is not compatible with this map
     */
    @Override
    public V remove(Object key) {
        return set(key, (V)null);
    }

    /**
     * Update the value for the given key.
     * <p>
     * If the row is locked, this method will retry until the row could be
     * updated or until a lock timeout.
     *
     * @param key the key
     * @param value the new value (not null)
     * @return the old value
     * @throws IllegalStateException if a lock timeout occurs
     */
    @Override
    public V put(K key, V value) {
        DataUtils.checkArgument(value != null, "The value may not be null");
        return set(key, value);
    }

    /**
     * Put the value for the given key if entry for this key does not exist.
     * It is atomic equivalent of the following expression:
     * contains(key) ? get(k) : put(key, value);
     *
     * @param key the key
     * @param value the new value (not null)
     * @return the old value
     */
    // Do not add @Override, code should be compatible with Java 7
    public V putIfAbsent(K key, V value) {
        DataUtils.checkArgument(value != null, "The value may not be null");
        TxDecisionMaker decisionMaker = new TxDecisionMaker.PutIfAbsentDecisionMaker(map.getId(), key, value,
                transaction);
        return set(key, decisionMaker);
    }

    /**
     * Appends entry to underlying map. This method may be used concurrently,
     * but latest appended values are not guaranteed to be visible.
     * @param key should be higher in map's order than any existing key
     * @param value to be appended
     */
    public void append(K key, V value) {
        map.append(key, VersionedValueUncommitted.getInstance(transaction.log(map.getId(), key, null), value, null));
    }

    /**
     * Lock row for the given key.
     * <p>
     * If the row is locked, this method will retry until the row could be
     * updated or until a lock timeout.
     *
     * @param key the key
     * @return the locked value
     * @throws IllegalStateException if a lock timeout occurs
     */
    public V lock(K key) {
        TxDecisionMaker decisionMaker = new TxDecisionMaker.LockDecisionMaker(map.getId(), key, transaction);
        return set(key, decisionMaker);
    }

<<<<<<< HEAD
    public MVMap.BufferingAgent<K,V> getBufferingAgent() {
        final MVMap.BufferingAgent<K, VersionedValue> agent = map.getBufferingAgent();
        return new MVMap.BufferingAgent<K, V>() {
            @Override
            public void put(K key, V value) {
                agent.put(key, VersionedValue.getInstance(value));
            }

            @Override
            public void close() {
                agent.close();
            }
        };
=======
    /**
     * Update the value for the given key, without adding an undo log entry.
     *
     * @param key the key
     * @param value the value
     * @return the old value
     */
    public V putCommitted(K key, V value) {
        DataUtils.checkArgument(value != null, "The value may not be null");
        VersionedValue newValue = VersionedValueCommitted.getInstance(value);
        VersionedValue oldValue = map.put(key, newValue);
        @SuppressWarnings("unchecked")
        V result = (V) (oldValue == null ? null : oldValue.getCurrentValue());
        return result;
>>>>>>> 443c49bd
    }

    private V set(Object key, V value) {
        TxDecisionMaker decisionMaker = new TxDecisionMaker(map.getId(), key, value, transaction);
        return set(key, decisionMaker);
    }

    private V set(Object key, TxDecisionMaker decisionMaker) {
        TransactionStore store = transaction.store;
        Transaction blockingTransaction;
        long sequenceNumWhenStarted;
        VersionedValue result;
        do {
            sequenceNumWhenStarted = store.openTransactions.get().getVersion();
            assert transaction.getBlockerId() == 0;
            // although second parameter (value) is not really used,
            // since TxDecisionMaker has it embedded,
            // MVRTreeMap has weird traversal logic based on it,
            // and any non-null value will do
            @SuppressWarnings("unchecked")
            K k = (K) key;
            result = map.operate(k, VersionedValue.DUMMY, decisionMaker);

            MVMap.Decision decision = decisionMaker.getDecision();
            assert decision != null;
            blockingTransaction = decisionMaker.getBlockingTransaction();
            if (decision != MVMap.Decision.ABORT || blockingTransaction == null) {
                @SuppressWarnings("unchecked")
                V res = result == null ? null : (V) result.getCurrentValue();
                return res;
            }
            decisionMaker.reset();
        } while (blockingTransaction.sequenceNum > sequenceNumWhenStarted
                || transaction.waitFor(blockingTransaction, map, key));

        throw DataUtils.newIllegalStateException(DataUtils.ERROR_TRANSACTION_LOCKED,
                "Map entry <{0}> with key <{1}> and value {2} is locked by tx {3} and can not be updated by tx {4}"
                        + " within allocated time interval {5} ms.",
                map.getName(), key, result, blockingTransaction.transactionId, transaction.transactionId,
                transaction.timeoutMillis);
    }

    /**
     * Try to remove the value for the given key.
     * <p>
     * This will fail if the row is locked by another transaction (that
     * means, if another open transaction changed the row).
     *
     * @param key the key
     * @return whether the entry could be removed
     */
    public boolean tryRemove(K key) {
        return trySet(key, null);
    }

    /**
     * Try to update the value for the given key.
     * <p>
     * This will fail if the row is locked by another transaction (that
     * means, if another open transaction changed the row).
     *
     * @param key the key
     * @param value the new value
     * @return whether the entry could be updated
     */
    public boolean tryPut(K key, V value) {
        DataUtils.checkArgument(value != null, "The value may not be null");
        return trySet(key, value);
    }

    /**
     * Try to set or remove the value. When updating only unchanged entries,
     * then the value is only changed if it was not changed after opening
     * the map.
     *
     * @param key the key
     * @param value the new value (null to remove the value)
     * @return true if the value was set, false if there was a concurrent
     *         update
     */
    public boolean trySet(K key, V value) {
        try {
            // TODO: effective transaction.timeoutMillis should be set to 0 here
            // and restored before return
            // TODO: eliminate exception usage as part of normal control flaw
            set(key, value);
            return true;
        } catch (IllegalStateException e) {
            return false;
        }
    }

    /**
     * Get the effective value for the given key.
     *
     * @param key the key
     * @return the value or null
     * @throws ClassCastException if type of the specified key is not compatible with this map
     */
    @Override
    public V get(Object key) {
        return getImmediate(key);
    }

    /**
     * Get the value for the given key from a snapshot, or null if not found.
     *
     * @param key the key
     * @return the value, or null if not found
     */
    @SuppressWarnings("unchecked")
    public V getFromSnapshot(Object key) {
        RootReference rootReference = getRootReference();
        VersionedValue data = map.get(rootReference.root, key);
        if (data == null) {
            // doesn't exist or deleted by a committed transaction
            return null;
        }
        long id = data.getOperationId();
        if (id == 0) {
            // it is committed
            return (V)data.getCurrentValue();
        }
        int tx = TransactionStore.getTransactionId(id);
        if (tx == transaction.transactionId || getCommittingTransactions().get(tx)) {
            // added by this transaction or another transaction which is committed by now
            return (V) data.getCurrentValue();
        } else {
            return (V) data.getCommittedValue();
        }
    }

    /**
     * Get the value for the given key, or null if not found.
     *
     * @param key the key
     * @return the value, or null if not found
     */
    @SuppressWarnings("unchecked")
    public V getImmediate(Object key) {
        VersionedValue data = map.get(key);
        if (data == null) {
            // doesn't exist or deleted by a committed transaction
            return null;
        }
        long id = data.getOperationId();
        if (id == 0) {
            // it is committed
            return (V)data.getCurrentValue();
        }
        int tx = TransactionStore.getTransactionId(id);
        if (tx == transaction.transactionId || transaction.store.committingTransactions.get().get(tx)) {
            // added by this transaction or another transaction which is committed by now
            return (V) data.getCurrentValue();
        } else {
            return (V) data.getCommittedValue();
        }
    }

    BitSet getCommittingTransactions() {
        return transaction.getCommittingTransactions();
    }

    RootReference getRootReference() {
        return transaction.getMapRoot(map.getId());
    }

    /**
     * Whether the map contains the key.
     *
     * @param key the key
     * @return true if the map contains an entry for this key
     * @throws ClassCastException if type of the specified key is not compatible with this map
     */
    @Override
    public boolean containsKey(Object key) {
        return getImmediate(key) != null;
    }

    /**
     * Whether the entry for this key was added or removed from this
     * session.
     *
     * @param key the key
     * @return true if yes
     */
    public boolean isSameTransaction(K key) {
        VersionedValue data = map.get(key);
        if (data == null) {
            // doesn't exist or deleted by a committed transaction
            return false;
        }
        int tx = TransactionStore.getTransactionId(data.getOperationId());
        return tx == transaction.transactionId;
    }

    /**
     * Check whether this map is closed.
     *
     * @return true if closed
     */
    public boolean isClosed() {
        return map.isClosed();
    }

    /**
     * Clear the map.
     */
    @Override
    public void clear() {
        // TODO truncate transactionally?
        map.clear();
    }

    @Override
    public Set<Entry<K, V>> entrySet() {
        return new AbstractSet<Entry<K, V>>() {

            @Override
            public Iterator<Entry<K, V>> iterator() {
                return entryIterator(null, null);
            }

            @Override
            public int size() {
                return TransactionMap.this.size();
            }

            @Override
            public boolean contains(Object o) {
                return TransactionMap.this.containsKey(o);
            }

        };
    }

    /**
     * Get the first key.
     *
     * @return the first key, or null if empty
     */
    public K firstKey() {
        Iterator<K> it = keyIterator(null);
        return it.hasNext() ? it.next() : null;
    }

    /**
     * Get the last key.
     *
     * @return the last key, or null if empty
     */
    public K lastKey() {
        RootReference rootReference = getRootReference();
        K k = map.lastKey(rootReference.root);
        while (k != null && getFromSnapshot(k) == null) {
            k = map.lowerKey(rootReference.root, k);
        }
        return k;
    }

    /**
     * Get the smallest key that is larger than the given key, or null if no
     * such key exists.
     *
     * @param key the key (may not be null)
     * @return the result
     */
    public K higherKey(K key) {
        RootReference rootReference = getRootReference();
        do {
            key = map.higherKey(rootReference.root, key);
        } while (key != null && getFromSnapshot(key) == null);
        return key;
    }

    /**
     * Get the smallest key that is larger than or equal to this key,
     * or null if no such key exists.
     *
     * @param key the key (may not be null)
     * @return the result
     */
    public K ceilingKey(K key) {
        Iterator<K> it = keyIterator(key);
        return it.hasNext() ? it.next() : null;
    }

    /**
     * Get the largest key that is smaller than or equal to this key,
     * or null if no such key exists.
     *
     * @param key the key (may not be null)
     * @return the result
     */
    public K floorKey(K key) {
        RootReference rootReference = getRootReference();
        key = map.floorKey(rootReference.root, key);
        while (key != null && getFromSnapshot(key) == null) {
            // Use lowerKey() for the next attempts, otherwise we'll get an infinite loop
            key = map.lowerKey(rootReference.root, key);
        }
        return key;
    }

    /**
     * Get the largest key that is smaller than the given key, or null if no
     * such key exists.
     *
     * @param key the key (may not be null)
     * @return the result
     */
    public K lowerKey(K key) {
        RootReference rootReference = getRootReference();
        do {
            key = map.lowerKey(rootReference.root, key);
        } while (key != null && getFromSnapshot(key) == null);
        return key;
    }

    /**
     * Iterate over keys.
     *
     * @param from the first key to return
     * @return the iterator
     */
    public Iterator<K> keyIterator(K from) {
        return keyIterator(from, null, false);
    }

    /**
     * Iterate over keys.
     *
     * @param from the first key to return
     * @param to the last key to return or null if there is no limit
     * @param includeUncommitted whether uncommitted entries should be
     *            included
     * @return the iterator
     */
    public Iterator<K> keyIterator(K from, K to, boolean includeUncommitted) {
        return new KeyIterator<>(this, from, to, includeUncommitted);
    }

    /**
     * Iterate over entries.
     *
     * @param from the first key to return
     * @param to the last key to return
     * @return the iterator
     */
    public Iterator<Map.Entry<K, V>> entryIterator(final K from, final K to) {
        return new EntryIterator<>(this, from, to);
    }

    /**
     * Iterate over keys.
     *
     * @param iterator the iterator to wrap
     * @param includeUncommitted whether uncommitted entries should be
     *            included
     * @return the iterator
     */
    public Iterator<K> wrapIterator(final Iterator<K> iterator,
            final boolean includeUncommitted) {
        // TODO duplicate code for wrapIterator and entryIterator
        return new Iterator<K>() {
            private K current;

            private void fetchNext() {
                while (iterator.hasNext()) {
                    current = iterator.next();
                    if (includeUncommitted) {
                        return;
                    }
                    if (containsKey(current)) {
                        return;
                    }
                }
                current = null;
            }

            @Override
            public boolean hasNext() {
                if(current == null) {
                    fetchNext();
                }
                return current != null;
            }

            @Override
            public K next() {
                if(!hasNext()) {
                    return null;
                }
                K result = current;
                current = null;
                return result;
            }

            @Override
            public void remove() {
                throw DataUtils.newUnsupportedOperationException(
                        "Removal is not supported");
            }
        };
    }

    public Transaction getTransaction() {
        return transaction;
    }

    public String getName() {
        return map.getName();
    }

    public DataType getKeyType() {
        return map.getKeyType();
    }


    private static final class KeyIterator<K> extends TMIterator<K,K> {

        public KeyIterator(TransactionMap<K, ?> transactionMap, K from, K to, boolean includeUncommitted) {
            super(transactionMap, from, to, includeUncommitted);
        }

        @Override
        protected K registerCurrent(K key, VersionedValue data) {
            return key;
        }
    }

    private static final class EntryIterator<K,V> extends TMIterator<K,Map.Entry<K,V>> {

        public EntryIterator(TransactionMap<K, ?> transactionMap, K from, K to) {
            super(transactionMap, from, to, false);
        }

        @Override
        @SuppressWarnings("unchecked")
        protected Map.Entry<K, V> registerCurrent(K key, VersionedValue data) {
            return new AbstractMap.SimpleImmutableEntry<>(key, (V) data.getCurrentValue());
        }
    }

    private abstract static class TMIterator<K,X> implements Iterator<X> {
        private final int transactionId;
        private final BitSet committingTransactions;
        private final Cursor<K,VersionedValue> cursor;
        private final boolean includeAllUncommitted;
        private X current;

        TMIterator(TransactionMap<K,?> transactionMap, K from, K to, boolean includeAllUncommitted) {
            Transaction transaction = transactionMap.getTransaction();
            this.transactionId = transaction.transactionId;
            TransactionStore store = transaction.store;
            MVMap<K, VersionedValue> map = transactionMap.map;
            // The purpose of the following loop is to get a coherent picture
            // of a state of two independent volatile / atomic variables,
            // which they had at some recent moment in time.
            // In order to get such a "snapshot", we wait for a moment of silence,
            // when neither of the variables concurrently changes it's value.
            BitSet committingTransactions;
            RootReference mapRootReference;
            if (includeAllUncommitted) {
                do {
                    committingTransactions = store.committingTransactions.get();
                    mapRootReference = map.flushAndGetRoot();
                } while (committingTransactions != store.committingTransactions.get());
            } else {
                do {
                    committingTransactions = transactionMap.getCommittingTransactions();
                    mapRootReference = transactionMap.getRootReference();
                } while (committingTransactions != transactionMap.getCommittingTransactions());
            }
            // Now we have a snapshot, where mapRootReference points to state of the map
            // and committingTransactions mask tells us which of seemingly uncommitted changes
            // should be considered as committed.
            // Subsequent map traversal uses this snapshot info only.
            this.cursor = new Cursor<>(mapRootReference.root, from, to);
            this.committingTransactions = committingTransactions;

            this.includeAllUncommitted = includeAllUncommitted;
            fetchNext();
        }

        protected abstract X registerCurrent(K key, VersionedValue data);

        private void fetchNext() {
            while (cursor.hasNext()) {
                K key = cursor.next();
                VersionedValue data = cursor.getValue();
                if (!includeAllUncommitted) {
                    // If value doesn't exist or it was deleted by a committed transaction,
                    // or if value is a committed one, just return it.
                    if (data != null) {
                        long id = data.getOperationId();
                        if (id != 0) {
                            int tx = TransactionStore.getTransactionId(id);
                            if (tx != transactionId && !committingTransactions.get(tx)) {
                                // current value comes from another uncommitted transaction
                                // take committed value instead
                                Object committedValue = data.getCommittedValue();
                                data = committedValue == null ? null
                                        : VersionedValueCommitted.getInstance(committedValue);
                            }
                        }
                    }
                }
                if (data != null && (data.getCurrentValue() != null ||
                        includeAllUncommitted && transactionId !=
                                                    TransactionStore.getTransactionId(data.getOperationId()))) {
                    current = registerCurrent(key, data);
                    return;
                }
            }
            current = null;
        }

        @Override
        public final boolean hasNext() {
            return current != null;
        }

        @Override
        public final X next() {
            if(current == null) {
                throw new NoSuchElementException();
            }
            X result = current;
            fetchNext();
            return result;
        }

        @Override
        public final void remove() {
            throw DataUtils.newUnsupportedOperationException(
                    "Removal is not supported");
        }
    }

}<|MERGE_RESOLUTION|>--- conflicted
+++ resolved
@@ -100,28 +100,6 @@
         RootReference mapRootReference;
         RootReference[] undoLogRootReferences;
         do {
-<<<<<<< HEAD
-            committingTransactions = store.committingTransactions.get();
-            mapRootReference = map.getRoot();
-            BitSet opentransactions = store.openTransactions.get();
-            undoLogRootReferences = new MVMap.RootReference[opentransactions.length()];
-            undoLogSize = 0;
-            for (int i = opentransactions.nextSetBit(0); i >= 0; i = opentransactions.nextSetBit(i+1)) {
-                MVMap<Long, Record> undoLog = store.undoLogs[i];
-                if (undoLog != null) {
-                    MVMap.RootReference rootReference = undoLog.getRoot();
-                    undoLogRootReferences[i] = rootReference;
-                    undoLogSize += rootReference.root.getTotalCount() + rootReference.getAppendCounter();
-                }
-            }
-        } while(committingTransactions != store.committingTransactions.get() ||
-                mapRootReference != map.getRoot());
-        // Now we have a snapshot, where mapRootReference points to state of the map,
-        // undoLogRootReference captures the state of undo log
-        // and committingTransactions mask tells us which of seemingly uncommitted changes
-        // should be considered as committed.
-        // Subsequent processing uses this snapshot info only.
-=======
             committingTransactions = getCommittingTransactions();
             mapRootReference = getRootReference();
             undoLogRootReferences = getTransaction().getUndoLogRootReferences();
@@ -129,7 +107,6 @@
                 mapRootReference != getRootReference());
 
 
->>>>>>> 443c49bd
         Page mapRootPage = mapRootReference.root;
         long size = mapRootReference.getTotalCount();
         long undoLogsTotalSize = undoLogRootReferences == null ? size : TransactionStore.calculateUndoLogsTotalSize(undoLogRootReferences);
@@ -164,15 +141,9 @@
                     Cursor<Long, Record> cursor = new Cursor<>(undoLogRootReference.root, null);
                     while (cursor.hasNext()) {
                         cursor.next();
-<<<<<<< HEAD
                         Record op = cursor.getValue();
                         if (op.mapId == map.getId()) {
                             VersionedValue currentValue = map.get(mapRootPage, op.key);
-=======
-                        Object[] op = cursor.getValue();
-                        if ((int) op[0] == map.getId()) {
-                            VersionedValue currentValue = map.get(mapRootPage, op[1]);
->>>>>>> 443c49bd
                             // If map entry is not there, then we never counted
                             // it, in the first place, so skip it.
                             // This is possible when undo entry exists because
@@ -279,7 +250,6 @@
         return set(key, decisionMaker);
     }
 
-<<<<<<< HEAD
     public MVMap.BufferingAgent<K,V> getBufferingAgent() {
         final MVMap.BufferingAgent<K, VersionedValue> agent = map.getBufferingAgent();
         return new MVMap.BufferingAgent<K, V>() {
@@ -293,7 +263,8 @@
                 agent.close();
             }
         };
-=======
+    }
+
     /**
      * Update the value for the given key, without adding an undo log entry.
      *
@@ -308,7 +279,6 @@
         @SuppressWarnings("unchecked")
         V result = (V) (oldValue == null ? null : oldValue.getCurrentValue());
         return result;
->>>>>>> 443c49bd
     }
 
     private V set(Object key, V value) {
