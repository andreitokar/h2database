--- conflicted
+++ resolved
@@ -282,21 +282,6 @@
         return set(key, decisionMaker);
     }
 
-//    public MVMap.BufferingAgent<K,V> getBufferingAgent() {
-//        final MVMap.BufferingAgent<K, VersionedValue> agent = map.getBufferingAgent();
-//        return new MVMap.BufferingAgent<K, V>() {
-//            @Override
-//            public void put(K key, V value) {
-//                agent.put(key, VersionedValue.getInstance(value));
-//            }
-//
-//            @Override
-//            public void close() {
-//                agent.close();
-//            }
-//        };
-//    }
-
     /**
      * Update the value for the given key, without adding an undo log entry.
      *
@@ -334,6 +319,7 @@
 
             MVMap.Decision decision = decisionMaker.getDecision();
             assert decision != null;
+            assert decision != MVMap.Decision.REPEAT;
             blockingTransaction = decisionMaker.getBlockingTransaction();
             if (decision != MVMap.Decision.ABORT || blockingTransaction == null) {
                 hasChanges |= decision != MVMap.Decision.ABORT;
@@ -711,51 +697,6 @@
      * @param to the last key to return
      * @return the iterator
      */
-<<<<<<< HEAD
-    public Iterator<K> wrapIterator(final Iterator<K> iterator,
-            final boolean includeUncommitted) {
-        // TODO duplicate code for wrapIterator and entryIterator
-        return new Iterator<K>() {
-            private K current;
-
-            private void fetchNext() {
-                while (iterator.hasNext()) {
-                    current = iterator.next();
-                    if (includeUncommitted) {
-                        return;
-                    }
-                    if (containsKey(current)) {
-                        return;
-                    }
-                }
-                current = null;
-            }
-
-            @Override
-            public boolean hasNext() {
-                if(current == null) {
-                    fetchNext();
-                }
-                return current != null;
-            }
-
-            @Override
-            public K next() {
-                if(!hasNext()) {
-                    return null;
-                }
-                K result = current;
-                current = null;
-                return result;
-            }
-
-            @Override
-            public void remove() {
-                throw DataUtils.newUnsupportedOperationException(
-                        "Removal is not supported");
-            }
-        };
-=======
     public Iterator<Map.Entry<K, V>> entryIterator(final K from, final K to) {
         return chooseIterator(from, to, true);
     }
@@ -775,7 +716,6 @@
             default:
                 return new CommittedIterator<>(this, from, to, forEntries);
         }
->>>>>>> b2068daa
     }
 
     public Transaction getTransaction() {
