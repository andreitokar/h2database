/*
 * Copyright 2004-2018 H2 Group. Multiple-Licensed under the MPL 2.0,
 * and the EPL 1.0 (http://h2database.com/html/license.html).
 * Initial Developer: H2 Group
 */
package org.h2.mvstore.tx;

import org.h2.mvstore.Cursor;
import org.h2.mvstore.DataUtils;
import org.h2.mvstore.MVMap;
import org.h2.mvstore.Page;
import org.h2.mvstore.type.DataType;

import java.util.AbstractMap;
import java.util.BitSet;
import java.util.Iterator;
import java.util.Map;

/**
 * A map that supports transactions.
 *
 * @param <K> the key type
 * @param <V> the value type
 */
public class TransactionMap<K, V> {

    /**
     * The map used for writing (the latest version).
     * <p>
     * Key: key the key of the data.
     * Value: { transactionId, oldVersion, value }
     */
    public final MVMap<K, VersionedValue> map;

    /**
     * The transaction which is used for this map.
     */
    final Transaction transaction;

    TransactionMap(Transaction transaction, MVMap<K, VersionedValue> map) {
        this.transaction = transaction;
        this.map = map;
    }

    /**
     * Get a clone of this map for the given transaction.
     *
     * @param transaction the transaction
     * @return the map
     */
    public TransactionMap<K, V> getInstance(Transaction transaction) {
        return new TransactionMap<>(transaction, map);
    }

    /**
     * Get the size of the raw map. This includes uncommitted entries, and
     * transiently removed entries, so it is the maximum number of entries.
     *
     * @return the maximum size
     */
    public long sizeAsLongMax() {
        return map.sizeAsLong();
    }

    /**
     * Get the size of the map as seen by this transaction.
     *
     * @return the size
     */
    public long sizeAsLong() {
        TransactionStore store = transaction.store;

        // The purpose of the following loop is to get a coherent picture
        // of a state of three independent volatile / atomic variables,
        // which they had at some recent moment in time.
        // In order to get such a "snapshot", we wait for a moment of silence,
        // when none of the variables concurrently changes it's value.
        BitSet committingTransactions;
        MVMap.RootReference mapRootReference;
<<<<<<< HEAD
        MVMap.RootReference undoLogRootReferences[];
=======
        MVMap.RootReference[] undoLogRootReferences;
>>>>>>> f796e624
        long undoLogSize;
        do {
            committingTransactions = store.committingTransactions.get();
            BitSet opentransactions = store.openTransactions.get();
            mapRootReference = map.getRoot();
<<<<<<< HEAD
            undoLogRootReferences = new MVMap.RootReference[opentransactions.length()];
            undoLogSize = 0;
            for (int i = opentransactions.nextSetBit(0); i >= 0; i = opentransactions.nextSetBit(i+1)) {
                MVMap<Long, Record> undoLog = store.undoLogs[i];
                if (undoLog != null) {
                    MVMap.RootReference rootReference = undoLog.flushAppendBuffer();
                    undoLogRootReferences[i] = rootReference;
                    undoLogSize += rootReference.root.getTotalCount() + rootReference.appendCounter;
                }
            }
        } while(committingTransactions != store.committingTransactions.get());

=======
            BitSet opentransactions = store.openTransactions.get();
            undoLogRootReferences = new MVMap.RootReference[opentransactions.length()];
            undoLogSize = 0;
            for (int i = opentransactions.nextSetBit(0); i >= 0; i = opentransactions.nextSetBit(i+1)) {
                MVMap<Long, Object[]> undoLog = store.undoLogs[i];
                if (undoLog != null) {
                    MVMap.RootReference rootReference = undoLog.getRoot();
                    undoLogRootReferences[i] = rootReference;
                    undoLogSize += rootReference.root.getTotalCount();
                }
            }
        } while(committingTransactions != store.committingTransactions.get() ||
                mapRootReference != map.getRoot());
        // Now we have a snapshot, where mapRootReference points to state of the map,
        // undoLogRootReference captures the state of undo log
        // and committingTransactions mask tells us which of seemingly uncommitted changes
        // should be considered as committed.
        // Subsequent processing uses this snapshot info only.
>>>>>>> f796e624
        Page mapRootPage = mapRootReference.root;
        long size = mapRootPage.getTotalCount();
        // if we are looking at the map without any uncommitted values
        if (undoLogSize == 0) {
            return size;
        }
<<<<<<< HEAD
        AbstractMapSizeAdjuster adjuster;
        if (undoLogSize > size) {
            // the undo log is larger than the map -
            // count the entries of the map
            MapSizeAdjuster processor = new MapSizeAdjuster(committingTransactions, transaction.transactionId);
            MVMap.process(mapRootPage, null, processor);
            adjuster = processor;
        } else {
            // The undo log is smaller than the map -
            // scan the undo log, find appropriate map entries and decrement counter for each irrelevant entry.
            // Entry is irrelevant if it was newly added by the uncommitted transaction, other than the curent one.
            // Also irrelevalnt are entries with value of null, if they are modified (not created)
            // by the current transaction or some committed transaction, which is not closed yet.
            UndoLogMapSizeAdjuster processor = new UndoLogMapSizeAdjuster(committingTransactions, mapRootPage,
                                                            map, transaction.transactionId);
            for (MVMap.RootReference undoLogRootReference : undoLogRootReferences) {
                if (undoLogRootReference != null) {
                    MVMap.process(undoLogRootReference.root, null, processor);
                }
            }
            adjuster = processor;
        }
        size += adjuster.getAdjustment();
        return size;
    }

    private static class AbstractMapSizeAdjuster {
        private final BitSet committingTransactions;
        private final int    transactionId;
        private       long   adjustment;

        protected AbstractMapSizeAdjuster(BitSet committingTransactions, int transactionId) {
            this.committingTransactions = committingTransactions;
            this.transactionId = transactionId;
        }

        protected final void decrement() {
            --adjustment;
        }

        protected final boolean isVisible(int txId) {
            return committingTransactions.get(txId) || txId == transactionId;
        }

        protected final long getAdjustment() {
            return adjustment;
        }
    }

    private static final class MapSizeAdjuster extends AbstractMapSizeAdjuster
                                               implements MVMap.EntryProcessor<Object,VersionedValue> {

        private MapSizeAdjuster(BitSet committingTransactions, int transactionId) {
            super(committingTransactions, transactionId);
        }

        @Override
        public boolean process(Object key, VersionedValue value) {
            assert value != null;
            long id = value.getOperationId();
            if (id != 0) {  // skip committed entries
                Object v = isVisible(TransactionStore.getTransactionId(id)) ? value.value : value.getCommittedValue();
                if (v == null) {
                    decrement();
                }
            }
            return false;
        }
    }

    private static final class UndoLogMapSizeAdjuster extends AbstractMapSizeAdjuster
                                                      implements MVMap.EntryProcessor<Long,Record> {
        private final Page root;
        private final MVMap<?, VersionedValue> map;

        private UndoLogMapSizeAdjuster(BitSet committingTransactions, Page root, MVMap<?, VersionedValue> map, int transactionId) {
            super(committingTransactions, transactionId);
            this.root = root;
            this.map = map;
        }

        @Override
        public boolean process(Long undoKey, Record op) {
            if (op.mapId == map.getId()) {
                assert undoKey != null;
                int txId = TransactionStore.getTransactionId(undoKey);
                boolean isVisible = isVisible(txId);
                if (isVisible ? op.oldValue != null && op.oldValue.getOperationId() == 0 && op.oldValue.value != null
                              : op.oldValue == null) {
                    VersionedValue currentValue = map.get(root, op.key);
                    if (isVisible ? (currentValue == null || currentValue.value == null)
                                  : currentValue != null) {
                        decrement();
                    }
                }
            }
            return false;
=======

        // Entries describing removals from the map by this transaction and all transactions,
        // which are committed but not closed yet,
        // and antries about additions to the map by other uncommitted transactions were counted,
        // but they should not contribute into total count.
        if (2 * undoLogSize > size) {
            // the undo log is larger than half of the map - scan the entries of the map directly
            Cursor<K, VersionedValue> cursor = new Cursor<>(mapRootPage, null);
            while(cursor.hasNext()) {
                cursor.next();
                VersionedValue currentValue = cursor.getValue();
                assert currentValue != null;
                long operationId = currentValue.getOperationId();
                if (operationId != 0) {  // skip committed entries
                    int txId = TransactionStore.getTransactionId(operationId);
                    boolean isVisible = txId == transaction.transactionId ||
                                            committingTransactions.get(txId);
                    Object v = isVisible ? currentValue.value : currentValue.getCommittedValue();
                    if (v == null) {
                        --size;
                    }
                }
            }
        } else {
            // The undo logs are much smaller than the map - scan all undo logs, and then lookup relevant map entry.
            for (MVMap.RootReference undoLogRootReference : undoLogRootReferences) {
                if (undoLogRootReference != null) {
                    Cursor<Long, Object[]> cursor = new Cursor<>(undoLogRootReference.root, null);
                    while (cursor.hasNext()) {
                        cursor.next();
                        Object op[] = cursor.getValue();
                        if ((int) op[0] == map.getId()) {
                            VersionedValue currentValue = map.get(mapRootPage, op[1]);
                            // If map entry is not there, then we never counted it, in the first place, so skip it.
                            // This is possible when undo entry exists because it belongs
                            // to a committed but not yet closed transaction,
                            // and it was later deleted by some other already committed and closed transaction.
                            if (currentValue != null) {
                                // only the last undo entry for any given map key should be considered
                                long operationId = cursor.getKey();
                                if (currentValue.getOperationId() == operationId) {
                                    int txId = TransactionStore.getTransactionId(operationId);
                                    boolean isVisible = txId == transaction.transactionId ||
                                            committingTransactions.get(txId);
                                    Object v = isVisible ? currentValue.value : currentValue.getCommittedValue();
                                    if (v == null) {
                                        --size;
                                    }
                                }
                            }
                        }
                    }
                }
            }
>>>>>>> f796e624
        }
    }

    /**
     * Remove an entry.
     * <p>
     * If the row is locked, this method will retry until the row could be
     * updated or until a lock timeout.
     *
     * @param key the key
     * @throws IllegalStateException if a lock timeout occurs
     */
    public V remove(K key) {
        return set(key, (V)null);
    }

    /**
     * Update the value for the given key.
     * <p>
     * If the row is locked, this method will retry until the row could be
     * updated or until a lock timeout.
     *
     * @param key the key
     * @param value the new value (not null)
     * @return the old value
     * @throws IllegalStateException if a lock timeout occurs
     */
    public V put(K key, V value) {
        DataUtils.checkArgument(value != null, "The value may not be null");
        return set(key, value);
    }

    /**
     * Put the value for the given key if entry for this key does not exist.
     * It is atomic equivalent of the following expression:
     * contains(key) ? get(k) : put(key, value);
     *
     * @param key the key
     * @param value the new value (not null)
     * @return the old value
     */
    public V putIfAbsent(K key, V value) {
        DataUtils.checkArgument(value != null, "The value may not be null");
        TxDecisionMaker decisionMaker = new TxDecisionMaker.PutIfAbsentDecisionMaker(map.getId(), key, value, transaction);
        return set(key, decisionMaker);
    }

    /**
     * Lock row for the given key.
     * <p>
     * If the row is locked, this method will retry until the row could be
     * updated or until a lock timeout.
     *
     * @param key the key
     * @return the locked value
     * @throws IllegalStateException if a lock timeout occurs
     */
    public V lock(K key) {
        TxDecisionMaker decisionMaker = new TxDecisionMaker.LockDecisionMaker(map.getId(), key, transaction);
        return set(key, decisionMaker);
    }

    public MVMap.BufferingAgent<K,V> getBufferingAgent() {
        final MVMap.BufferingAgent<K, VersionedValue> agent = map.getBufferingAgent();
        return new MVMap.BufferingAgent<K, V>() {
            @Override
            public void put(K key, V value) {
                agent.put(key, VersionedValue.getInstance(value));
            }

            @Override
            public void close() {
                agent.close();
            }
        };
    }

    private V set(K key, V value) {
        TxDecisionMaker decisionMaker = new TxDecisionMaker.PutDecisionMaker(map.getId(), key, value, transaction);
        return set(key, decisionMaker);
    }

    private V set(K key, TxDecisionMaker decisionMaker) {
        TransactionStore store = transaction.store;
        Transaction blockingTransaction;
        long sequenceNumWhenStarted;
        VersionedValue result;
        do {
            sequenceNumWhenStarted = store.openTransactions.get().getVersion();
            assert transaction.getBlockerId() == 0;
            // although second parameter (value) is not really used,
            // since TxDecisionMaker has it embedded,
            // MVRTreeMap has weird traversal logic based on it,
            // and any non-null value will do
            result = map.put(key, VersionedValue.DUMMY, decisionMaker);

            MVMap.Decision decision = decisionMaker.getDecision();
            assert decision != null;
            blockingTransaction = decisionMaker.getBlockingTransaction();
            if (decision != MVMap.Decision.ABORT || blockingTransaction == null) {
                transaction.blockingMap = null;
                transaction.blockingKey = null;
                @SuppressWarnings("unchecked")
                V res = result == null ? null : (V) result.value;
                return res;
            }
            decisionMaker.reset();
            transaction.blockingMap = map;
            transaction.blockingKey = key;
        } while (blockingTransaction.sequenceNum > sequenceNumWhenStarted || transaction.waitFor(blockingTransaction));

        throw DataUtils.newIllegalStateException(DataUtils.ERROR_TRANSACTION_LOCKED,
                "Map entry <{0}> with key <{1}> and value {2} is locked by tx {3} and can not be updated by tx {4} within allocated time interval {5} ms.",
                map.getName(), key, result, blockingTransaction.transactionId, transaction.transactionId, transaction.timeoutMillis);
    }

    /**
     * Try to remove the value for the given key.
     * <p>
     * This will fail if the row is locked by another transaction (that
     * means, if another open transaction changed the row).
     *
     * @param key the key
     * @return whether the entry could be removed
     */
    public boolean tryRemove(K key) {
        return trySet(key, null);
    }

    /**
     * Try to update the value for the given key.
     * <p>
     * This will fail if the row is locked by another transaction (that
     * means, if another open transaction changed the row).
     *
     * @param key the key
     * @param value the new value
     * @return whether the entry could be updated
     */
    public boolean tryPut(K key, V value) {
        DataUtils.checkArgument(value != null, "The value may not be null");
        return trySet(key, value);
    }

    /**
     * Try to set or remove the value. When updating only unchanged entries,
     * then the value is only changed if it was not changed after opening
     * the map.
     *
     * @param key the key
     * @param value the new value (null to remove the value)
     * @return true if the value was set, false if there was a concurrent
     *         update
     */
    public boolean trySet(K key, V value) {
        try {
            // TODO: effective transaction.timeoutMillis should be set to 0 here and restored before return
            // TODO: eliminate exception usage as part of normal control flaw
            set(key, value);
            return true;
        } catch (IllegalStateException e) {
            return false;
        }
    }

    /**
     * Get the effective value for the given key.
     *
     * @param key the key
     * @return the value or null
     */
    @SuppressWarnings("unchecked")
    public V get(K key) {
        VersionedValue data = map.get(key);
        if (data == null) {
            // doesn't exist or deleted by a committed transaction
            return null;
        }
        long id = data.getOperationId();
        if (id == 0) {
            // it is committed
            return (V)data.value;
        }
        int tx = TransactionStore.getTransactionId(id);
        if (tx == transaction.transactionId || transaction.store.committingTransactions.get().get(tx)) {
            // added by this transaction or another transaction which is committed by now
            return (V)data.value;
        } else {
            return (V) data.getCommittedValue();
        }
    }

    /**
     * Whether the map contains the key.
     *
     * @param key the key
     * @return true if the map contains an entry for this key
     */
    public boolean containsKey(K key) {
        return get(key) != null;
    }

    /**
     * Whether the entry for this key was added or removed from this
     * session.
     *
     * @param key the key
     * @return true if yes
     */
    public boolean isSameTransaction(K key) {
        VersionedValue data = map.get(key);
        if (data == null) {
            // doesn't exist or deleted by a committed transaction
            return false;
        }
        int tx = TransactionStore.getTransactionId(data.getOperationId());
        return tx == transaction.transactionId;
    }

    /**
     * Get the versioned value from the raw versioned value (possibly uncommitted),
     * as visible by the current transaction.
     *
     * @param data the value stored in the main map
     * @param committingTransactions set of transactions being committed
     *                               at the time when snapshot was taken
     * @return the value
     */
    VersionedValue getValue(VersionedValue data, BitSet committingTransactions) {
        long id;
        int tx;
        // If value doesn't exist or it was deleted by a committed transaction,
        // or if value is a committed one, just return it.
        if (data != null &&
                (id = data.getOperationId()) != 0 &&
                ((tx = TransactionStore.getTransactionId(id)) != transaction.transactionId &&
                    !committingTransactions.get(tx))) {
            // current value comes from another uncommitted transaction
            // take committed value instead
            Object committedValue = data.getCommittedValue();
            data = committedValue == null ? null : VersionedValue.getInstance(committedValue);
        }
        return data;
    }

    /**
     * Check whether this map is closed.
     *
     * @return true if closed
     */
    public boolean isClosed() {
        return map.isClosed();
    }

    /**
     * Clear the map.
     */
    public void clear() {
        // TODO truncate transactionally?
        map.clear();
    }

    /**
     * Get the first key.
     *
     * @return the first key, or null if empty
     */
    public K firstKey() {
        Iterator<K> it = keyIterator(null);
        return it.hasNext() ? it.next() : null;
    }

    /**
     * Get the last key.
     *
     * @return the last key, or null if empty
     */
    public K lastKey() {
        K k = map.lastKey();
        while (k != null && get(k) == null) {
            k = map.lowerKey(k);
        }
        return k;
    }

    /**
     * Get the smallest key that is larger than the given key, or null if no
     * such key exists.
     *
     * @param key the key (may not be null)
     * @return the result
     */
    public K higherKey(K key) {
        do {
            key = map.higherKey(key);
        } while (key != null && get(key) == null);
        return key;
    }

    /**
     * Get the smallest key that is larger than or equal to this key,
     * or null if no such key exists.
     *
     * @param key the key (may not be null)
     * @return the result
     */
    public K ceilingKey(K key) {
        Iterator<K> it = keyIterator(key);
        return it.hasNext() ? it.next() : null;
    }

    /**
     * Get the largest key that is smaller than or equal to this key,
     * or null if no such key exists.
     *
     * @param key the key (may not be null)
     * @return the result
     */
    public K floorKey(K key) {
        key = map.floorKey(key);
        while (key != null && get(key) == null) {
            // Use lowerKey() for the next attempts, otherwise we'll get an infinite loop
            key = map.lowerKey(key);
        }
        return key;
    }

    /**
     * Get the largest key that is smaller than the given key, or null if no
     * such key exists.
     *
     * @param key the key (may not be null)
     * @return the result
     */
    public K lowerKey(K key) {
        do {
            key = map.lowerKey(key);
        } while (key != null && get(key) == null);
        return key;
    }

    /**
     * Iterate over keys.
     *
     * @param from the first key to return
     * @return the iterator
     */
    public Iterator<K> keyIterator(K from) {
        return keyIterator(from, null, false);
    }

    /**
     * Iterate over keys.
     *
     * @param from the first key to return
     * @param to the last key to return or null if there is no limit
     * @param includeUncommitted whether uncommitted entries should be
     *            included
     * @return the iterator
     */
    public Iterator<K> keyIterator(K from, K to, boolean includeUncommitted) {
        return new KeyIterator<>(this, from, to, includeUncommitted);
    }

    /**
     * Iterate over entries.
     *
     * @param from the first key to return
     * @param to the last key to return
     * @return the iterator
     */
    public Iterator<Map.Entry<K, V>> entryIterator(final K from, final K to) {
        return new EntryIterator<>(this, from, to);
    }

    /**
     * Iterate over keys.
     *
     * @param iterator the iterator to wrap
     * @param includeUncommitted whether uncommitted entries should be
     *            included
     * @return the iterator
     */
    public Iterator<K> wrapIterator(final Iterator<K> iterator,
            final boolean includeUncommitted) {
        // TODO duplicate code for wrapIterator and entryIterator
        return new Iterator<K>() {
            private K current;

            private void fetchNext() {
                while (iterator.hasNext()) {
                    current = iterator.next();
                    if (includeUncommitted) {
                        return;
                    }
                    if (containsKey(current)) {
                        return;
                    }
                }
                current = null;
            }

            @Override
            public boolean hasNext() {
                if(current == null) {
                    fetchNext();
                }
                return current != null;
            }

            @Override
            public K next() {
                if(!hasNext()) {
                    return null;
                }
                K result = current;
                current = null;
                return result;
            }


            @Override
            public void remove() {
                throw DataUtils.newUnsupportedOperationException(
                        "Removal is not supported");
            }
        };
    }

    public Transaction getTransaction() {
        return transaction;
    }

    public String getName() {
        return map.getName();
    }

    public DataType getKeyType() {
        return map.getKeyType();
    }


    private static final class KeyIterator<K> extends TMIterator<K,K> {

        public KeyIterator(TransactionMap<K, ?> transactionMap, K from, K to, boolean includeUncommitted) {
            super(transactionMap, from, to, includeUncommitted);
        }

        @Override
        protected K registerCurrent(K key, VersionedValue data) {
            return key;
        }
    }

    private static final class EntryIterator<K,V> extends TMIterator<K,Map.Entry<K,V>> {

        public EntryIterator(TransactionMap<K, ?> transactionMap, K from, K to) {
            super(transactionMap, from, to, false);
        }

        @Override
        @SuppressWarnings("unchecked")
        protected Map.Entry<K, V> registerCurrent(K key, VersionedValue data) {
            return new AbstractMap.SimpleImmutableEntry<>(key, (V) data.value);
        }
    }

    private abstract static class TMIterator<K,X> implements Iterator<X> {
        private final TransactionMap<K,?> transactionMap;
        private final BitSet committingTransactions;
        private final Cursor<K,VersionedValue> cursor;
        private final boolean includeAllUncommitted;
        private X current;

        protected TMIterator(TransactionMap<K,?> transactionMap, K from, K to, boolean includeAllUncommitted) {
            this.transactionMap = transactionMap;
            TransactionStore store = transactionMap.transaction.store;
            MVMap<K, VersionedValue> map = transactionMap.map;
            // The purpose of the following loop is to get a coherent picture
            // of a state of two independent volatile / atomic variables,
            // which they had at some recent moment in time.
            // In order to get such a "snapshot", we wait for a moment of silence,
            // when neither of the variables concurrently changes it's value.
            BitSet committingTransactions;
            MVMap.RootReference mapRootReference;
            do {
                committingTransactions = store.committingTransactions.get();
                mapRootReference = map.getRoot();
            } while (committingTransactions != store.committingTransactions.get());
            // Now we have a snapshot, where mapRootReference points to state of the map
            // and committingTransactions mask tells us which of seemingly uncommitted changes
            // should be considered as committed.
            // Subsequent map traversal uses this snapshot info only.
            this.cursor = new Cursor<>(mapRootReference.root, from, to);
            this.committingTransactions = committingTransactions;

            this.includeAllUncommitted = includeAllUncommitted;
        }

        protected abstract X registerCurrent(K key, VersionedValue data);

        private void fetchNext() {
            while (cursor.hasNext()) {
                K key = cursor.next();
                VersionedValue data = cursor.getValue();
                if (!includeAllUncommitted) {
                    data = transactionMap.getValue(data, committingTransactions);
                }
                if (data != null && (data.value != null ||
                        includeAllUncommitted && transactionMap.transaction.transactionId !=
                                                    TransactionStore.getTransactionId(data.getOperationId()))) {
                    current = registerCurrent(key, data);
                    return;
                }
            }
            current = null;
        }

        @Override
        public final boolean hasNext() {
            if(current == null) {
                fetchNext();
            }
            return current != null;
        }

        @Override
        public final X next() {
            if(!hasNext()) {
                return null;
            }
            X result = current;
            current = null;
            return result;
        }

        @Override
        public final void remove() {
            throw DataUtils.newUnsupportedOperationException(
                    "Removal is not supported");
        }
    }
}<|MERGE_RESOLUTION|>--- conflicted
+++ resolved
@@ -77,17 +77,12 @@
         // when none of the variables concurrently changes it's value.
         BitSet committingTransactions;
         MVMap.RootReference mapRootReference;
-<<<<<<< HEAD
-        MVMap.RootReference undoLogRootReferences[];
-=======
         MVMap.RootReference[] undoLogRootReferences;
->>>>>>> f796e624
         long undoLogSize;
         do {
             committingTransactions = store.committingTransactions.get();
+            mapRootReference = map.getRoot();
             BitSet opentransactions = store.openTransactions.get();
-            mapRootReference = map.getRoot();
-<<<<<<< HEAD
             undoLogRootReferences = new MVMap.RootReference[opentransactions.length()];
             undoLogSize = 0;
             for (int i = opentransactions.nextSetBit(0); i >= 0; i = opentransactions.nextSetBit(i+1)) {
@@ -98,20 +93,6 @@
                     undoLogSize += rootReference.root.getTotalCount() + rootReference.appendCounter;
                 }
             }
-        } while(committingTransactions != store.committingTransactions.get());
-
-=======
-            BitSet opentransactions = store.openTransactions.get();
-            undoLogRootReferences = new MVMap.RootReference[opentransactions.length()];
-            undoLogSize = 0;
-            for (int i = opentransactions.nextSetBit(0); i >= 0; i = opentransactions.nextSetBit(i+1)) {
-                MVMap<Long, Object[]> undoLog = store.undoLogs[i];
-                if (undoLog != null) {
-                    MVMap.RootReference rootReference = undoLog.getRoot();
-                    undoLogRootReferences[i] = rootReference;
-                    undoLogSize += rootReference.root.getTotalCount();
-                }
-            }
         } while(committingTransactions != store.committingTransactions.get() ||
                 mapRootReference != map.getRoot());
         // Now we have a snapshot, where mapRootReference points to state of the map,
@@ -119,112 +100,12 @@
         // and committingTransactions mask tells us which of seemingly uncommitted changes
         // should be considered as committed.
         // Subsequent processing uses this snapshot info only.
->>>>>>> f796e624
         Page mapRootPage = mapRootReference.root;
         long size = mapRootPage.getTotalCount();
         // if we are looking at the map without any uncommitted values
         if (undoLogSize == 0) {
             return size;
         }
-<<<<<<< HEAD
-        AbstractMapSizeAdjuster adjuster;
-        if (undoLogSize > size) {
-            // the undo log is larger than the map -
-            // count the entries of the map
-            MapSizeAdjuster processor = new MapSizeAdjuster(committingTransactions, transaction.transactionId);
-            MVMap.process(mapRootPage, null, processor);
-            adjuster = processor;
-        } else {
-            // The undo log is smaller than the map -
-            // scan the undo log, find appropriate map entries and decrement counter for each irrelevant entry.
-            // Entry is irrelevant if it was newly added by the uncommitted transaction, other than the curent one.
-            // Also irrelevalnt are entries with value of null, if they are modified (not created)
-            // by the current transaction or some committed transaction, which is not closed yet.
-            UndoLogMapSizeAdjuster processor = new UndoLogMapSizeAdjuster(committingTransactions, mapRootPage,
-                                                            map, transaction.transactionId);
-            for (MVMap.RootReference undoLogRootReference : undoLogRootReferences) {
-                if (undoLogRootReference != null) {
-                    MVMap.process(undoLogRootReference.root, null, processor);
-                }
-            }
-            adjuster = processor;
-        }
-        size += adjuster.getAdjustment();
-        return size;
-    }
-
-    private static class AbstractMapSizeAdjuster {
-        private final BitSet committingTransactions;
-        private final int    transactionId;
-        private       long   adjustment;
-
-        protected AbstractMapSizeAdjuster(BitSet committingTransactions, int transactionId) {
-            this.committingTransactions = committingTransactions;
-            this.transactionId = transactionId;
-        }
-
-        protected final void decrement() {
-            --adjustment;
-        }
-
-        protected final boolean isVisible(int txId) {
-            return committingTransactions.get(txId) || txId == transactionId;
-        }
-
-        protected final long getAdjustment() {
-            return adjustment;
-        }
-    }
-
-    private static final class MapSizeAdjuster extends AbstractMapSizeAdjuster
-                                               implements MVMap.EntryProcessor<Object,VersionedValue> {
-
-        private MapSizeAdjuster(BitSet committingTransactions, int transactionId) {
-            super(committingTransactions, transactionId);
-        }
-
-        @Override
-        public boolean process(Object key, VersionedValue value) {
-            assert value != null;
-            long id = value.getOperationId();
-            if (id != 0) {  // skip committed entries
-                Object v = isVisible(TransactionStore.getTransactionId(id)) ? value.value : value.getCommittedValue();
-                if (v == null) {
-                    decrement();
-                }
-            }
-            return false;
-        }
-    }
-
-    private static final class UndoLogMapSizeAdjuster extends AbstractMapSizeAdjuster
-                                                      implements MVMap.EntryProcessor<Long,Record> {
-        private final Page root;
-        private final MVMap<?, VersionedValue> map;
-
-        private UndoLogMapSizeAdjuster(BitSet committingTransactions, Page root, MVMap<?, VersionedValue> map, int transactionId) {
-            super(committingTransactions, transactionId);
-            this.root = root;
-            this.map = map;
-        }
-
-        @Override
-        public boolean process(Long undoKey, Record op) {
-            if (op.mapId == map.getId()) {
-                assert undoKey != null;
-                int txId = TransactionStore.getTransactionId(undoKey);
-                boolean isVisible = isVisible(txId);
-                if (isVisible ? op.oldValue != null && op.oldValue.getOperationId() == 0 && op.oldValue.value != null
-                              : op.oldValue == null) {
-                    VersionedValue currentValue = map.get(root, op.key);
-                    if (isVisible ? (currentValue == null || currentValue.value == null)
-                                  : currentValue != null) {
-                        decrement();
-                    }
-                }
-            }
-            return false;
-=======
 
         // Entries describing removals from the map by this transaction and all transactions,
         // which are committed but not closed yet,
@@ -252,12 +133,12 @@
             // The undo logs are much smaller than the map - scan all undo logs, and then lookup relevant map entry.
             for (MVMap.RootReference undoLogRootReference : undoLogRootReferences) {
                 if (undoLogRootReference != null) {
-                    Cursor<Long, Object[]> cursor = new Cursor<>(undoLogRootReference.root, null);
+                    Cursor<Long, Record> cursor = new Cursor<>(undoLogRootReference.root, null);
                     while (cursor.hasNext()) {
                         cursor.next();
-                        Object op[] = cursor.getValue();
-                        if ((int) op[0] == map.getId()) {
-                            VersionedValue currentValue = map.get(mapRootPage, op[1]);
+                        Record op = cursor.getValue();
+                        if (op.mapId == map.getId()) {
+                            VersionedValue currentValue = map.get(mapRootPage, op.key);
                             // If map entry is not there, then we never counted it, in the first place, so skip it.
                             // This is possible when undo entry exists because it belongs
                             // to a committed but not yet closed transaction,
@@ -279,8 +160,8 @@
                     }
                 }
             }
->>>>>>> f796e624
-        }
+        }
+        return size;
     }
 
     /**
@@ -699,7 +580,6 @@
                 current = null;
                 return result;
             }
-
 
             @Override
             public void remove() {
