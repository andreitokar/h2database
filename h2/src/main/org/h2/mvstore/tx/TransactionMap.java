--- conflicted
+++ resolved
@@ -372,15 +372,8 @@
                 mapRootReference = map.getRoot();
             } while(committingTransactions != store.committingTransactions.get());
 
-<<<<<<< HEAD
             VersionedValue current = map.get(mapRootReference.root, key);
             VersionedValue old = getValue(current, committingTransactions);
-=======
-            Page mapRootPage = mapRootReference.root;
-            current = map.get(mapRootPage, key);
-            VersionedValue old = getValue(mapRootPage, undoLogRootReference.root, key, readLogId, current,
-                    committingTransactions);
->>>>>>> 07e67c2d
             if (!map.areValuesEqual(old, current)) {
                 assert current != null;
                 long tx = TransactionStore.getTransactionId(current.getOperationId());
@@ -472,7 +465,6 @@
      *                               at the time when snapshot was taken
      * @return the value
      */
-<<<<<<< HEAD
     VersionedValue getValue(VersionedValue data, BitSet committingTransactions) {
         long id;
         int tx;
@@ -483,45 +475,6 @@
             // take committed value instead
             Object committedValue = data.getCommittedValue();
             data = committedValue == null ? null : new VersionedValue(committedValue);
-=======
-    VersionedValue getValue(Page root, Page undoRoot, K key, long maxLog,
-                                    VersionedValue data, BitSet committingTransactions) {
-        while (true) {
-            if (data == null) {
-                // doesn't exist or deleted by a committed transaction
-                return null;
-            }
-            long id = data.operationId;
-            if (id == 0) {
-                // it is committed
-                return data;
-            }
-            int tx = TransactionStore.getTransactionId(id);
-            if (tx == transaction.transactionId) {
-                // added by this transaction
-                if (TransactionStore.getLogId(id) < maxLog) {
-                    return data;
-                }
-            } else if (committingTransactions.get(tx)) {
-                // transaction which made a change is committed by now
-                return data;
-            }
-            // get the value before the uncommitted transaction
-            Object d[] = transaction.store.undoLog.get(undoRoot, id);
-            if (d == null) {
-                if (transaction.store.store.isReadOnly()) {
-                    // uncommitted transaction for a read-only store
-                    return null;
-                }
-                // this entry should be committed or rolled back
-                // in the meantime (the transaction might still be open)
-                // or it might be changed again in a different
-                // transaction (possibly one with the same id)
-                data = map.get(root, key);
-            } else {
-                data = (VersionedValue) d[2];
-            }
->>>>>>> 07e67c2d
         }
         return data;
     }
@@ -764,12 +717,7 @@
             do {
                 committingTransactions = store.committingTransactions.get();
                 mapRootReference = map.getRoot();
-<<<<<<< HEAD
             } while(committingTransactions != store.committingTransactions.get());
-=======
-            } while (committingTransactions != store.committingTransactions.get()
-                    || undoRoot != store.undoLog.getRootPage());
->>>>>>> 07e67c2d
 
             this.cursor = new Cursor<>(mapRootReference.root, from, to);
             this.includeAllUncommitted = includeAllUncommitted;
