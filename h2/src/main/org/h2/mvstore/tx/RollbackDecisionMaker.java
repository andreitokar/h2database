--- conflicted
+++ resolved
@@ -30,19 +30,12 @@
     @Override
     public MVMap.Decision decide(Record existingValue, Record providedValue) {
         assert decision == null;
-<<<<<<< HEAD
         if (existingValue == null) {
-            // normaly existingValue will always be there except of db initialization
-            // where some undo log enty was captured on disk but actual map entry was not
+            // normally existingValue will always be there except of db initialization
+            // where some undo log entry was captured on disk but actual map entry was not
             decision = MVMap.Decision.ABORT;
         } else {
             VersionedValue valueToRestore = existingValue.oldValue;
-=======
-        // normally existingValue will always be there except of db initialization
-        // where some undo log entry was captured on disk but actual map entry was not
-        if (existingValue != null ) {
-            VersionedValue valueToRestore = (VersionedValue) existingValue[2];
->>>>>>> 6c004246
             long operationId;
             if (valueToRestore == null ||
                     (operationId = valueToRestore.getOperationId()) == 0 ||
