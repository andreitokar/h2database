--- conflicted
+++ resolved
@@ -46,11 +46,7 @@
             // We assume that we are looking at the final value for this transaction,
             // and if it's not the case, then it will fail later,
             // because a tree root has definitely been changed.
-<<<<<<< HEAD
-            logIt(existingValue.value == null ? null : new VersionedValue(existingValue.value));
-=======
             logIt(existingValue.value == null ? null : VersionedValue.getInstance(existingValue.value));
->>>>>>> 52dec4ac
             decision = MVMap.Decision.PUT;
         } else {
             fetchTransaction(blockingId);
@@ -115,15 +111,8 @@
         @SuppressWarnings("unchecked")
         @Override
         public final VersionedValue selectValue(VersionedValue existingValue, VersionedValue providedValue) {
-<<<<<<< HEAD
-            return new VersionedValue.Uncommitted(undoKey, value,
-                    existingValue == null ? null : existingValue.getOperationId() == 0 ?
-                                                        existingValue.value :
-                                                        existingValue.getCommittedValue());
-=======
             return VersionedValue.getInstance(undoKey, value,
                                                 existingValue == null ? null : existingValue.getCommittedValue());
->>>>>>> 52dec4ac
         }
     }
 
@@ -179,15 +168,8 @@
         @SuppressWarnings("unchecked")
         @Override
         public VersionedValue selectValue(VersionedValue existingValue, VersionedValue providedValue) {
-<<<<<<< HEAD
-            return new VersionedValue.Uncommitted(undoKey, existingValue == null ? null : existingValue.value,
-                    existingValue == null ? null : existingValue.getOperationId() == 0 ?
-                                                        existingValue.value :
-                                                        existingValue.getCommittedValue());
-=======
             assert existingValue != null;   // otherwise, what's there to lock?
             return VersionedValue.getInstance(undoKey, existingValue.value, existingValue.getCommittedValue());
->>>>>>> 52dec4ac
         }
     }
 }