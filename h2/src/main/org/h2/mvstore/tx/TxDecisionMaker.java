--- conflicted
+++ resolved
@@ -96,19 +96,14 @@
             // transaction has been committed/rolled back and is closed by now, so
             // we can retry immediately and either that entry become committed
             // or we'll hit case above
-<<<<<<< HEAD
-            decision = MVMap.Decision.ABORT;
-            lastOperationId = id;
-=======
             decision = MVMap.Decision.REPEAT;
->>>>>>> 443c49bd
         }
         return decision;
     }
 
     @Override
     public final void reset() {
-        if (decision != MVMap.Decision.ABORT) {
+        if (decision != MVMap.Decision.REPEAT) {
             lastOperationId = 0;
             if (decision == MVMap.Decision.PUT) {
                 // positive decision has been made already and undo record created,
@@ -280,12 +275,7 @@
                     // transaction has been committed/rolled back and is closed
                     // by now, so we can retry immediately and either that entry
                     // become committed or we'll hit case above
-<<<<<<< HEAD
-                    lastOperationId = id;
-                    return setDecision(MVMap.Decision.ABORT);
-=======
                     return setDecision(MVMap.Decision.REPEAT);
->>>>>>> 443c49bd
                 }
             }
         }
