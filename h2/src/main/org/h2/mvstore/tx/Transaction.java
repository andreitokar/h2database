--- conflicted
+++ resolved
@@ -46,11 +46,7 @@
      * When opening a store, such transactions will automatically
      * be processed and closed as committed.
      */
-<<<<<<< HEAD
-    public static final int STATUS_COMMITTED = 4;
-=======
     public static final int STATUS_COMMITTED = 3;
->>>>>>> f796e624
 
     /**
      * The status of a transaction that currently in a process of rolling back
@@ -89,7 +85,7 @@
      * The transaction id.
      * More appropriate name for this field would be "slotId"
      */
-    public final int transactionId;
+    final int transactionId;
 
     /**
      * This is really a transaction identity, because it's not re-used.
@@ -383,11 +379,7 @@
             hasChanges = hasChanges(state);
             int previousStatus = getStatus(state);
             if (hasChanges) {
-<<<<<<< HEAD
-                store.commit(this);
-=======
                 store.commit(this, previousStatus == STATUS_COMMITTED);
->>>>>>> f796e624
             }
         } catch (Throwable e) {
             ex = e;
