--- conflicted
+++ resolved
@@ -126,11 +126,7 @@
     /**
      * How long to wait for blocking transaction to commit or rollback.
      */
-<<<<<<< HEAD
-    final long timeoutMillis;
-=======
     final int timeoutMillis;
->>>>>>> 16677754
 
     /**
      * Identification of the owner of this transaction,
@@ -146,11 +142,7 @@
     /**
      * Map on which this transaction is blocked.
      */
-<<<<<<< HEAD
-    MVMap blockingMap;
-=======
     MVMap<?,VersionedValue> blockingMap;
->>>>>>> 16677754
 
     /**
      * Key in blockingMap on which this transaction is blocked.
@@ -159,11 +151,7 @@
 
 
     Transaction(TransactionStore store, int transactionId, long sequenceNum, int status,
-<<<<<<< HEAD
-                String name, long logId, long timeoutMillis, int ownerId,
-=======
                 String name, long logId, int timeoutMillis, int ownerId,
->>>>>>> 16677754
                 TransactionStore.RollbackListener listener) {
         this.store = store;
         this.transactionId = transactionId;
@@ -311,12 +299,8 @@
         }
         int currentStatus = getStatus(currentState);
         checkOpen(currentStatus);
-<<<<<<< HEAD
         Record log = new Record(mapId, key, oldValue);
         long undoKey = store.addUndoLogRecord(transactionId, logId, log);
-=======
-        long undoKey = store.addUndoLogRecord(transactionId, logId, new Object[]{ mapId, key, oldValue });
->>>>>>> 16677754
         return undoKey;
     }
 
@@ -334,11 +318,7 @@
         }
         int currentStatus = getStatus(currentState);
         checkOpen(currentStatus);
-<<<<<<< HEAD
         store.removeUndoLogRecord(transactionId);
-=======
-        store.removeUndoLogRecord(transactionId, logId);
->>>>>>> 16677754
     }
 
     /**
@@ -402,12 +382,7 @@
             long state = setStatus(STATUS_COMMITTING);
             hasChanges = hasChanges(state);
             if (hasChanges) {
-<<<<<<< HEAD
                 store.commit(this);
-=======
-                long logId = getLogId(state);
-                store.commit(this, logId);
->>>>>>> 16677754
             }
         } catch (Throwable e) {
             ex = e;
@@ -550,11 +525,7 @@
         return false;
     }
 
-<<<<<<< HEAD
-    private synchronized boolean waitForThisToEnd(long millis) {
-=======
     private synchronized boolean waitForThisToEnd(int millis) {
->>>>>>> 16677754
         long until = System.currentTimeMillis() + millis;
         int status;
         while((status = getStatus()) != STATUS_CLOSED && status != STATUS_ROLLING_BACK) {
