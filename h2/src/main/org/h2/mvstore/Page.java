/*
 * Copyright 2004-2014 H2 Group. Multiple-Licensed under the MPL 2.0,
 * and the EPL 1.0 (http://h2database.com/html/license.html).
 * Initial Developer: H2 Group
 */
package org.h2.mvstore;

import java.nio.ByteBuffer;
    import java.util.Arrays;
import java.util.HashSet;
import java.util.Set;

import org.h2.compress.Compressor;
import org.h2.mvstore.rtree.MVRTreeMap;
import org.h2.mvstore.type.DataType;
<<<<<<< HEAD
=======
import org.h2.mvstore.type.ExtendedDataType;
>>>>>>> f548bd6e
import org.h2.mvstore.type.ObjectDataType;
import org.h2.util.New;
import org.h2.value.*;

/**
 * A page (a node or a leaf).
 * <p>
 * For b-tree nodes, the key at a given index is larger than the largest key of
 * the child at the same index.
 * <p>
 * File format:
 * page length (including length): int
 * check value: short
 * map id: varInt
 * number of keys: varInt
 * type: byte (0: leaf, 1: node; +2: compressed)
 * compressed: bytes saved (varInt)
 * keys
 * leaf: values (one for each key)
 * node: children (1 more than keys)
 */
public final class Page {

    /**
     * An empty object array.
     */
    public static final Object[] EMPTY_OBJECT_ARRAY = new Object[0];
    private static final int IN_MEMORY = Integer.MIN_VALUE;

    private final MVMap<?, ?> map;
    private long version;
    private long pos;
//    private boolean isLong;

    /**
     * The total entry count of this page and all children.
     */
    private long totalCount;

    /**
     * The last result of a find operation is cached.
     */
    private int cachedCompare;

    /**
     * The estimated memory used.
     */
    private int memory;

    /**
     * The keys.
     */
    private Object keys;

    /**
     * The values.
     */
    private Object values;

    /**
     * The child page references.
     */
    private PageReference[] children;

    /**
     * Whether the page is an in-memory (not stored, or not yet stored) page,
     * and it is removed. This is to keep track of pages that concurrently
     * changed while they are being stored, in which case the live bookkeeping
     * needs to be aware of such cases.
     */
    private volatile boolean removedInMemory;

    private Page(MVMap<?, ?> map, long version) {
        this.map = map;
        this.version = version;
    }

    /**
     * Create a new, empty page.
     *
     * @param map the map
     * @param version the version
     * @return the new page
     */
    public static Page createEmpty(MVMap<?, ?> map, long version) {
        return create(map, version,
                null, null,
                null,
                0, DataUtils.PAGE_MEMORY);
    }

    /**
     * Create a new page. The arrays are not cloned.
     *
     * @param map the map
     * @param version the version
     * @param keys the keys
     * @param values the values
     * @param children the child page positions
     * @param totalCount the total number of keys
     * @param memory the memory used in bytes
     * @return the page
     */
    public static Page create(MVMap<?, ?> map, long version,
            Object keys, Object values, PageReference[] children,
            long totalCount, int memory) {
        Page p = new Page(map, version);
        // the position is 0
        p.keys = keys != null ? keys :
                map.getKeyType() != map.getExtendedKeyType() ? EMPTY_OBJECT_ARRAY :
                                                               p.createKeyStorage(0);
        p.values = values != null ? values :
                   children != null ? null :
                map.getValueType() != map.getExtendedValueType() ? EMPTY_OBJECT_ARRAY :
                                                               p.createValueStorage(0);
        p.children = children;
        p.totalCount = totalCount;
<<<<<<< HEAD
        MVStore store = map.store;
        if(store.getFileStore() == null) {
=======
        if(map.getStore().getFileStore() == null) {
>>>>>>> f548bd6e
            p.memory = IN_MEMORY;
        } else if (memory == 0) {
            p.recalculateMemory();
        } else {
            p.addMemory(memory);
        }
        if(store.getFileStore() != null) {
            store.registerUnsavedPage(p.memory);
        }
        return p;
    }

    /**
     * Create a copy of a page.
     *
     * @param map the map
     * @param version the version
     * @param source the source page
     * @return the page
     */
    public static Page create(MVMap<?, ?> map, long version, Page source) {
<<<<<<< HEAD
        PageReference[] children = source.children;
        long totalCount = source.totalCount;
        if(children != null) {
            // replace child pages with empty pages
            children = new PageReference[source.children.length];
            Arrays.fill(children, PageReference.EMPTY);
            totalCount = 0;
        }
        return create(map, version, source.keys, source.values, children,
                totalCount, source.memory);
=======
        return create(map, version, source.keys, source.values, source.children, source.totalCount, source.memory);
/*
        Page p = new Page(map, version);
        // the position is 0
        p.keys = source.keys;
        p.values = source.values;
        p.children = source.children;
        p.totalCount = source.totalCount;
        p.memory = source.memory;
        MVStore store = map.store;
        if (store != null) {
            store.registerUnsavedPage(p.memory);
        }
        return p;
*/
>>>>>>> f548bd6e
    }

    /**
     * Read a page.
     *
     * @param fileStore the file store
     * @param pos the position
     * @param map the map
     * @param filePos the position in the file
     * @param maxPos the maximum position (the end of the chunk)
     * @return the page
     */
    static Page read(FileStore fileStore, long pos, MVMap<?, ?> map,
            long filePos, long maxPos) {
        ByteBuffer buff;
        int maxLength = DataUtils.getPageMaxLength(pos);
        if (maxLength == DataUtils.PAGE_LARGE) {
            buff = fileStore.readFully(filePos, 128);
            maxLength = buff.getInt();
            // read the first bytes again
        }
        maxLength = (int) Math.min(maxPos - filePos, maxLength);
        int length = maxLength;
        if (length < 0) {
            throw DataUtils.newIllegalStateException(
                    DataUtils.ERROR_FILE_CORRUPT,
                    "Illegal page length {0} reading at {1}; max pos {2} ",
                    length, filePos, maxPos);
        }
        buff = fileStore.readFully(filePos, length);
        Page p = new Page(map, 0);
        p.pos = pos;
        int chunkId = DataUtils.getPageChunkId(pos);
        int offset = DataUtils.getPageOffset(pos);
        p.read(buff, chunkId, offset, maxLength);
        return p;
    }

    /**
     * Get the key at the given index.
     *
     * @param index the index
     * @return the key
     */
    public Object getKey(int index) {
        return map.getExtendedKeyType().getValue(keys, index);
    }

    /**
     * Get the child page at the given index.
     *
     * @param index the index
     * @return the child page
     */
    public Page getChildPage(int index) {
        PageReference ref = children[index];
        return ref.page != null ? ref.page : map.readPage(ref.pos);
    }

    /**
     * Get the position of the child.
     *
     * @param index the index
     * @return the position
     */
    public long getChildPagePos(int index) {
        return children[index].pos;
    }

    /**
     * Get the value at the given index.
     *
     * @param index the index
     * @return the value
     */
    public Object getValue(int index) {
        return map.getExtendedValueType().getValue(values, index);
    }

    /**
     * Get the number of keys in this page.
     *
     * @return the number of keys
     */
    public int getKeyCount() {
        return map.getExtendedKeyType().getLength(keys);
    }

    /**
     * Check whether this is a leaf page.
     *
     * @return true if it is a leaf
     */
    public boolean isLeaf() {
        return children == null;
    }

    /**
     * Get the position of the page
     *
     * @return the position
     */
    public long getPos() {
        return pos;
    }

    @Override
    public String toString() {
        StringBuilder buff = new StringBuilder();
        buff.append("id: ").append(System.identityHashCode(this)).append('\n');
        buff.append("version: ").append(Long.toHexString(version)).append("\n");
        buff.append("pos: ").append(Long.toHexString(pos)).append("\n");
        if (pos != 0) {
            int chunkId = DataUtils.getPageChunkId(pos);
            buff.append("chunk: ").append(Long.toHexString(chunkId)).append("\n");
        }
        int keyCount = getKeyCount();
        for (int i = 0; i <= keyCount; i++) {
            if (i > 0) {
                buff.append(" ");
            }
            if (children != null) {
                buff.append("[").append(Long.toHexString(children[i].pos)).append("] ");
            }
            if (i < keyCount) {
                buff.append(getKey(i));
                if (values != null) {
                    buff.append(':');
                    buff.append(getValue(i));
                }
            }
        }
        return buff.toString();
    }

    /**
     * Create a copy of this page.
     *
     * @param version the new version
     * @return a page with the given version
     */
    public Page copy(long version) {
        Page newPage = create(map, version,
                keys, values,
                children, totalCount,
                memory);
        // mark the old as deleted
        removePage();
        newPage.cachedCompare = cachedCompare;
        return newPage;
    }

    /**
     * Search the key in this page using a binary search. Instead of always
     * starting the search in the middle, the last found index is cached.
     * <p>
     * If the key was found, the returned value is the index in the key array.
     * If not found, the returned value is negative, where -1 means the provided
     * key is smaller than any keys in this page. See also Arrays.binarySearch.
     *
     * @param key the key
     * @return the value or null
     */
    public int binarySearch(Object key) {
/*
        int keyCount = getKeyCount();
        if(keyCount == 0) return -1;
        Class<?> keyClass = key == null ? null : key.getClass();
        Object key0 = getKey(0);
        Class<?> arrayClass = key0.getClass();
<<<<<<< HEAD
        if(keyClass == ValueLong.class && arrayClass == ValueLong.class) return binarySearch(((ValueLong)key).getLong(), keys);
        if(keyClass == Long.class && arrayClass == Long.class) return binarySearch2((Long)key, keys);
        if(keyClass == ValueInt.class && arrayClass == ValueInt.class) return binarySearch(((ValueInt)key).getInt(), keys);
        if(keyClass == Integer.class && arrayClass == Integer.class) return binarySearch2((Integer)key, keys);
        if(key instanceof ValueString && key0 instanceof ValueString) return binarySearch(((ValueString)key).getString(), keys);
        if(key instanceof String && key0 instanceof String) return binarySearch2((String)key, keys);
//*/
        int low = 0, high = keys.length - 1;
=======
        if(keyClass == ValueLong.class && arrayClass == ValueLong.class) return binarySearch(((ValueLong)key).getLong(), (Value[])keys);
        if(keyClass == Long.class && arrayClass == Long.class) return binarySearch2((Long)key, (long[])keys);
//        if(keyClass == ValueInt.class && arrayClass == ValueInt.class) return binarySearch(((ValueInt)key).getInt(), (Object[])keys);
//        if(keyClass == Integer.class && arrayClass == Integer.class) return binarySearch2((Integer)key, (int[])keys);
//        if(key instanceof ValueString && key0 instanceof ValueString) return binarySearch(((ValueString)key).getString(), (Object[])keys);
//        if(key instanceof String && key0 instanceof String) return binarySearch2((String)key, (Object[])keys);
*/

        int result = map.getExtendedKeyType().binarySearch(key, keys, cachedCompare);
        cachedCompare = result < 0 ? -(result + 1) : result + 1;
        return result;
/*
        int low = 0, high = keyCount - 1;
>>>>>>> f548bd6e
        // the cached index minus one, so that
        // for the first time (when cachedCompare is 0),
        // the default value is used
        int x = cachedCompare - 1;
        if (x < 0 || x > high) {
            x = high >>> 1;
        }
        while (low <= high) {
            int compare = map.compare(key, getKey(x));
            if (compare > 0) {
                low = x + 1;
            } else if (compare < 0) {
                high = x - 1;
            } else {
                cachedCompare = x + 1;
                return x;
            }
            x = (low + high) >>> 1;
        }
        cachedCompare = low;
        x = -(low + 1);
        return x;
*/

        // regular binary search (without caching)
        // int low = 0, high = keys.length - 1;
        // while (low <= high) {
        //     int x = (low + high) >>> 1;
        //     int compare = map.compare(key, keys[x]);
        //     if (compare > 0) {
        //         low = x + 1;
        //     } else if (compare < 0) {
        //         high = x - 1;
        //     } else {
        //         return x;
        //     }
        // }
        // return -(low + 1);
    }

    private int binarySearch(long key, Object keys[]) {
        int low = 0, high = keys.length - 1;
        // the cached index minus one, so that
        // for the first time (when cachedCompare is 0),
        // the default value is used
        int x = cachedCompare - 1;
        if (x < 0 || x > high) {
            x = high >>> 1;
        }
        while (low <= high) {
            int compare = Long.compare(key, ((ValueLong) keys[x]).getLong());
            if (compare > 0) {
                low = x + 1;
            } else if (compare < 0) {
                high = x - 1;
            } else {
                cachedCompare = x + 1;
                return x;
            }
            x = (low + high) >>> 1;
        }
        cachedCompare = low;
        return -(low + 1);
    }

<<<<<<< HEAD
    private int binarySearch2(long key, Object keys[]) {
=======
    private int binarySearch2(long key, long keys[]) {
>>>>>>> f548bd6e
        int low = 0, high = keys.length - 1;
        // the cached index minus one, so that
        // for the first time (when cachedCompare is 0),
        // the default value is used
        int x = cachedCompare - 1;
        if (x < 0 || x > high) {
            x = high >>> 1;
        }
        while (low <= high) {
<<<<<<< HEAD
            int compare = Long.compare(key, (Long)keys[x]);
=======
            int compare = Long.compare(key, keys[x]);
>>>>>>> f548bd6e
            if (compare > 0) {
                low = x + 1;
            } else if (compare < 0) {
                high = x - 1;
            } else {
                cachedCompare = x + 1;
                return x;
            }
            x = (low + high) >>> 1;
        }
        cachedCompare = low;
        return -(low + 1);
    }

    private int binarySearch(int key, Object keys[]) {
        int low = 0, high = keys.length - 1;
        // the cached index minus one, so that
        // for the first time (when cachedCompare is 0),
        // the default value is used
        int x = cachedCompare - 1;
        if (x < 0 || x > high) {
            x = high >>> 1;
        }
        while (low <= high) {
            int compare = Integer.compare(key, ((ValueInt) keys[x]).getInt());
            if (compare > 0) {
                low = x + 1;
            } else if (compare < 0) {
                high = x - 1;
            } else {
                cachedCompare = x + 1;
                return x;
            }
            x = (low + high) >>> 1;
        }
        cachedCompare = low;
        return -(low + 1);
    }

<<<<<<< HEAD
    private int binarySearch2(int key, Object keys[]) {
=======
    private int binarySearch2(int key, int keys[]) {
>>>>>>> f548bd6e
        int low = 0, high = keys.length - 1;
        // the cached index minus one, so that
        // for the first time (when cachedCompare is 0),
        // the default value is used
        int x = cachedCompare - 1;
        if (x < 0 || x > high) {
            x = high >>> 1;
        }
        while (low <= high) {
<<<<<<< HEAD
            int compare = Integer.compare(key, (Integer)keys[x]);
=======
            int compare = Integer.compare(key, keys[x]);
>>>>>>> f548bd6e
            if (compare > 0) {
                low = x + 1;
            } else if (compare < 0) {
                high = x - 1;
            } else {
                cachedCompare = x + 1;
                return x;
            }
            x = (low + high) >>> 1;
        }
        cachedCompare = low;
        return -(low + 1);
    }

    private int binarySearch(String key, Object keys[]) {
        int low = 0, high = keys.length - 1;
        // the cached index minus one, so that
        // for the first time (when cachedCompare is 0),
        // the default value is used
        int x = cachedCompare - 1;
        if (x < 0 || x > high) {
            x = high >>> 1;
        }
        while (low <= high) {
            int compare = key.compareTo(((ValueString) keys[x]).getString());
            if (compare > 0) {
                low = x + 1;
            } else if (compare < 0) {
                high = x - 1;
            } else {
                cachedCompare = x + 1;
                return x;
            }
            x = (low + high) >>> 1;
        }
        cachedCompare = low;
        return -(low + 1);
    }

    private int binarySearch2(String key, Object keys[]) {
        int low = 0, high = keys.length - 1;
        // the cached index minus one, so that
        // for the first time (when cachedCompare is 0),
        // the default value is used
        int x = cachedCompare - 1;
        if (x < 0 || x > high) {
            x = high >>> 1;
        }
        while (low <= high) {
            int compare = key.compareTo((String)keys[x]);
            if (compare > 0) {
                low = x + 1;
            } else if (compare < 0) {
                high = x - 1;
            } else {
                cachedCompare = x + 1;
                return x;
            }
            x = (low + high) >>> 1;
        }
        cachedCompare = low;
        return -(low + 1);
    }

    private int binarySearch(ValueArray key, Object keys[]) {
        Value[] keyList = key.getList();
        DataType types[] = new DataType[keyList.length];
        for (int i = 0; i < keyList.length; i++) {
            ObjectDataType tmp = new ObjectDataType();
            types[i] = tmp;
        }

        int low = 0, high = keys.length - 1;
        // the cached index minus one, so that
        // for the first time (when cachedCompare is 0),
        // the default value is used
        int x = cachedCompare - 1;
        if (x < 0 || x > high) {
            x = high >>> 1;
        }
        while (low <= high) {
            Value[] elementValues = ((ValueArray)keys[x]).getList();
            int compare = 0;
            int compareLength = Math.min(keyList.length, elementValues.length);
            for(int i = 0; compare == 0 && i < compareLength; ++i) {
                if(keyList[i] == null) {
                    compare = elementValues[i] == null ? 0 : -1;
                } else {
                    compare = types[i].compare(keyList[i].getObject(), elementValues[i].getObject());
                }
            }
            if (compare > 0) {
                low = x + 1;
            } else if (compare < 0) {
                high = x - 1;
            } else {
                cachedCompare = x + 1;
                return x;
            }
            x = (low + high) >>> 1;
        }
        cachedCompare = low;
        return -(low + 1);
    }

    /**
     * Split the page. This modifies the current page.
     *
     * @param at the split index
     * @return the page with the entries after the split index
     */
    Page split(int at) {
        return isLeaf() ? splitLeaf(at) : splitNode(at);
    }

    private Page splitLeaf(int at) {
<<<<<<< HEAD
        int b = keys.length - at;
        assert at > 0;
        assert b > 0;
        Object[] aKeys = new Object[at];
        Object[] bKeys = new Object[b];
        System.arraycopy(keys, 0, aKeys, 0, at);
        System.arraycopy(keys, at, bKeys, 0, b);
        keys = aKeys;
        Object[] aValues = new Object[at];
        Object[] bValues = new Object[b];
        System.arraycopy(values, 0, aValues, 0, at);
        System.arraycopy(values, at, bValues, 0, b);
        values = aValues;
=======
        int b = getKeyCount() - at;
        Object aKeys = createKeyStorage(at);
        Object bKeys = createKeyStorage(b);
        System.arraycopy(keys, 0, aKeys, 0, at);
        System.arraycopy(keys, at, bKeys, 0, b);
        keys = aKeys;
        Object bValues = createValueStorage(b);
        if(values != null) {
            Object aValues = createValueStorage(at);
            System.arraycopy(values, 0, aValues, 0, at);
            System.arraycopy(values, at, bValues, 0, b);
            values = aValues;
        }
>>>>>>> f548bd6e
        totalCount = at;
        Page newPage = create(map, version,
                bKeys, bValues,
                null,
                b, 0);
        if(isPersistent()) {
            recalculateMemory();
            newPage.recalculateMemory();
        }
        return newPage;
    }

    private Page splitNode(int at) {
<<<<<<< HEAD
        int b = keys.length - at;
        assert at > 0;
        assert b > 1;
        Object[] aKeys = new Object[at];
        Object[] bKeys = new Object[b - 1];
=======
        int b = getKeyCount() - at;
        Object aKeys = createKeyStorage(at);
        Object bKeys = createKeyStorage(b - 1);
>>>>>>> f548bd6e
        System.arraycopy(keys, 0, aKeys, 0, at);
        System.arraycopy(keys, at + 1, bKeys, 0, b - 1);
        keys = aKeys;

        PageReference[] aChildren = new PageReference[at + 1];
        PageReference[] bChildren = new PageReference[b];
        System.arraycopy(children, 0, aChildren, 0, at + 1);
        System.arraycopy(children, at + 1, bChildren, 0, b);
        children = aChildren;

        long t = 0;
        for (PageReference x : aChildren) {
            t += x.count;
        }
        totalCount = t;
        t = 0;
        for (PageReference x : bChildren) {
            t += x.count;
        }
        Page newPage = create(map, version,
                bKeys, null,
                bChildren,
                t, 0);
        if(isPersistent()) {
            recalculateMemory();
            newPage.recalculateMemory();
        }
        return newPage;
    }

    /**
     * Get the total number of key-value pairs, including child pages.
     *
     * @return the number of key-value pairs
     */
    public long getTotalCount() {
        if (MVStore.ASSERT) {
            long check = 0;
            if (isLeaf()) {
                check = getKeyCount();
            } else {
                for (PageReference x : children) {
                    check += x.count;
                }
            }
            if (check != totalCount) {
                throw DataUtils.newIllegalStateException(
                        DataUtils.ERROR_INTERNAL,
                        "Expected: {0} got: {1}", check, totalCount);
            }
        }
        return totalCount;
    }

    /**
     * Get the descendant counts for the given child.
     *
     * @param index the child index
     * @return the descendant count
     */
    long getCounts(int index) {
        return children[index].count;
    }

    /**
     * Replace the child page.
     *
     * @param index the index
     * @param c the new child page
     */
    public void setChild(int index, Page c) {
        long position;
<<<<<<< HEAD
        long totalCount;
        if (c == null) {
            position = 0;
            totalCount = 0;
        } else {
            position = c.pos;
            totalCount = c.totalCount;
        }

        PageReference oldChild = children[index];
        if(c != oldChild.page || position != oldChild.pos) {
            this.totalCount += totalCount - oldChild.count;
            // this is slightly slower:
            // children = Arrays.copyOf(children, children.length);
            children = children.clone();
            children[index] = c == null ? PageReference.EMPTY : new PageReference(c);
=======
        long totalCnt;
        if (c == null) {
            position = 0;
            totalCnt = 0;
        } else {
            position = c.pos;
            totalCnt = c.totalCount;
        }

        PageReference child = children[index];
        if (c != child.page || position != child.pos) {
            totalCount += totalCnt - child.count;
            // this is slightly slower:
            // children = Arrays.copyOf(children, children.length);
            children = children.clone();
            children[index] = new PageReference(c, position, totalCnt);
>>>>>>> f548bd6e
        }
    }

    /**
     * Replace the key at an index in this page.
     *
     * @param index the index
     * @param key the new key
     */
    public void setKey(int index, Object key) {
<<<<<<< HEAD
        // this is slightly slower:
        // keys = Arrays.copyOf(keys, keys.length);
        keys = keys.clone();
        if(isPersistent()) {
            Object old = keys[index];
            DataType keyType = map.getKeyType();
            int mem = keyType.getMemory(key);
            if (old != null) {
                mem -= keyType.getMemory(old);
            }
            addMemory(mem);
        }
        keys[index] = key;
=======
        ExtendedDataType extendedKeyType = map.getExtendedKeyType();
        keys = extendedKeyType.clone(keys);
        if(isPersistent()) {
            int mem = extendedKeyType.getMemory(key);
            Object old = extendedKeyType.getValue(keys, index);
            if (old != null) {
                mem -= extendedKeyType.getMemory(old);
            }
            addMemory(mem);
        }
        extendedKeyType.setValue(keys, index, key);
>>>>>>> f548bd6e
    }

    /**
     * Replace the value at an index in this page.
     *
     * @param index the index
     * @param value the new value
     * @return the old value
     */
    public Object setValue(int index, Object value) {
<<<<<<< HEAD
        if(value == null) throw new IllegalArgumentException();
        Object old = values[index];
        // this is slightly slower:
        // values = Arrays.copyOf(values, values.length);
        values = values.clone();
        if(isPersistent()) {
            DataType valueType = map.getValueType();
            addMemory(valueType.getMemory(value) -
                    valueType.getMemory(old));
        }
        values[index] = value;
=======
        ExtendedDataType valueType = map.getExtendedValueType();
        Object old = valueType.getValue(values, index);
        values = valueType.clone(values);
        if(isPersistent()) {
            addMemory(valueType.getMemory(value) -
                      valueType.getMemory(old));
        }
        valueType.setValue(values, index, value);
>>>>>>> f548bd6e
        return old;
    }

    /**
     * Remove this page and all child pages.
     */
    void removeAllRecursive() {
        if (children != null) {
            for (int i = 0, size = map.getChildPageCount(this); i < size; i++) {
                PageReference ref = children[i];
                if (ref.page != null) {
                    ref.page.removeAllRecursive();
                } else {
                    long c = children[i].pos;
                    int type = DataUtils.getPageType(c);
                    if (type == DataUtils.PAGE_TYPE_LEAF) {
                        int mem = DataUtils.getPageMaxLength(c);
                        map.removePage(c, mem);
                    } else {
                        map.readPage(c).removeAllRecursive();
                    }
                }
            }
        }
        removePage();
    }

    /**
     * Insert a key-value pair into this leaf.
     *
     * @param index the index
     * @param key the key
     * @param value the value
     */
    public void insertLeaf(int index, Object key, Object value) {
        int len = getKeyCount() + 1;
        Object newKeys = createKeyStorage(len);
        DataUtils.copyWithGap(keys, newKeys, len - 1, index);
        keys = newKeys;
        map.getExtendedKeyType().setValue(keys, index, key);

        if(values != null) {
            Object newValues = createValueStorage(len);
            DataUtils.copyWithGap(values, newValues, len - 1, index);
            values = newValues;
            setValue(index, value);
        }
        totalCount++;
        if(isPersistent()) {
            addMemory(map.getKeyType().getMemory(key) +
                    map.getValueType().getMemory(value));
        }
    }

    /**
     * Insert a child page into this node.
     *
     * @param index the index
     * @param key the key
     * @param childPage the child page
     */
    public void insertNode(int index, Object key, Page childPage) {

        int keyCount = getKeyCount();
        Object newKeys = createKeyStorage(keyCount + 1);
        DataUtils.copyWithGap(keys, newKeys, keyCount, index);
        keys = newKeys;
        map.getExtendedKeyType().setValue(keys, index, key);

        int childCount = children.length;
        PageReference[] newChildren = new PageReference[childCount + 1];
        DataUtils.copyWithGap(children, newChildren, childCount, index);
        newChildren[index] = new PageReference(childPage);
        children = newChildren;

        totalCount += childPage.totalCount;
        if(isPersistent()) {
            addMemory(map.getKeyType().getMemory(key) +
                    DataUtils.PAGE_MEMORY_CHILD);
        }
    }

    /**
     * Remove the key and value (or child) at the given index.
     *
     * @param index the index
     */
    public void remove(int index) {
        int keyLength = getKeyCount();
        int keyIndex = index >= keyLength ? index - 1 : index;
        if(isPersistent()) {
<<<<<<< HEAD
            Object old = keys[keyIndex];
            addMemory(-map.getKeyType().getMemory(old));
        }
        Object[] newKeys = new Object[keyLength - 1];
        DataUtils.copyExcept(keys, newKeys, keyLength, keyIndex);
        keys = newKeys;

        if (isLeaf()) {
            if(isPersistent()) {
                Object old = values[index];
                addMemory(-map.getValueType().getMemory(old));
            }
            Object[] newValues = new Object[keyLength - 1];
            DataUtils.copyExcept(values, newValues, keyLength, index);
            values = newValues;
            totalCount--;
        } else {
            assert children != null;
            if(isPersistent()) {
                addMemory(-DataUtils.PAGE_MEMORY_CHILD);
            }
            totalCount -= children[index].count;
=======
            Object old = getKey(keyIndex);
            addMemory(-map.getKeyType().getMemory(old));
        }
        Object newKeys = createKeyStorage(keyLength - 1);
        DataUtils.copyExcept(keys, newKeys, keyLength, keyIndex);
        keys = newKeys;

        if (children != null) {
            if(isPersistent()) {
                addMemory(-DataUtils.PAGE_MEMORY_CHILD);
            }
            long countOffset = children[index].count;

>>>>>>> f548bd6e
            int childCount = children.length;
            PageReference[] newChildren = new PageReference[childCount - 1];
            DataUtils.copyExcept(children, newChildren, childCount, index);
            children = newChildren;
<<<<<<< HEAD
=======

            totalCount -= countOffset;
        } else {
            if (values != null) {
                if(isPersistent()) {
                    Object old = getValue(index);
                    addMemory(-map.getValueType().getMemory(old));
                }
                Object newValues = createValueStorage(keyLength - 1);
                DataUtils.copyExcept(values, newValues, keyLength, index);
                values = newValues;
            }
            totalCount--;
>>>>>>> f548bd6e
        }
    }

    /**
     * Read the page from the buffer.
     *
     * @param buff the buffer
     * @param chunkId the chunk id
     * @param offset the offset within the chunk
     * @param maxLength the maximum length
     */
    void read(ByteBuffer buff, int chunkId, int offset, int maxLength) {
        int start = buff.position();
        int pageLength = buff.getInt();
        if (pageLength > maxLength || pageLength < 4) {
            throw DataUtils.newIllegalStateException(
                    DataUtils.ERROR_FILE_CORRUPT,
                    "File corrupted in chunk {0}, expected page length 4..{1}, got {2}",
                    chunkId, maxLength, pageLength);
        }
        buff.limit(start + pageLength);
        short check = buff.getShort();
        int mapId = DataUtils.readVarInt(buff);
        if (mapId != map.getId()) {
            throw DataUtils.newIllegalStateException(
                    DataUtils.ERROR_FILE_CORRUPT,
                    "File corrupted in chunk {0}, expected map id {1}, got {2}",
                    chunkId, map.getId(), mapId);
        }
        int checkTest = DataUtils.getCheckValue(chunkId)
                ^ DataUtils.getCheckValue(offset)
                ^ DataUtils.getCheckValue(pageLength);
        if (check != (short) checkTest) {
            throw DataUtils.newIllegalStateException(
                    DataUtils.ERROR_FILE_CORRUPT,
                    "File corrupted in chunk {0}, expected check value {1}, got {2}",
                    chunkId, checkTest, check);
        }
        int len = DataUtils.readVarInt(buff);
<<<<<<< HEAD
        assert len > 0;
        keys = new Object[len];
=======
        keys = createKeyStorage(len);
>>>>>>> f548bd6e
        int type = buff.get();
        boolean node = (type & 1) == DataUtils.PAGE_TYPE_NODE;
        if (node) {
            children = new PageReference[len + 1];
            long[] p = new long[len + 1];
            for (int i = 0; i <= len; i++) {
                long position = buff.getLong();
                p[i] = position;
            }
            long total = 0;
            for (int i = 0; i <= len; i++) {
                long s = DataUtils.readVarLong(buff);
                long position = p[i];
                assert position == 0 ? s == 0 : s >= 0;
                total += s;
                children[i] = position == 0 ? PageReference.EMPTY : new PageReference(position, s);
            }
            totalCount = total;
        }
        boolean compressed = (type & DataUtils.PAGE_COMPRESSED) != 0;
        if (compressed) {
            Compressor compressor;
            if ((type & DataUtils.PAGE_COMPRESSED_HIGH) ==
                    DataUtils.PAGE_COMPRESSED_HIGH) {
                compressor = map.getStore().getCompressorHigh();
            } else {
                compressor = map.getStore().getCompressorFast();
            }
            int lenAdd = DataUtils.readVarInt(buff);
            int compLen = pageLength + start - buff.position();
            byte[] comp = DataUtils.newBytes(compLen);
            buff.get(comp);
            int l = compLen + lenAdd;
            buff = ByteBuffer.allocate(l);
            compressor.expand(comp, 0, compLen, buff.array(),
                    buff.arrayOffset(), l);
        }
        map.getExtendedKeyType().read(buff, keys);
        if (!node) {
            values = createValueStorage(len);
            map.getExtendedValueType().read(buff, values);
            totalCount = len;
        }
        recalculateMemory();
    }

    /**
     * Store the page and update the position.
     *
     * @param chunk the chunk
     * @param buff the target buffer
     * @return the position of the buffer just after the type
     */
    private int write(Chunk chunk, WriteBuffer buff) {
        int start = buff.position();
        int len = getKeyCount();
        int type = children != null ? DataUtils.PAGE_TYPE_NODE
                : DataUtils.PAGE_TYPE_LEAF;
        buff.putInt(0).
            putShort((byte) 0).
            putVarInt(map.getId()).
            putVarInt(len);
        int typePos = buff.position();
        buff.put((byte) type);
        if (type == DataUtils.PAGE_TYPE_NODE) {
            writeChildren(buff);
            for (int i = 0; i <= len; i++) {
                buff.putVarLong(children[i].count);
            }
        }
        int compressStart = buff.position();
        map.getExtendedKeyType().writeStorage(buff, keys);
        if (type == DataUtils.PAGE_TYPE_LEAF) {
            map.getExtendedValueType().writeStorage(buff, values);
        }
        MVStore store = map.getStore();
        int expLen = buff.position() - compressStart;
        if (expLen > 16) {
            int compressionLevel = store.getCompressionLevel();
            if (compressionLevel > 0) {
                Compressor compressor;
                int compressType;
                if (compressionLevel == 1) {
                    compressor = map.getStore().getCompressorFast();
                    compressType = DataUtils.PAGE_COMPRESSED;
                } else {
                    compressor = map.getStore().getCompressorHigh();
                    compressType = DataUtils.PAGE_COMPRESSED_HIGH;
                }
                byte[] exp = new byte[expLen];
                buff.position(compressStart).get(exp);
                byte[] comp = new byte[expLen * 2];
                int compLen = compressor.compress(exp, expLen, comp, 0);
                int plus = DataUtils.getVarIntLen(compLen - expLen);
                if (compLen + plus < expLen) {
                    buff.position(typePos).
                        put((byte) (type + compressType));
                    buff.position(compressStart).
                        putVarInt(expLen - compLen).
                        put(comp, 0, compLen);
                }
            }
        }
        int pageLength = buff.position() - start;
        int chunkId = chunk.id;
        int check = DataUtils.getCheckValue(chunkId)
                ^ DataUtils.getCheckValue(start)
                ^ DataUtils.getCheckValue(pageLength);
        buff.putInt(start, pageLength).
            putShort(start + 4, (short) check);
        if (pos != 0) {
            throw DataUtils.newIllegalStateException(
                    DataUtils.ERROR_INTERNAL, "Page already stored");
        }
        pos = DataUtils.getPagePos(chunkId, start, pageLength, type);
        store.cachePage(pos, this, getMemory());
        if (type == DataUtils.PAGE_TYPE_NODE) {
            // cache again - this will make sure nodes stays in the cache
            // for a longer time
            store.cachePage(pos, this, getMemory());
        }
        long max = DataUtils.getPageMaxLength(pos);
        chunk.maxLen += max;
        chunk.maxLenLive += max;
        chunk.pageCount++;
        chunk.pageCountLive++;
        if (removedInMemory) {
            // if the page was removed _before_ the position was assigned, we
            // need to mark it removed here, so the fields are updated
            // when the next chunk is stored
            map.removePage(pos, memory);
        }
        return typePos + 1;
    }

    private void writeChildren2(WriteBuffer buff) {
        int len = keys.length;
        for (int i = 0; i <= len; i++) {
            buff.putLong(children[i].pos);
        }
    }

    private void writeChildren(WriteBuffer buff) {
        for (PageReference aChildren : children) {
            buff.putLong(aChildren.pos);
        }
    }

    /**
     * Store this page and all children that are changed, in reverse order, and
     * update the position and the children.
     *
     * @param chunk the chunk
     * @param buff the target buffer
     */
    void writeUnsavedRecursive(Chunk chunk, WriteBuffer buff) {
        if (pos != 0) {
            // already stored before
            return;
        }
        int patch = write(chunk, buff);
        if (!isLeaf()) {
            int len = children.length;
            for (int i = 0; i < len; i++) {
                Page p = children[i].page;
                if (p != null) {
                    p.writeUnsavedRecursive(chunk, buff);
                    children[i] = new PageReference(p);
                }
            }
            int old = buff.position();
            buff.position(patch);
            writeChildren2(buff);
            buff.position(old);
        }
    }

    /**
     * Unlink the children recursively after all data is written.
     */
    void writeEnd() {
        if (isLeaf()) {
            return;
        }
        int len = children.length;
        for (int i = 0; i < len; i++) {
            PageReference ref = children[i];
            if (ref.page != null) {
                if (ref.page.getPos() == 0) {
                    throw DataUtils.newIllegalStateException(
                            DataUtils.ERROR_INTERNAL, "Page not written");
                }
                ref.page.writeEnd();
                children[i] = new PageReference(ref.pos, ref.count);
            }
        }
    }

    long getVersion() {
        return version;
    }

    public int getRawChildPageCount() {
        return children.length;
    }

    @Override
    public boolean equals(Object other) {
        return other == this || other instanceof Page && (pos != 0 && ((Page) other).pos == pos || this == other);
    }

    @Override
    public int hashCode() {
        return pos != 0 ? (int) (pos | (pos >>> 32)) : super.hashCode();
    }

    private boolean isPersistent() {
        return memory != IN_MEMORY;
    }

    public int getMemory() {
        if (isPersistent()) {
            if (MVStore.ASSERT) {
                int mem = memory;
                recalculateMemory();
                if (mem != memory) {
                    throw DataUtils.newIllegalStateException(
                            DataUtils.ERROR_INTERNAL, "Memory calculation error");
                }
            }
            return memory;
        }
        return getKeyCount();
    }

    private void addMemory(int mem) {
        if(!isPersistent()) {
            throw DataUtils.newIllegalStateException(
                    DataUtils.ERROR_INTERNAL, "Memory calculation error2");
        }
        memory += mem;
    }

    private void recalculateMemory() {
        if(isPersistent()) {
<<<<<<< HEAD
            int mem = DataUtils.PAGE_MEMORY;
            DataType keyType = map.getKeyType();
            for (int i = 0; i < keys.length; i++) {
                mem += keyType.getMemory(keys[i]);
            }
            if (this.isLeaf()) {
                DataType valueType = map.getValueType();
                for (int i = 0; i < keys.length; i++) {
                    mem += valueType.getMemory(values[i]);
                }
            } else {
                mem += this.getRawChildPageCount() * DataUtils.PAGE_MEMORY_CHILD;
            }
=======
            int mem = DataUtils.PAGE_MEMORY + map.getExtendedKeyType().getMemorySize(keys);
            if (this.isLeaf()) {
                mem += map.getExtendedValueType().getMemorySize(values);
            } else {
                mem += this.getRawChildPageCount() * DataUtils.PAGE_MEMORY_CHILD;
            }
>>>>>>> f548bd6e
            addMemory(mem - memory);
        }
    }

    void setVersion(long version) {
        this.version = version;
    }

    /**
     * Remove the page.
     */
    public void removePage() {
        if(isPersistent()) {
            long p = pos;
            if (p == 0) {
                removedInMemory = true;
            }
            map.removePage(p, memory);
        }
<<<<<<< HEAD
=======
    }

    Object createKeyStorage(int size)
    {
        return map.getExtendedKeyType().createStorage(size);
//        return Array.newInstance(map.getKeyType().getStorageClass(), size);
    }

    private Object createValueStorage(int size)
    {
        return map.getExtendedValueType().createStorage(size);
//        return Array.newInstance(map.getValueType().getStorageClass(), size);
>>>>>>> f548bd6e
    }

    /**
     * A pointer to a page, either in-memory or using a page position.
     */
    public static final class PageReference {

<<<<<<< HEAD
        public static PageReference EMPTY = new PageReference(null, 0, 0);
        public static PageReference SINGLE_EMPTY[] = {EMPTY};
=======
        public static final PageReference EMPTY = new PageReference(null, 0, 0);
>>>>>>> f548bd6e

        /**
         * The position, if known, or 0.
         */
        final long pos;

        /**
         * The page, if in memory, or null.
         */
        final Page page;

        /**
         * The descendant count for this child page.
         */
        final long count;

        public PageReference(Page page) {
            this(page, page.pos, page.totalCount);
        }

        public PageReference(long pos, long count) {
            this(null, pos, count);
        }

        public PageReference(Page page, long pos, long count) {
//            assert page != null || pos != 0 : "Pos = 0 por a non-resident page ";
            this.page = page;
            this.pos = pos;
            this.count = count;
        }

    }

    /**
     * Contains information about which other pages are referenced (directly or
     * indirectly) by the given page. This is a subset of the page data, for
     * pages of type node. This information is used for garbage collection (to
     * quickly find out which chunks are still in use).
     */
    public static final class PageChildren {

        /**
         * An empty array of type long.
         */
        public static final long[] EMPTY_ARRAY = new long[0];

        /**
         * The position of the page.
         */
        final long pos;

        /**
         * The page positions of (direct or indirect) children. Depending on the
         * use case, this can be the complete list, or only a subset of all
         * children, for example only only one reference to a child in another
         * chunk.
         */
        long[] children;

        /**
         * Whether this object only contains the list of chunks.
         */
        boolean chunkList;

        private PageChildren(long pos, long[] children) {
            this.pos = pos;
            this.children = children;
        }

        PageChildren(Page p) {
            this.pos = p.getPos();
            int count = p.getRawChildPageCount();
            this.children = new long[count];
            for (int i = 0; i < count; i++) {
                children[i] = p.getChildPagePos(i);
            }
        }

        int getMemory() {
            return 64 + 8 * children.length;
        }

        /**
         * Read an inner node page from the buffer, but ignore the keys and
         * values.
         *
         * @param fileStore the file store
         * @param pos the position
         * @param mapId the map id
         * @param filePos the position in the file
         * @param maxPos the maximum position (the end of the chunk)
         * @return the page children object
         */
        static PageChildren read(FileStore fileStore, long pos, int mapId,
                long filePos, long maxPos) {
            ByteBuffer buff;
            int maxLength = DataUtils.getPageMaxLength(pos);
            if (maxLength == DataUtils.PAGE_LARGE) {
                buff = fileStore.readFully(filePos, 128);
                maxLength = buff.getInt();
                // read the first bytes again
            }
            maxLength = (int) Math.min(maxPos - filePos, maxLength);
            int length = maxLength;
            if (length < 0) {
                throw DataUtils.newIllegalStateException(
                        DataUtils.ERROR_FILE_CORRUPT,
                        "Illegal page length {0} reading at {1}; max pos {2} ",
                        length, filePos, maxPos);
            }
            buff = fileStore.readFully(filePos, length);
            int chunkId = DataUtils.getPageChunkId(pos);
            int offset = DataUtils.getPageOffset(pos);
            int start = buff.position();
            int pageLength = buff.getInt();
            if (pageLength > maxLength) {
                throw DataUtils.newIllegalStateException(
                        DataUtils.ERROR_FILE_CORRUPT,
                        "File corrupted in chunk {0}, expected page length =< {1}, got {2}",
                        chunkId, maxLength, pageLength);
            }
            buff.limit(start + pageLength);
            short check = buff.getShort();
            int m = DataUtils.readVarInt(buff);
            if (m != mapId) {
                throw DataUtils.newIllegalStateException(
                        DataUtils.ERROR_FILE_CORRUPT,
                        "File corrupted in chunk {0}, expected map id {1}, got {2}",
                        chunkId, mapId, m);
            }
            int checkTest = DataUtils.getCheckValue(chunkId)
                    ^ DataUtils.getCheckValue(offset)
                    ^ DataUtils.getCheckValue(pageLength);
            if (check != (short) checkTest) {
                throw DataUtils.newIllegalStateException(
                        DataUtils.ERROR_FILE_CORRUPT,
                        "File corrupted in chunk {0}, expected check value {1}, got {2}",
                        chunkId, checkTest, check);
            }
            int len = DataUtils.readVarInt(buff);
            int type = buff.get();
            boolean node = (type & 1) == DataUtils.PAGE_TYPE_NODE;
            if (!node) {
                return null;
            }
            long[] children = new long[len + 1];
            for (int i = 0; i <= len; i++) {
                children[i] = buff.getLong();
            }
            return new PageChildren(pos, children);
        }

        /**
         * Only keep one reference to the same chunk. Only leaf references are
         * removed (references to inner nodes are not removed, as they could
         * indirectly point to other chunks).
         */
        void removeDuplicateChunkReferences() {
            HashSet<Integer> chunks = New.hashSet();
            // we don't need references to leaves in the same chunk
            chunks.add(DataUtils.getPageChunkId(pos));
            for (int i = 0; i < children.length; i++) {
                long p = children[i];
                int chunkId = DataUtils.getPageChunkId(p);
                boolean wasNew = chunks.add(chunkId);
                if (DataUtils.getPageType(p) == DataUtils.PAGE_TYPE_NODE) {
                    continue;
                }
                if (wasNew) {
                    continue;
                }
                removeChild(i--);
            }
        }

        /**
         * Collect the set of chunks referenced directly by this page.
         *
         * @param target the target set
         */
        void collectReferencedChunks(Set<Integer> target) {
            target.add(DataUtils.getPageChunkId(pos));
            for (long p : children) {
                target.add(DataUtils.getPageChunkId(p));
            }
        }

        private void removeChild(int index) {
            if (index == 0 && children.length == 1) {
                children = EMPTY_ARRAY;
                return;
            }
            long[] c2 = new long[children.length - 1];
            DataUtils.copyExcept(children, c2, children.length, index);
            children = c2;
        }

    }

}<|MERGE_RESOLUTION|>--- conflicted
+++ resolved
@@ -6,17 +6,14 @@
 package org.h2.mvstore;
 
 import java.nio.ByteBuffer;
-    import java.util.Arrays;
+import java.util.Arrays;
 import java.util.HashSet;
 import java.util.Set;
 
 import org.h2.compress.Compressor;
 import org.h2.mvstore.rtree.MVRTreeMap;
 import org.h2.mvstore.type.DataType;
-<<<<<<< HEAD
-=======
 import org.h2.mvstore.type.ExtendedDataType;
->>>>>>> f548bd6e
 import org.h2.mvstore.type.ObjectDataType;
 import org.h2.util.New;
 import org.h2.value.*;
@@ -49,7 +46,6 @@
     private final MVMap<?, ?> map;
     private long version;
     private long pos;
-//    private boolean isLong;
 
     /**
      * The total entry count of this page and all children.
@@ -134,12 +130,8 @@
                                                                p.createValueStorage(0);
         p.children = children;
         p.totalCount = totalCount;
-<<<<<<< HEAD
         MVStore store = map.store;
         if(store.getFileStore() == null) {
-=======
-        if(map.getStore().getFileStore() == null) {
->>>>>>> f548bd6e
             p.memory = IN_MEMORY;
         } else if (memory == 0) {
             p.recalculateMemory();
@@ -161,7 +153,6 @@
      * @return the page
      */
     public static Page create(MVMap<?, ?> map, long version, Page source) {
-<<<<<<< HEAD
         PageReference[] children = source.children;
         long totalCount = source.totalCount;
         if(children != null) {
@@ -172,23 +163,6 @@
         }
         return create(map, version, source.keys, source.values, children,
                 totalCount, source.memory);
-=======
-        return create(map, version, source.keys, source.values, source.children, source.totalCount, source.memory);
-/*
-        Page p = new Page(map, version);
-        // the position is 0
-        p.keys = source.keys;
-        p.values = source.values;
-        p.children = source.children;
-        p.totalCount = source.totalCount;
-        p.memory = source.memory;
-        MVStore store = map.store;
-        if (store != null) {
-            store.registerUnsavedPage(p.memory);
-        }
-        return p;
-*/
->>>>>>> f548bd6e
     }
 
     /**
@@ -359,16 +333,6 @@
         Class<?> keyClass = key == null ? null : key.getClass();
         Object key0 = getKey(0);
         Class<?> arrayClass = key0.getClass();
-<<<<<<< HEAD
-        if(keyClass == ValueLong.class && arrayClass == ValueLong.class) return binarySearch(((ValueLong)key).getLong(), keys);
-        if(keyClass == Long.class && arrayClass == Long.class) return binarySearch2((Long)key, keys);
-        if(keyClass == ValueInt.class && arrayClass == ValueInt.class) return binarySearch(((ValueInt)key).getInt(), keys);
-        if(keyClass == Integer.class && arrayClass == Integer.class) return binarySearch2((Integer)key, keys);
-        if(key instanceof ValueString && key0 instanceof ValueString) return binarySearch(((ValueString)key).getString(), keys);
-        if(key instanceof String && key0 instanceof String) return binarySearch2((String)key, keys);
-//*/
-        int low = 0, high = keys.length - 1;
-=======
         if(keyClass == ValueLong.class && arrayClass == ValueLong.class) return binarySearch(((ValueLong)key).getLong(), (Value[])keys);
         if(keyClass == Long.class && arrayClass == Long.class) return binarySearch2((Long)key, (long[])keys);
 //        if(keyClass == ValueInt.class && arrayClass == ValueInt.class) return binarySearch(((ValueInt)key).getInt(), (Object[])keys);
@@ -382,7 +346,6 @@
         return result;
 /*
         int low = 0, high = keyCount - 1;
->>>>>>> f548bd6e
         // the cached index minus one, so that
         // for the first time (when cachedCompare is 0),
         // the default value is used
@@ -403,9 +366,7 @@
             x = (low + high) >>> 1;
         }
         cachedCompare = low;
-        x = -(low + 1);
-        return x;
-*/
+        return -(low + 1);
 
         // regular binary search (without caching)
         // int low = 0, high = keys.length - 1;
@@ -448,11 +409,7 @@
         return -(low + 1);
     }
 
-<<<<<<< HEAD
-    private int binarySearch2(long key, Object keys[]) {
-=======
     private int binarySearch2(long key, long keys[]) {
->>>>>>> f548bd6e
         int low = 0, high = keys.length - 1;
         // the cached index minus one, so that
         // for the first time (when cachedCompare is 0),
@@ -462,11 +419,7 @@
             x = high >>> 1;
         }
         while (low <= high) {
-<<<<<<< HEAD
-            int compare = Long.compare(key, (Long)keys[x]);
-=======
             int compare = Long.compare(key, keys[x]);
->>>>>>> f548bd6e
             if (compare > 0) {
                 low = x + 1;
             } else if (compare < 0) {
@@ -506,11 +459,7 @@
         return -(low + 1);
     }
 
-<<<<<<< HEAD
-    private int binarySearch2(int key, Object keys[]) {
-=======
     private int binarySearch2(int key, int keys[]) {
->>>>>>> f548bd6e
         int low = 0, high = keys.length - 1;
         // the cached index minus one, so that
         // for the first time (when cachedCompare is 0),
@@ -520,11 +469,7 @@
             x = high >>> 1;
         }
         while (low <= high) {
-<<<<<<< HEAD
-            int compare = Integer.compare(key, (Integer)keys[x]);
-=======
             int compare = Integer.compare(key, keys[x]);
->>>>>>> f548bd6e
             if (compare > 0) {
                 low = x + 1;
             } else if (compare < 0) {
@@ -641,21 +586,6 @@
     }
 
     private Page splitLeaf(int at) {
-<<<<<<< HEAD
-        int b = keys.length - at;
-        assert at > 0;
-        assert b > 0;
-        Object[] aKeys = new Object[at];
-        Object[] bKeys = new Object[b];
-        System.arraycopy(keys, 0, aKeys, 0, at);
-        System.arraycopy(keys, at, bKeys, 0, b);
-        keys = aKeys;
-        Object[] aValues = new Object[at];
-        Object[] bValues = new Object[b];
-        System.arraycopy(values, 0, aValues, 0, at);
-        System.arraycopy(values, at, bValues, 0, b);
-        values = aValues;
-=======
         int b = getKeyCount() - at;
         Object aKeys = createKeyStorage(at);
         Object bKeys = createKeyStorage(b);
@@ -669,7 +599,6 @@
             System.arraycopy(values, at, bValues, 0, b);
             values = aValues;
         }
->>>>>>> f548bd6e
         totalCount = at;
         Page newPage = create(map, version,
                 bKeys, bValues,
@@ -683,17 +612,9 @@
     }
 
     private Page splitNode(int at) {
-<<<<<<< HEAD
-        int b = keys.length - at;
-        assert at > 0;
-        assert b > 1;
-        Object[] aKeys = new Object[at];
-        Object[] bKeys = new Object[b - 1];
-=======
         int b = getKeyCount() - at;
         Object aKeys = createKeyStorage(at);
         Object bKeys = createKeyStorage(b - 1);
->>>>>>> f548bd6e
         System.arraycopy(keys, 0, aKeys, 0, at);
         System.arraycopy(keys, at + 1, bKeys, 0, b - 1);
         keys = aKeys;
@@ -766,24 +687,6 @@
      */
     public void setChild(int index, Page c) {
         long position;
-<<<<<<< HEAD
-        long totalCount;
-        if (c == null) {
-            position = 0;
-            totalCount = 0;
-        } else {
-            position = c.pos;
-            totalCount = c.totalCount;
-        }
-
-        PageReference oldChild = children[index];
-        if(c != oldChild.page || position != oldChild.pos) {
-            this.totalCount += totalCount - oldChild.count;
-            // this is slightly slower:
-            // children = Arrays.copyOf(children, children.length);
-            children = children.clone();
-            children[index] = c == null ? PageReference.EMPTY : new PageReference(c);
-=======
         long totalCnt;
         if (c == null) {
             position = 0;
@@ -800,7 +703,6 @@
             // children = Arrays.copyOf(children, children.length);
             children = children.clone();
             children[index] = new PageReference(c, position, totalCnt);
->>>>>>> f548bd6e
         }
     }
 
@@ -811,21 +713,6 @@
      * @param key the new key
      */
     public void setKey(int index, Object key) {
-<<<<<<< HEAD
-        // this is slightly slower:
-        // keys = Arrays.copyOf(keys, keys.length);
-        keys = keys.clone();
-        if(isPersistent()) {
-            Object old = keys[index];
-            DataType keyType = map.getKeyType();
-            int mem = keyType.getMemory(key);
-            if (old != null) {
-                mem -= keyType.getMemory(old);
-            }
-            addMemory(mem);
-        }
-        keys[index] = key;
-=======
         ExtendedDataType extendedKeyType = map.getExtendedKeyType();
         keys = extendedKeyType.clone(keys);
         if(isPersistent()) {
@@ -837,7 +724,6 @@
             addMemory(mem);
         }
         extendedKeyType.setValue(keys, index, key);
->>>>>>> f548bd6e
     }
 
     /**
@@ -848,19 +734,6 @@
      * @return the old value
      */
     public Object setValue(int index, Object value) {
-<<<<<<< HEAD
-        if(value == null) throw new IllegalArgumentException();
-        Object old = values[index];
-        // this is slightly slower:
-        // values = Arrays.copyOf(values, values.length);
-        values = values.clone();
-        if(isPersistent()) {
-            DataType valueType = map.getValueType();
-            addMemory(valueType.getMemory(value) -
-                    valueType.getMemory(old));
-        }
-        values[index] = value;
-=======
         ExtendedDataType valueType = map.getExtendedValueType();
         Object old = valueType.getValue(values, index);
         values = valueType.clone(values);
@@ -869,7 +742,6 @@
                       valueType.getMemory(old));
         }
         valueType.setValue(values, index, value);
->>>>>>> f548bd6e
         return old;
     }
 
@@ -961,30 +833,6 @@
         int keyLength = getKeyCount();
         int keyIndex = index >= keyLength ? index - 1 : index;
         if(isPersistent()) {
-<<<<<<< HEAD
-            Object old = keys[keyIndex];
-            addMemory(-map.getKeyType().getMemory(old));
-        }
-        Object[] newKeys = new Object[keyLength - 1];
-        DataUtils.copyExcept(keys, newKeys, keyLength, keyIndex);
-        keys = newKeys;
-
-        if (isLeaf()) {
-            if(isPersistent()) {
-                Object old = values[index];
-                addMemory(-map.getValueType().getMemory(old));
-            }
-            Object[] newValues = new Object[keyLength - 1];
-            DataUtils.copyExcept(values, newValues, keyLength, index);
-            values = newValues;
-            totalCount--;
-        } else {
-            assert children != null;
-            if(isPersistent()) {
-                addMemory(-DataUtils.PAGE_MEMORY_CHILD);
-            }
-            totalCount -= children[index].count;
-=======
             Object old = getKey(keyIndex);
             addMemory(-map.getKeyType().getMemory(old));
         }
@@ -992,22 +840,7 @@
         DataUtils.copyExcept(keys, newKeys, keyLength, keyIndex);
         keys = newKeys;
 
-        if (children != null) {
-            if(isPersistent()) {
-                addMemory(-DataUtils.PAGE_MEMORY_CHILD);
-            }
-            long countOffset = children[index].count;
-
->>>>>>> f548bd6e
-            int childCount = children.length;
-            PageReference[] newChildren = new PageReference[childCount - 1];
-            DataUtils.copyExcept(children, newChildren, childCount, index);
-            children = newChildren;
-<<<<<<< HEAD
-=======
-
-            totalCount -= countOffset;
-        } else {
+        if (isLeaf()) {
             if (values != null) {
                 if(isPersistent()) {
                     Object old = getValue(index);
@@ -1018,7 +851,18 @@
                 values = newValues;
             }
             totalCount--;
->>>>>>> f548bd6e
+        } else {
+            if(isPersistent()) {
+                addMemory(-DataUtils.PAGE_MEMORY_CHILD);
+            }
+            long countOffset = children[index].count;
+
+            int childCount = children.length;
+            PageReference[] newChildren = new PageReference[childCount - 1];
+            DataUtils.copyExcept(children, newChildren, childCount, index);
+            children = newChildren;
+
+            totalCount -= countOffset;
         }
     }
 
@@ -1058,20 +902,14 @@
                     chunkId, checkTest, check);
         }
         int len = DataUtils.readVarInt(buff);
-<<<<<<< HEAD
-        assert len > 0;
-        keys = new Object[len];
-=======
         keys = createKeyStorage(len);
->>>>>>> f548bd6e
         int type = buff.get();
         boolean node = (type & 1) == DataUtils.PAGE_TYPE_NODE;
         if (node) {
             children = new PageReference[len + 1];
             long[] p = new long[len + 1];
             for (int i = 0; i <= len; i++) {
-                long position = buff.getLong();
-                p[i] = position;
+                p[i] = buff.getLong();
             }
             long total = 0;
             for (int i = 0; i <= len; i++) {
@@ -1199,13 +1037,6 @@
         return typePos + 1;
     }
 
-    private void writeChildren2(WriteBuffer buff) {
-        int len = keys.length;
-        for (int i = 0; i <= len; i++) {
-            buff.putLong(children[i].pos);
-        }
-    }
-
     private void writeChildren(WriteBuffer buff) {
         for (PageReference aChildren : children) {
             buff.putLong(aChildren.pos);
@@ -1236,7 +1067,7 @@
             }
             int old = buff.position();
             buff.position(patch);
-            writeChildren2(buff);
+            writeChildren(buff);
             buff.position(old);
         }
     }
@@ -1309,28 +1140,12 @@
 
     private void recalculateMemory() {
         if(isPersistent()) {
-<<<<<<< HEAD
-            int mem = DataUtils.PAGE_MEMORY;
-            DataType keyType = map.getKeyType();
-            for (int i = 0; i < keys.length; i++) {
-                mem += keyType.getMemory(keys[i]);
-            }
-            if (this.isLeaf()) {
-                DataType valueType = map.getValueType();
-                for (int i = 0; i < keys.length; i++) {
-                    mem += valueType.getMemory(values[i]);
-                }
-            } else {
-                mem += this.getRawChildPageCount() * DataUtils.PAGE_MEMORY_CHILD;
-            }
-=======
             int mem = DataUtils.PAGE_MEMORY + map.getExtendedKeyType().getMemorySize(keys);
             if (this.isLeaf()) {
                 mem += map.getExtendedValueType().getMemorySize(values);
             } else {
                 mem += this.getRawChildPageCount() * DataUtils.PAGE_MEMORY_CHILD;
             }
->>>>>>> f548bd6e
             addMemory(mem - memory);
         }
     }
@@ -1350,8 +1165,6 @@
             }
             map.removePage(p, memory);
         }
-<<<<<<< HEAD
-=======
     }
 
     Object createKeyStorage(int size)
@@ -1364,7 +1177,6 @@
     {
         return map.getExtendedValueType().createStorage(size);
 //        return Array.newInstance(map.getValueType().getStorageClass(), size);
->>>>>>> f548bd6e
     }
 
     /**
@@ -1372,12 +1184,8 @@
      */
     public static final class PageReference {
 
-<<<<<<< HEAD
         public static PageReference EMPTY = new PageReference(null, 0, 0);
         public static PageReference SINGLE_EMPTY[] = {EMPTY};
-=======
-        public static final PageReference EMPTY = new PageReference(null, 0, 0);
->>>>>>> f548bd6e
 
         /**
          * The position, if known, or 0.
@@ -1403,7 +1211,6 @@
         }
 
         public PageReference(Page page, long pos, long count) {
-//            assert page != null || pos != 0 : "Pos = 0 por a non-resident page ";
             this.page = page;
             this.pos = pos;
             this.count = count;
