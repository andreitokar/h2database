--- conflicted
+++ resolved
@@ -150,10 +150,6 @@
      * @return the page
      */
     public static Page create(MVMap<?, ?> map, long version, Page source) {
-<<<<<<< HEAD
-        return create(map, version, source.keys, source.values, source.children,
-                source.totalCount, source.memory);
-=======
         PageReference[] children = source.children;
         long totalCount = source.totalCount;
         if(children != null) {
@@ -164,7 +160,6 @@
         }
         return create(map, version, source.keys, source.values, children,
                 totalCount, source.memory);
->>>>>>> 244057f9
 /*
         Page p = new Page(map, version);
         // the position is 0
