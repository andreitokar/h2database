--- conflicted
+++ resolved
@@ -36,7 +36,6 @@
      * An empty object array.
      */
     public static final Object[] EMPTY_OBJECT_ARRAY = new Object[0];
-    private static final int IN_MEMORY = Integer.MIN_VALUE;
 
     public final MVMap<?, ?> map;
     private long pos;
@@ -126,23 +125,11 @@
         MVStore store = map.store;
         if(store.getFileStore() == null) {
             p.memory = IN_MEMORY;
-<<<<<<< HEAD
-        } else {
-            if (memory == 0) {
-                p.recalculateMemory();
-            } else {
-                p.addMemory(memory);
-            }
-=======
         } else if (memory == 0) {
             p.recalculateMemory();
         } else {
             p.addMemory(memory);
         }
-        if(store.getFileStore() != null) {
-            store.registerUnsavedPage(p.memory);
->>>>>>> 74717de4
-        }
         return p;
     }
 
@@ -153,7 +140,6 @@
      * @param source the source page
      * @return the page
      */
-<<<<<<< HEAD
     public static Page create(MVMap<?, ?> map, Page source) {
         PageReference[] children = source.children;
         long totalCount = source.totalCount;
@@ -167,11 +153,6 @@
                            totalCount, source.memory);
         map.store.registerUnsavedPage(page.getMemory());
         return page;
-=======
-    public static Page create(MVMap<?, ?> map, long version, Page source) {
-        return create(map, version, source.keys, source.values, source.children,
-                source.totalCount, source.memory);
->>>>>>> 74717de4
     }
 
     /**
@@ -329,7 +310,6 @@
      *
      * @return a mutable copy of this page
      */
-<<<<<<< HEAD
     public Page copy() {
         return copy(false);
     }
@@ -337,13 +317,6 @@
     public Page copy(boolean countRemoval) {
 //        Page newPage = create(map, keys, values, children, totalCount, memory);
         Page newPage = clone();
-=======
-    public Page copy(long version) {
-        Page newPage = create(map, version,
-                keys, values,
-                children, totalCount,
-                memory);
->>>>>>> 74717de4
         // mark the old as deleted
         if(countRemoval) {
             removePage();
@@ -432,10 +405,6 @@
                 bKeys, bValues,
                 null,
                 b, 0);
-<<<<<<< HEAD
-        recalculateMemory();
-=======
->>>>>>> 74717de4
         return newPage;
     }
 
@@ -467,10 +436,6 @@
                 bKeys, null,
                 bChildren,
                 t, 0);
-<<<<<<< HEAD
-        recalculateMemory();
-=======
->>>>>>> 74717de4
         return newPage;
     }
 
@@ -542,7 +507,6 @@
      * @param key the new key
      */
     public void setKey(int index, Object key) {
-<<<<<<< HEAD
         ExtendedDataType extendedKeyType = map.getExtendedKeyType();
         keys = extendedKeyType.clone(keys);
         if(isPersistent()) {
@@ -554,21 +518,6 @@
             addMemory(mem);
         }
         extendedKeyType.setValue(keys, index, key);
-=======
-        // this is slightly slower:
-        // keys = Arrays.copyOf(keys, keys.length);
-        keys = keys.clone();
-        if(isPersistent()) {
-            Object old = keys[index];
-            DataType keyType = map.getKeyType();
-            int mem = keyType.getMemory(key);
-            if (old != null) {
-                mem -= keyType.getMemory(old);
-            }
-            addMemory(mem);
-        }
-        keys[index] = key;
->>>>>>> 74717de4
     }
 
     /**
@@ -579,7 +528,6 @@
      * @return the old value
      */
     public Object setValue(int index, Object value) {
-<<<<<<< HEAD
         ExtendedDataType valueType = map.getExtendedValueType();
         Object old = valueType.getValue(values, index);
         values = valueType.clone(values);
@@ -588,18 +536,6 @@
                       valueType.getMemory(old));
         }
         valueType.setValue(values, index, value);
-=======
-        Object old = values[index];
-        // this is slightly slower:
-        // values = Arrays.copyOf(values, values.length);
-        values = values.clone();
-        DataType valueType = map.getValueType();
-        if(isPersistent()) {
-            addMemory(valueType.getMemory(value) -
-                    valueType.getMemory(old));
-        }
-        values[index] = value;
->>>>>>> 74717de4
         return old;
     }
 
@@ -648,10 +584,8 @@
             setValue(index, value);
         }
         totalCount++;
-        if(isPersistent()) {
-            addMemory(map.getKeyType().getMemory(key) +
-                    map.getValueType().getMemory(value));
-        }
+        addMemory(map.getKeyType().getMemory(key) +
+                map.getValueType().getMemory(value));
     }
 
     /**
@@ -676,10 +610,8 @@
         children = newChildren;
 
         totalCount += childPage.totalCount;
-        if(isPersistent()) {
-            addMemory(map.getKeyType().getMemory(key) +
-                    DataUtils.PAGE_MEMORY_CHILD);
-        }
+        addMemory(map.getKeyType().getMemory(key) +
+                DataUtils.PAGE_MEMORY_CHILD);
     }
 
     /**
@@ -691,7 +623,6 @@
         int keyLength = getKeyCount();
         int keyIndex = index >= keyLength ? index - 1 : index;
         if(isPersistent()) {
-<<<<<<< HEAD
             Object old = getKey(keyIndex);
             addMemory(-map.getKeyType().getMemory(old));
         }
@@ -711,26 +642,6 @@
             }
             totalCount--;
         } else {
-=======
-            Object old = keys[keyIndex];
-            addMemory(-map.getKeyType().getMemory(old));
-        }
-        Object[] newKeys = new Object[keyLength - 1];
-        DataUtils.copyExcept(keys, newKeys, keyLength, keyIndex);
-        keys = newKeys;
-
-        if (values != null) {
-            if(isPersistent()) {
-                Object old = values[index];
-                addMemory(-map.getValueType().getMemory(old));
-            }
-            Object[] newValues = new Object[keyLength - 1];
-            DataUtils.copyExcept(values, newValues, keyLength, index);
-            values = newValues;
-            totalCount--;
-        }
-        if (children != null) {
->>>>>>> 74717de4
             if(isPersistent()) {
                 addMemory(-DataUtils.PAGE_MEMORY_CHILD);
             }
@@ -986,10 +897,6 @@
         return pos != 0 ? (int) (pos | (pos >>> 32)) : super.hashCode();
     }
 
-    private boolean isPersistent() {
-        return memory != IN_MEMORY;
-    }
-
     public int getMemory() {
         if (isPersistent()) {
             if (MVStore.ASSERT) {
@@ -1006,10 +913,6 @@
     }
 
     private void addMemory(int mem) {
-        if(!isPersistent()) {
-            throw DataUtils.newIllegalStateException(
-                    DataUtils.ERROR_INTERNAL, "Memory calculation error2");
-        }
         memory += mem;
     }
 
@@ -1029,10 +932,7 @@
      * Remove the page.
      */
     public void removePage() {
-<<<<<<< HEAD
         removed = true;
-=======
->>>>>>> 74717de4
         if(isPersistent()) {
             long p = pos;
             if (p == 0) {
@@ -1040,7 +940,6 @@
             }
             map.removePage(p, memory);
         }
-<<<<<<< HEAD
     }
 
     public boolean isRemoved() {
@@ -1055,8 +954,6 @@
     private Object createValueStorage(int size)
     {
         return map.getExtendedValueType().createStorage(size);
-=======
->>>>>>> 74717de4
     }
 
     /**
