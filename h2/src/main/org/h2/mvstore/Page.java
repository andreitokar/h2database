--- conflicted
+++ resolved
@@ -873,8 +873,6 @@
         }
     }
 
-    public abstract CursorPos getAppendCursorPos(CursorPos cursorPos);
-
     public abstract void removeAllRecursive();
 
     public abstract CursorPos getAppendCursorPos(CursorPos cursorPos);
@@ -1446,10 +1444,6 @@
         @Override
         public CursorPos getAppendCursorPos(CursorPos cursorPos) {
             int keyCount = getKeyCount();
-<<<<<<< HEAD
-//            return new CursorPos(this, keyCount, cursorPos);
-=======
->>>>>>> 8c10350d
             return new CursorPos(this, -keyCount - 1, cursorPos);
         }
 
