--- conflicted
+++ resolved
@@ -147,7 +147,6 @@
      * @return the page
      */
     public static Page create(MVMap<?, ?> map, long version, Page source) {
-<<<<<<< HEAD
         PageReference[] children = source.children;
         long totalCount = source.totalCount;
         if(children != null) {
@@ -158,10 +157,6 @@
         }
         return create(map, version, source.keys, source.values, children,
                 totalCount, source.memory);
-=======
-        return create(map, version, source.keys, source.values, source.children,
-                source.totalCount, source.memory);
->>>>>>> 5841c4df
     }
 
     /**
@@ -378,13 +373,6 @@
                 bKeys, bValues,
                 null,
                 b, 0);
-<<<<<<< HEAD
-        if(isPersistent()) {
-            recalculateMemory();
-            newPage.recalculateMemory();
-        }
-=======
->>>>>>> 5841c4df
         return newPage;
     }
 
@@ -415,13 +403,6 @@
                 bKeys, null,
                 bChildren,
                 t, 0);
-<<<<<<< HEAD
-        if(isPersistent()) {
-            recalculateMemory();
-            newPage.recalculateMemory();
-        }
-=======
->>>>>>> 5841c4df
         return newPage;
     }
 
@@ -493,7 +474,6 @@
      * @param key the new key
      */
     public void setKey(int index, Object key) {
-<<<<<<< HEAD
         ExtendedDataType extendedKeyType = map.getExtendedKeyType();
         keys = extendedKeyType.clone(keys);
         if(isPersistent()) {
@@ -505,21 +485,6 @@
             addMemory(mem);
         }
         extendedKeyType.setValue(keys, index, key);
-=======
-        // this is slightly slower:
-        // keys = Arrays.copyOf(keys, keys.length);
-        keys = keys.clone();
-        if(isPersistent()) {
-            Object old = keys[index];
-            DataType keyType = map.getKeyType();
-            int mem = keyType.getMemory(key);
-            if (old != null) {
-                mem -= keyType.getMemory(old);
-            }
-            addMemory(mem);
-        }
-        keys[index] = key;
->>>>>>> 5841c4df
     }
 
     /**
@@ -530,7 +495,6 @@
      * @return the old value
      */
     public Object setValue(int index, Object value) {
-<<<<<<< HEAD
         ExtendedDataType valueType = map.getExtendedValueType();
         Object old = valueType.getValue(values, index);
         values = valueType.clone(values);
@@ -539,18 +503,6 @@
                       valueType.getMemory(old));
         }
         valueType.setValue(values, index, value);
-=======
-        Object old = values[index];
-        // this is slightly slower:
-        // values = Arrays.copyOf(values, values.length);
-        values = values.clone();
-        DataType valueType = map.getValueType();
-        if(isPersistent()) {
-            addMemory(valueType.getMemory(value) -
-                    valueType.getMemory(old));
-        }
-        values[index] = value;
->>>>>>> 5841c4df
         return old;
     }
 
@@ -642,7 +594,6 @@
         int keyLength = getKeyCount();
         int keyIndex = index >= keyLength ? index - 1 : index;
         if(isPersistent()) {
-<<<<<<< HEAD
             Object old = getKey(keyIndex);
             addMemory(-map.getKeyType().getMemory(old));
         }
@@ -662,26 +613,6 @@
             }
             totalCount--;
         } else {
-=======
-            Object old = keys[keyIndex];
-            addMemory(-map.getKeyType().getMemory(old));
-        }
-        Object[] newKeys = new Object[keyLength - 1];
-        DataUtils.copyExcept(keys, newKeys, keyLength, keyIndex);
-        keys = newKeys;
-
-        if (values != null) {
-            if(isPersistent()) {
-                Object old = values[index];
-                addMemory(-map.getValueType().getMemory(old));
-            }
-            Object[] newValues = new Object[keyLength - 1];
-            DataUtils.copyExcept(values, newValues, keyLength, index);
-            values = newValues;
-            totalCount--;
-        }
-        if (children != null) {
->>>>>>> 5841c4df
             if(isPersistent()) {
                 addMemory(-DataUtils.PAGE_MEMORY_CHILD);
             }
@@ -995,7 +926,6 @@
             }
             map.removePage(p, memory);
         }
-<<<<<<< HEAD
     }
 
     Object createKeyStorage(int size)
@@ -1006,8 +936,6 @@
     private Object createValueStorage(int size)
     {
         return map.getExtendedValueType().createStorage(size);
-=======
->>>>>>> 5841c4df
     }
 
     /**
