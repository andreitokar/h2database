--- conflicted
+++ resolved
@@ -56,16 +56,12 @@
     private int memory;
 
     /**
-<<<<<<< HEAD
+     * Amount of used disk space by this page only in persistent case.
+     */
+    private int diskSpaceUsed;
+
+    /**
      * Number of keys stored on this page
-=======
-     * Amount of used disk space by this page only in persistent case.
-     */
-    private int diskSpaceUsed;
-
-    /**
-     * The keys.
->>>>>>> 04b85386
      */
     private int keyCount;
 
