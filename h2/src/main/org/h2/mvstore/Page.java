--- conflicted
+++ resolved
@@ -9,12 +9,8 @@
 import java.nio.ByteBuffer;
 import java.util.Arrays;
 import org.h2.compress.Compressor;
-<<<<<<< HEAD
 import org.h2.engine.Constants;
 import org.h2.mvstore.type.ExtendedDataType;
-=======
-import org.h2.mvstore.type.DataType;
->>>>>>> 515bee4a
 import org.h2.util.Utils;
 import static org.h2.engine.Constants.MEMORY_ARRAY;
 import static org.h2.engine.Constants.MEMORY_OBJECT;
@@ -99,7 +95,7 @@
             MEMORY_POINTER +          // children
             MEMORY_ARRAY +            // Object[] children
             8;                        // totalCount
-    
+
     /**
      * The estimated number of bytes used per empty leaf page.
      */
@@ -146,7 +142,6 @@
         return page;
     }
 
-<<<<<<< HEAD
     public static Page createEmptyNode(MVMap<?, ?> map, boolean capable) {
         int capacity = capable ? map.getStore().getKeysPerPage() : 0;
         Object keys = map.getExtendedKeyType().createStorage(capacity);
@@ -156,13 +151,8 @@
             children[0] = PageReference.EMPTY;
         }
         Page page = new NonLeaf(map, 0, keys, children, 0);
-        page.initMemoryAccount(PAGE_NODE_MEMORY);
-=======
-    public static Page createEmptyNode(MVMap<?, ?> map) {
-        Page page = new NonLeaf(map, EMPTY_OBJECT_ARRAY, SINGLE_EMPTY, 0);
         page.initMemoryAccount(PAGE_NODE_MEMORY +
                                 MEMORY_POINTER + PAGE_MEMORY_CHILD); // there is always one child
->>>>>>> 515bee4a
         return page;
     }
 
@@ -628,11 +618,7 @@
     protected final void trimKey() {
         ExtendedDataType keyType = map.getExtendedKeyType();
         if (isPersistent()) {
-<<<<<<< HEAD
             addMemory(-keyType.getMemory(keyType.getValue(keys, keyCount)));
-=======
-            addMemory(MEMORY_POINTER + map.getKeyType().getMemory(key));
->>>>>>> 515bee4a
         }
         --keyCount;
     }
@@ -649,13 +635,8 @@
             --indx;
         }
         if(isPersistent()) {
-<<<<<<< HEAD
             Object old = getKey(indx);
             addMemory(-keyType.getMemory(old));
-=======
-            Object old = getKey(index);
-            addMemory(-MEMORY_POINTER - keyType.getMemory(old));
->>>>>>> 515bee4a
         }
         if (index != keyCount || !map.isSingleWriter()) {
             Object newKeys = createKeyStorage(keyCount - 1);
@@ -873,20 +854,11 @@
 
     protected final void recalculateMemory() {
         assert isPersistent();
-<<<<<<< HEAD
-        memory = map.getExtendedKeyType().getMemorySize(keys, keyCount);
-=======
         memory = calculateMemory();
     }
 
     protected int calculateMemory() {
-        int mem = keys.length * MEMORY_POINTER;
-        DataType keyType = map.getKeyType();
-        for (Object key : keys) {
-            mem += keyType.getMemory(key);
-        }
-        return mem;
->>>>>>> 515bee4a
+        return map.getExtendedKeyType().getMemorySize(keys, keyCount);
     }
 
     /**
@@ -1508,22 +1480,10 @@
         }
 
         @Override
-<<<<<<< HEAD
-        protected void recalculateMemory() {
-            super.recalculateMemory();
-            int mem = PAGE_LEAF_MEMORY +
-                        map.getExtendedValueType().getMemorySize(values, getKeyCount());
-            addMemory(mem);
-=======
         protected int calculateMemory() {
             int mem = super.calculateMemory() + PAGE_LEAF_MEMORY +
-                                        values.length * MEMORY_POINTER;
-            DataType valueType = map.getValueType();
-            for (Object value : values) {
-                mem += valueType.getMemory(value);
-            }
+                    map.getExtendedValueType().getMemorySize(values, getKeyCount());
             return mem;
->>>>>>> 515bee4a
         }
 
         @Override
