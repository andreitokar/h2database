--- conflicted
+++ resolved
@@ -154,33 +154,10 @@
      * @param p the page to start from
      * @param key the key to search, null means search for the first key
      */
-<<<<<<< HEAD
-    static CursorPos traverseDown(Page p, Object key) {
-        CursorPos cursorPos = null;
-        while (!p.isLeaf()) {
-            assert p.getKeyCount() > 0;
-            int index = 0;
-            if(key != null) {
-                index = p.binarySearch(key) + 1;
-                if (index < 0) {
-                    index = -index;
-                }
-            }
-            cursorPos = new CursorPos(p, index, cursorPos);
-            p = p.getChildPage(index);
-        }
-        int index = 0;
-        if(key != null) {
-            index = p.binarySearch(key);
-            if (index < 0) {
-                index = -index - 1;
-            }
-=======
     private static CursorPos traverseDown(Page p, Object key) {
         CursorPos cursorPos = key == null ? p.getPrependCursorPos(null) : CursorPos.traverseDown(p, key);
         if (cursorPos.index < 0) {
             cursorPos.index = -cursorPos.index - 1;
->>>>>>> 443c49bd
         }
         return cursorPos;
     }
