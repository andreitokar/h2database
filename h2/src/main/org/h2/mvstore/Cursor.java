--- conflicted
+++ resolved
@@ -25,11 +25,7 @@
     public Cursor(Page root, K from) {
         this(root, from, null);
     }
-<<<<<<< HEAD
-    
-=======
 
->>>>>>> 17dcd2eb
     public Cursor(Page root, K from, K to) {
         this.cursorPos = traverseDown(root, from);
         this.to = to;
@@ -122,7 +118,6 @@
      *
      * @param n the number of entries to skip
      */
-    @SuppressWarnings("unchecked")
     public void skip(long n) {
         if (n < 10) {
             while (n-- > 0 && hasNext()) {
@@ -130,18 +125,11 @@
             }
         } else if(hasNext()) {
             assert cursorPos != null;
-<<<<<<< HEAD
-            CursorPos curPos = cursorPos;
-            CursorPos parent;
-            while ((parent = curPos.parent) != null) curPos = parent;
-            Page root = curPos.page;
-=======
             CursorPos cp = cursorPos;
             CursorPos parent;
             while ((parent = cp.parent) != null) cp = parent;
             Page root = cp.page;
             @SuppressWarnings("unchecked")
->>>>>>> 17dcd2eb
             MVMap<K, ?> map = (MVMap<K, ?>) root.map;
             long index = map.getKeyIndex(next());
             last = map.getKey(index + n);
