--- conflicted
+++ resolved
@@ -327,17 +327,10 @@
         if (rowId == null) {
             return new MVStoreCursor(Collections.<Entry<Long,Row>> emptyList().iterator());
         }
-<<<<<<< HEAD
         Row value = map.get(rowId);
-        Entry<Long,Row> e = new DataUtils.MapEntry<>(rowId, value);
+        Entry<Long,Row> e = new AbstractMap.SimpleImmutableEntry<Long,Row>(rowId, value);
         List<Entry<Long,Row>> list = Collections.singletonList(e);
         MVStoreCursor c = new MVStoreCursor(list.iterator());
-=======
-        Value value = map.get(v);
-        Entry<Value, Value> e = new AbstractMap.SimpleImmutableEntry<Value, Value>(v, value);
-        List<Entry<Value, Value>> list = Collections.singletonList(e);
-        MVStoreCursor c = new MVStoreCursor(session, list.iterator());
->>>>>>> 96883799
         c.next();
         return c;
     }
