/*
 * Copyright 2004-2019 H2 Group. Multiple-Licensed under the MPL 2.0,
 * and the EPL 1.0 (https://h2database.com/html/license.html).
 * Initial Developer: H2 Group
 */
package org.h2.mvstore.db;

import java.util.AbstractMap;
import java.util.Collections;
import java.util.Iterator;
import java.util.List;
import java.util.Map.Entry;
import java.util.concurrent.atomic.AtomicLong;
import org.h2.api.ErrorCode;
import org.h2.command.dml.AllColumnsForPlan;
import org.h2.engine.Database;
import org.h2.engine.Session;
import org.h2.index.BaseIndex;
import org.h2.index.Cursor;
import org.h2.index.IndexType;
import org.h2.index.SingleRowCursor;
import org.h2.message.DbException;
import org.h2.mvstore.DataUtils;
import org.h2.mvstore.MVMap;
import org.h2.mvstore.tx.Transaction;
import org.h2.mvstore.tx.TransactionMap;
import org.h2.mvstore.type.DataType;
import org.h2.mvstore.type.LongDataType;
import org.h2.result.Row;
import org.h2.result.SearchRow;
import org.h2.result.SortOrder;
import org.h2.table.Column;
import org.h2.table.IndexColumn;
import org.h2.table.TableFilter;
import org.h2.value.Value;
import org.h2.value.ValueLong;
import org.h2.value.ValueNull;
import org.h2.value.VersionedValue;

/**
 * A table stored in a MVStore.
 */
<<<<<<< HEAD
public class MVPrimaryIndex extends BaseIndex
{
    private final MVTable                  mvTable;
    private final String                   mapName;
    private final TransactionMap<Long,Row> dataMap;
    private final AtomicLong               lastKey = new AtomicLong(0);
    private       int                      mainIndexColumn = SearchRow.ROWID_INDEX;
=======
public class MVPrimaryIndex extends BaseIndex implements MVIndex {

    private final MVTable mvTable;
    private final String mapName;
    private final TransactionMap<Value, Value> dataMap;
    private final AtomicLong lastKey = new AtomicLong();
    private int mainIndexColumn = SearchRow.ROWID_INDEX;
>>>>>>> 443c49bd

    public MVPrimaryIndex(Database db, MVTable table, int id,
            IndexColumn[] columns, IndexType indexType) {
        super(table, id, table.getName() + "_DATA", columns, indexType);
        this.mvTable = table;
        DataType valueType = table.getRowFactory().getDataType();
        mapName = "table." + getId();
        assert db.isStarting() || !db.getStore().getMvStore().getMetaMap().containsKey(DataUtils.META_NAME + mapName);
        Transaction t = mvTable.getTransactionBegin();
        dataMap = t.openMap(mapName, LongDataType.INSTANCE, valueType);
        dataMap.map.setVolatile(!table.isPersistData() || !indexType.isPersistent());
        t.commit();
        Long k = dataMap.map.lastKey(); // include uncommitted keys
        lastKey.set(k == null ? 0 : k);
    }

    @Override
    public String getCreateSQL() {
        return null;
    }

    @Override
    public String getPlanSQL() {
        return table.getSQL(new StringBuilder(), false).append(".tableScan").toString();
    }

    public void setMainIndexColumn(int mainIndexColumn) {
        this.mainIndexColumn = mainIndexColumn;
    }

    public int getMainIndexColumn() {
        return mainIndexColumn;
    }

    @Override
    public void close(Session session) {
        // ok
    }

    @Override
    public int compareRows(SearchRow rowOne, SearchRow rowTwo) {
        throw new UnsupportedOperationException();
    }

    @Override
    public void add(Session session, Row row) {
        if (mainIndexColumn == SearchRow.ROWID_INDEX) {
            if (row.getKey() == 0) {
                row.setKey(lastKey.incrementAndGet());
            }
        } else {
            long c = row.getValue(mainIndexColumn).getLong();
            row.setKey(c);
        }

        if (mvTable.getContainsLargeObject()) {
            for (int i = 0, len = row.getColumnCount(); i < len; i++) {
                Value v = row.getValue(i);
                Value v2 = v.copy(database, getId());
                if (v2.isLinkedToTable()) {
                    session.removeAtCommitStop(v2);
                }
                if (v != v2) {
                    row.setValue(i, v2);
                }
            }
        }

        TransactionMap<Long,Row> map = getMap(session);
        long rowKey = row.getKey();
        try {
<<<<<<< HEAD
            Row old = map.putIfAbsent(rowKey, row);
            if (old != null) {
                String sql = "PRIMARY KEY ON " + table.getSQL();
                if (mainIndexColumn >= 0 && mainIndexColumn < indexColumns.length) {
                    sql += "(" + indexColumns[mainIndexColumn].getSQL() + ")";
                }
                int errorCode = ErrorCode.CONCURRENT_UPDATE_1;
                if (map.get(rowKey) != null) {
                    // committed
                    errorCode = ErrorCode.DUPLICATE_KEY_1;
                }
                DbException e = DbException.get(errorCode, sql);
=======
            Value oldValue = map.putIfAbsent(key, ValueArray.get(row.getValueList()));
            if (oldValue != null) {
                int errorCode = ErrorCode.CONCURRENT_UPDATE_1;
                if (map.getImmediate(key) != null) {
                    // committed
                    errorCode = ErrorCode.DUPLICATE_KEY_1;
                }
                DbException e = DbException.get(errorCode,
                        getDuplicatePrimaryKeyMessage(mainIndexColumn).append(' ').append(oldValue).toString());
>>>>>>> 443c49bd
                e.setSource(this);
                throw e;
            }
        } catch (IllegalStateException e) {
            throw mvTable.convertException(e);
        }
        // because it's possible to directly update the key using the _rowid_
        // syntax
        long last;
        while (rowKey > (last = lastKey.get())) {
            if(lastKey.compareAndSet(last, rowKey)) break;
        }
    }

    @Override
    public void remove(Session session, Row row) {
        if (mvTable.getContainsLargeObject()) {
            for (int i = 0, len = row.getColumnCount(); i < len; i++) {
                Value v = row.getValue(i);
                if (v.isLinkedToTable()) {
                    session.removeAtCommit(v);
                }
            }
        }
        TransactionMap<Long,Row> map = getMap(session);
        try {
<<<<<<< HEAD
            Row result = map.remove(row.getKey());
            if (result == null) {
                throw DbException.get(ErrorCode.ROW_NOT_FOUND_WHEN_DELETING_1,
                        getSQL() + ": " + row.getKey());
=======
            Value old = map.remove(ValueLong.get(row.getKey()));
            if (old == null) {
                StringBuilder builder = new StringBuilder();
                getSQL(builder, false).append(": ").append(row.getKey());
                throw DbException.get(ErrorCode.ROW_NOT_FOUND_WHEN_DELETING_1, builder.toString());
>>>>>>> 443c49bd
            }
        } catch (IllegalStateException e) {
            throw mvTable.convertException(e);
        }
    }

    @Override
    public void update(Session session, Row oldRow, Row newRow) {
        if (mainIndexColumn != SearchRow.ROWID_INDEX) {
            long c = newRow.getValue(mainIndexColumn).getLong();
            newRow.setKey(c);
        }
        long key = oldRow.getKey();
        assert mainIndexColumn != SearchRow.ROWID_INDEX || key != 0;
        assert key == newRow.getKey() : key + " != " + newRow.getKey();
        if (mvTable.getContainsLargeObject()) {
            for (int i = 0, len = oldRow.getColumnCount(); i < len; i++) {
                Value oldValue = oldRow.getValue(i);
                Value newValue = newRow.getValue(i);
                if(oldValue != newValue) {
                    if (oldValue.isLinkedToTable()) {
                        session.removeAtCommit(oldValue);
                    }
                    Value v2 = newValue.copy(database, getId());
                    if (v2.isLinkedToTable()) {
                        session.removeAtCommitStop(v2);
                    }
                    if (newValue != v2) {
                        newRow.setValue(i, v2);
                    }
                }
            }
        }

        TransactionMap<Long,Row> map = getMap(session);
        try {
<<<<<<< HEAD
            Row old = map.put(key, newRow);
            if (old == null) {
                throw DbException.get(ErrorCode.ROW_NOT_FOUND_WHEN_DELETING_1,
                        getSQL() + ": " + key);
=======
            Value existing = map.put(ValueLong.get(key), ValueArray.get(newRow.getValueList()));
            if (existing == null) {
                StringBuilder builder = new StringBuilder();
                getSQL(builder, false).append(": ").append(key);
                throw DbException.get(ErrorCode.ROW_NOT_FOUND_WHEN_DELETING_1, builder.toString());
>>>>>>> 443c49bd
            }
        } catch (IllegalStateException e) {
            throw mvTable.convertException(e);
        }


        // because it's possible to directly update the key using the _rowid_
        // syntax
        if (newRow.getKey() > lastKey.get()) {
            lastKey.set(newRow.getKey());
        }
    }

<<<<<<< HEAD
    void lockRows(Session session, Iterable<Row> rowsForUpdate) {
        TransactionMap<Long, Row> map = getMap(session);
        for (Row row : rowsForUpdate) {
            long key = row.getKey();
            lockRow(map, key);
        }
    }

=======
    /**
     * Lock a single row.
     *
     * @param session database session
     * @param row to lock
     * @return row object if it exists
     */
>>>>>>> 443c49bd
    Row lockRow(Session session, Row row) {
        TransactionMap<Long, Row> map = getMap(session);
        long key = row.getKey();
        return lockRow(map, key);
    }

    private Row lockRow(TransactionMap<Long, Row> map, long key) {
        try {
            return map.lock(key);
        } catch (IllegalStateException ex) {
            throw mvTable.convertException(ex);
        }
    }

    @Override
    public Cursor find(Session session, SearchRow first, SearchRow last) {
<<<<<<< HEAD
        Long min = extractPKFromRow(first, Long.MIN_VALUE);
        Long max = extractPKFromRow(last, Long.MAX_VALUE);
        TransactionMap<Long,Row> map = getMap(session);
        return new MVStoreCursor(map.entryIterator(min, max));
    }

    private Long extractPKFromRow(SearchRow row, long defaultValue) {
        long result;
        if (row == null) {
            result = defaultValue;
        } else if (mainIndexColumn == SearchRow.ROWID_INDEX) {
            result = row.getKey();
        } else {
            Value v = row.getValue(mainIndexColumn);
            if (v == null) {
                result = row.getKey();
            } else {
                result = v.getLong();
            }
        }
        return result;
    }

=======
        ValueLong min = first == null ? ValueLong.MIN : ValueLong.get(first.getKey());
        ValueLong max = last == null ? ValueLong.MAX : ValueLong.get(last.getKey());
        TransactionMap<Value, Value> map = getMap(session);
        return new MVStoreCursor(session, map.entryIterator(min, max));
    }

>>>>>>> 443c49bd
    @Override
    public MVTable getTable() {
        return mvTable;
    }

    @Override
    public Row getRow(Session session, long key) {
<<<<<<< HEAD
        TransactionMap<Long,Row> map = getMap(session);
        Row row = map.get(key);
        if (row == null) {
=======
        TransactionMap<Value, Value> map = getMap(session);
        Value v = map.getFromSnapshot(ValueLong.get(key));
        if (v == null) {
>>>>>>> 443c49bd
            throw DbException.get(ErrorCode.ROW_NOT_FOUND_IN_PRIMARY_INDEX,
                    getSQL(false), String.valueOf(key));
        }
<<<<<<< HEAD
=======
        return getRow(session, key, (ValueArray) v);
    }

    private static Row getRow(Session session, long key, ValueArray array) {
        Row row = session.createRow(array.getList(), 0);
        row.setKey(key);
>>>>>>> 443c49bd
        return row;
    }

    @Override
    public double getCost(Session session, int[] masks,
            TableFilter[] filters, int filter, SortOrder sortOrder,
            AllColumnsForPlan allColumnsSet) {
        try {
            return 10 * getCostRangeIndex(masks, dataMap.sizeAsLongMax(),
                    filters, filter, sortOrder, true, allColumnsSet);
        } catch (IllegalStateException e) {
            throw DbException.get(ErrorCode.OBJECT_CLOSED, e);
        }
    }

    @Override
    public int getColumnIndex(Column col) {
        // can not use this index - use the delegate index instead
        return SearchRow.ROWID_INDEX;
    }

    @Override
    public boolean isFirstColumn(Column column) {
        return false;
    }

    @Override
    public void remove(Session session) {
        TransactionMap<Long,Row> map = getMap(session);
        if (!map.isClosed()) {
            Transaction t = session.getTransaction();
            t.removeMap(map);
        }
    }

    @Override
    public void truncate(Session session) {
        TransactionMap<Long,Row> map = getMap(session);
        if (mvTable.getContainsLargeObject()) {
            database.getLobStorage().removeAllForTable(table.getId());
        }
        map.clear();
    }

    @Override
    public boolean canGetFirstOrLast() {
        return true;
    }

    @Override
    public Cursor findFirstOrLast(Session session, boolean first) {
        TransactionMap<Long,Row> map = getMap(session);
        Long rowId = first ? map.firstKey() : map.lastKey();
        if (rowId == null) {
            return new MVStoreCursor(Collections.<Entry<Long,Row>> emptyIterator());
        }
<<<<<<< HEAD
        Row value = map.get(rowId);
        Entry<Long,Row> e = new AbstractMap.SimpleImmutableEntry<>(rowId, value);
        List<Entry<Long,Row>> list = Collections.singletonList(e);
        MVStoreCursor c = new MVStoreCursor(list.iterator());
=======
        Value value = map.getFromSnapshot(v);
        Entry<Value, Value> e = new AbstractMap.SimpleImmutableEntry<Value, Value>(v, value);
        List<Entry<Value, Value>> list = Collections.singletonList(e);
        MVStoreCursor c = new MVStoreCursor(session, list.iterator());
>>>>>>> 443c49bd
        c.next();
        return c;
    }

    @Override
    public boolean needRebuild() {
        return false;
    }

    @Override
    public long getRowCount(Session session) {
        TransactionMap<Long,Row> map = getMap(session);
        return map.sizeAsLong();
    }

    /**
     * The maximum number of rows, including uncommitted rows of any session.
     *
     * @return the maximum number of rows
     */
    public long getRowCountMax() {
        return dataMap.sizeAsLongMax();
    }

    @Override
    public long getRowCountApproximation() {
        return getRowCountMax();
    }

    @Override
    public long getDiskSpaceUsed() {
        return dataMap.map.getRootPage().getDiskSpaceUsed();
    }

    public String getMapName() {
        return mapName;
    }

    @Override
    public void checkRename() {
        // ok
    }

    @Override
    public void addRowsToBuffer(List<Row> rows, String bufferName) {
        throw new UnsupportedOperationException();
    }

    @Override
    public void addBufferedRows(List<String> bufferNames) {
        throw new UnsupportedOperationException();
    }

    /**
     * Get the key from the row.
     *
     * @param row the row
     * @param ifEmpty the value to use if the row is empty
     * @param ifNull the value to use if the column is NULL
     * @return the key
     */
    ValueLong getKey(SearchRow row, ValueLong ifEmpty, ValueLong ifNull) {
        if (row == null) {
            return ifEmpty;
        }
        Value v = row.getValue(mainIndexColumn);
        if (v == null) {
            throw DbException.throwInternalError(row.toString());
        } else if (v == ValueNull.INSTANCE) {
            return ifNull;
        }
        return (ValueLong) v.convertTo(Value.LONG);
    }

    /**
     * Search for a specific row or a set of rows.
     *
     * @param session the session
     * @param first the key of the first row
     * @param last the key of the last row
     * @return the cursor
     */
    Cursor find(Session session, ValueLong first, ValueLong last) {
        TransactionMap<Long,Row> map = getMap(session);
        if (first != null && last != null && first.getLong() == last.getLong()) {
            long key = first.getLong();
            Row row = map.get(key);
            return new SingleRowCursor(row);
        }
        return new MVStoreCursor(map.entryIterator(first == null ? null : first.getLong(),
                                                   last == null ? null : last.getLong()));
    }

    @Override
    public boolean isRowIdIndex() {
        return true;
    }

    /**
     * Get the map to store the data.
     *
     * @param session the session
     * @return the map
     */
    private TransactionMap<Long,Row> getMap(Session session) {
        if (session == null) {
            return dataMap;
        }
        Transaction t = session.getTransaction();
        return dataMap.getInstance(t);
    }

<<<<<<< HEAD
=======
    @Override
    public MVMap<Value, VersionedValue> getMVMap() {
        return dataMap.map;
    }
>>>>>>> 443c49bd

    /**
     * A cursor.
     */
    static final class MVStoreCursor implements Cursor {

        private final Iterator<Entry<Long,Row>> it;
        private       Entry<Long,Row>           current;
        private       Row                       row;

        MVStoreCursor(Iterator<Entry<Long, Row>> it) {
            this.it = it;
        }

        @Override
        public Row get() {
            if (row == null) {
                if (current != null) {
                    row = current.getValue();
                }
            }
            return row;
        }

        @Override
        public SearchRow getSearchRow() {
            return get();
        }

        @Override
        public boolean next() {
            current = it.hasNext() ? it.next() : null;
            row = null;
            return current != null;
        }

        @Override
        public boolean previous() {
            throw DbException.getUnsupportedException("previous");
        }

    }
}<|MERGE_RESOLUTION|>--- conflicted
+++ resolved
@@ -40,23 +40,13 @@
 /**
  * A table stored in a MVStore.
  */
-<<<<<<< HEAD
-public class MVPrimaryIndex extends BaseIndex
+public class MVPrimaryIndex extends BaseIndex implements MVIndex
 {
     private final MVTable                  mvTable;
     private final String                   mapName;
     private final TransactionMap<Long,Row> dataMap;
     private final AtomicLong               lastKey = new AtomicLong(0);
     private       int                      mainIndexColumn = SearchRow.ROWID_INDEX;
-=======
-public class MVPrimaryIndex extends BaseIndex implements MVIndex {
-
-    private final MVTable mvTable;
-    private final String mapName;
-    private final TransactionMap<Value, Value> dataMap;
-    private final AtomicLong lastKey = new AtomicLong();
-    private int mainIndexColumn = SearchRow.ROWID_INDEX;
->>>>>>> 443c49bd
 
     public MVPrimaryIndex(Database db, MVTable table, int id,
             IndexColumn[] columns, IndexType indexType) {
@@ -128,7 +118,6 @@
         TransactionMap<Long,Row> map = getMap(session);
         long rowKey = row.getKey();
         try {
-<<<<<<< HEAD
             Row old = map.putIfAbsent(rowKey, row);
             if (old != null) {
                 String sql = "PRIMARY KEY ON " + table.getSQL();
@@ -136,22 +125,12 @@
                     sql += "(" + indexColumns[mainIndexColumn].getSQL() + ")";
                 }
                 int errorCode = ErrorCode.CONCURRENT_UPDATE_1;
-                if (map.get(rowKey) != null) {
+                if (map.getImmediate(rowKey) != null) {
                     // committed
                     errorCode = ErrorCode.DUPLICATE_KEY_1;
                 }
-                DbException e = DbException.get(errorCode, sql);
-=======
-            Value oldValue = map.putIfAbsent(key, ValueArray.get(row.getValueList()));
-            if (oldValue != null) {
-                int errorCode = ErrorCode.CONCURRENT_UPDATE_1;
-                if (map.getImmediate(key) != null) {
-                    // committed
-                    errorCode = ErrorCode.DUPLICATE_KEY_1;
-                }
                 DbException e = DbException.get(errorCode,
                         getDuplicatePrimaryKeyMessage(mainIndexColumn).append(' ').append(oldValue).toString());
->>>>>>> 443c49bd
                 e.setSource(this);
                 throw e;
             }
@@ -178,18 +157,11 @@
         }
         TransactionMap<Long,Row> map = getMap(session);
         try {
-<<<<<<< HEAD
             Row result = map.remove(row.getKey());
             if (result == null) {
-                throw DbException.get(ErrorCode.ROW_NOT_FOUND_WHEN_DELETING_1,
-                        getSQL() + ": " + row.getKey());
-=======
-            Value old = map.remove(ValueLong.get(row.getKey()));
-            if (old == null) {
                 StringBuilder builder = new StringBuilder();
                 getSQL(builder, false).append(": ").append(row.getKey());
                 throw DbException.get(ErrorCode.ROW_NOT_FOUND_WHEN_DELETING_1, builder.toString());
->>>>>>> 443c49bd
             }
         } catch (IllegalStateException e) {
             throw mvTable.convertException(e);
@@ -226,18 +198,11 @@
 
         TransactionMap<Long,Row> map = getMap(session);
         try {
-<<<<<<< HEAD
             Row old = map.put(key, newRow);
             if (old == null) {
-                throw DbException.get(ErrorCode.ROW_NOT_FOUND_WHEN_DELETING_1,
-                        getSQL() + ": " + key);
-=======
-            Value existing = map.put(ValueLong.get(key), ValueArray.get(newRow.getValueList()));
-            if (existing == null) {
                 StringBuilder builder = new StringBuilder();
                 getSQL(builder, false).append(": ").append(key);
                 throw DbException.get(ErrorCode.ROW_NOT_FOUND_WHEN_DELETING_1, builder.toString());
->>>>>>> 443c49bd
             }
         } catch (IllegalStateException e) {
             throw mvTable.convertException(e);
@@ -251,7 +216,6 @@
         }
     }
 
-<<<<<<< HEAD
     void lockRows(Session session, Iterable<Row> rowsForUpdate) {
         TransactionMap<Long, Row> map = getMap(session);
         for (Row row : rowsForUpdate) {
@@ -260,7 +224,6 @@
         }
     }
 
-=======
     /**
      * Lock a single row.
      *
@@ -268,7 +231,6 @@
      * @param row to lock
      * @return row object if it exists
      */
->>>>>>> 443c49bd
     Row lockRow(Session session, Row row) {
         TransactionMap<Long, Row> map = getMap(session);
         long key = row.getKey();
@@ -285,7 +247,6 @@
 
     @Override
     public Cursor find(Session session, SearchRow first, SearchRow last) {
-<<<<<<< HEAD
         Long min = extractPKFromRow(first, Long.MIN_VALUE);
         Long max = extractPKFromRow(last, Long.MAX_VALUE);
         TransactionMap<Long,Row> map = getMap(session);
@@ -309,14 +270,6 @@
         return result;
     }
 
-=======
-        ValueLong min = first == null ? ValueLong.MIN : ValueLong.get(first.getKey());
-        ValueLong max = last == null ? ValueLong.MAX : ValueLong.get(last.getKey());
-        TransactionMap<Value, Value> map = getMap(session);
-        return new MVStoreCursor(session, map.entryIterator(min, max));
-    }
-
->>>>>>> 443c49bd
     @Override
     public MVTable getTable() {
         return mvTable;
@@ -324,27 +277,12 @@
 
     @Override
     public Row getRow(Session session, long key) {
-<<<<<<< HEAD
-        TransactionMap<Long,Row> map = getMap(session);
-        Row row = map.get(key);
+        TransactionMap<Long,Row> map = getMap(session);
+        Row row = map.getFromSnapshot(key);
         if (row == null) {
-=======
-        TransactionMap<Value, Value> map = getMap(session);
-        Value v = map.getFromSnapshot(ValueLong.get(key));
-        if (v == null) {
->>>>>>> 443c49bd
             throw DbException.get(ErrorCode.ROW_NOT_FOUND_IN_PRIMARY_INDEX,
                     getSQL(false), String.valueOf(key));
         }
-<<<<<<< HEAD
-=======
-        return getRow(session, key, (ValueArray) v);
-    }
-
-    private static Row getRow(Session session, long key, ValueArray array) {
-        Row row = session.createRow(array.getList(), 0);
-        row.setKey(key);
->>>>>>> 443c49bd
         return row;
     }
 
@@ -401,17 +339,10 @@
         if (rowId == null) {
             return new MVStoreCursor(Collections.<Entry<Long,Row>> emptyIterator());
         }
-<<<<<<< HEAD
-        Row value = map.get(rowId);
+        Row value = map.getFromSnapshot(rowId);
         Entry<Long,Row> e = new AbstractMap.SimpleImmutableEntry<>(rowId, value);
         List<Entry<Long,Row>> list = Collections.singletonList(e);
         MVStoreCursor c = new MVStoreCursor(list.iterator());
-=======
-        Value value = map.getFromSnapshot(v);
-        Entry<Value, Value> e = new AbstractMap.SimpleImmutableEntry<Value, Value>(v, value);
-        List<Entry<Value, Value>> list = Collections.singletonList(e);
-        MVStoreCursor c = new MVStoreCursor(session, list.iterator());
->>>>>>> 443c49bd
         c.next();
         return c;
     }
@@ -524,13 +455,10 @@
         return dataMap.getInstance(t);
     }
 
-<<<<<<< HEAD
-=======
     @Override
     public MVMap<Value, VersionedValue> getMVMap() {
         return dataMap.map;
     }
->>>>>>> 443c49bd
 
     /**
      * A cursor.
