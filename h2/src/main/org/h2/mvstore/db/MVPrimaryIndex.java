--- conflicted
+++ resolved
@@ -49,33 +49,14 @@
             IndexColumn[] columns, IndexType indexType) {
         this.mvTable = table;
         initBaseIndex(table, id, table.getName() + "_DATA", columns, indexType);
-<<<<<<< HEAD
         DataType valueType = table.getRowFactory().getDataType();
         mapName = "table." + getId();
         Transaction t = mvTable.getTransactionBegin();
         dataMap = t.openMap(mapName, LongDataType.INSTANCE, valueType);
-        dataMap.map.setVolatile(!indexType.isPersistent());
+        dataMap.map.setVolatile(!table.isPersistData() || !indexType.isPersistent());
         t.commit();
-        if (!table.isPersistData() || !indexType.isPersistent()) {
-            dataMap.map.setVolatile(true);
-        }
         Long k = dataMap.map.lastKey(); // include uncommitted keys
         lastKey.set(k == null ? 0 : k);
-=======
-        int[] sortTypes = new int[columns.length];
-        for (int i = 0; i < columns.length; i++) {
-            sortTypes[i] = SortOrder.ASCENDING;
-        }
-        ValueDataType keyType = new ValueDataType();
-        ValueDataType valueType = new ValueDataType(db, sortTypes);
-        mapName = "table." + getId();
-        Transaction t = mvTable.getTransactionBegin();
-        dataMap = t.openMap(mapName, keyType, valueType);
-        dataMap.map.setVolatile(!table.isPersistData() || !indexType.isPersistent());
-        t.commit();
-        Value k = dataMap.map.lastKey();    // include uncommitted keys as well
-        lastKey.set(k == null ? 0 : k.getLong());
->>>>>>> 9288feb5
     }
 
     @Override
