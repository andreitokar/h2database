--- conflicted
+++ resolved
@@ -210,38 +210,26 @@
         }
     }
 
-<<<<<<< HEAD
-    public void lockRows(Session session, Iterable<Row> rowsForUpdate) {
+    void lockRows(Session session, Iterable<Row> rowsForUpdate) {
         TransactionMap<Long, Row> map = getMap(session);
         for (Row row : rowsForUpdate) {
             long key = row.getKey();
-            try {
-                map.lock(key);
-            } catch (IllegalStateException ex) {
-                throw mvTable.convertException(ex);
-            }
-=======
-    void lockRows(Session session, Iterable<Row> rowsForUpdate) {
-        TransactionMap<Value, Value> map = getMap(session);
-        for (Row row : rowsForUpdate) {
-            long key = row.getKey();
             lockRow(map, key);
         }
     }
 
     Row lockRow(Session session, Row row) {
-        TransactionMap<Value, Value> map = getMap(session);
+        TransactionMap<Long, Row> map = getMap(session);
         long key = row.getKey();
         ValueArray array = (ValueArray) lockRow(map, key);
         return array == null ? null : getRow(session, key, array);
     }
 
-    private Value lockRow(TransactionMap<Value, Value> map, long key) {
-        try {
-            return map.lock(ValueLong.get(key));
+    private Row lockRow(TransactionMap<Long, Row> map, long key) {
+        try {
+            return map.lock(key);
         } catch (IllegalStateException ex) {
             throw mvTable.convertException(ex);
->>>>>>> 4a339e7a
         }
     }
 
@@ -283,15 +271,6 @@
             throw DbException.get(ErrorCode.ROW_NOT_FOUND_IN_PRIMARY_INDEX,
                     getSQL(), String.valueOf(key));
         }
-<<<<<<< HEAD
-=======
-        return getRow(session, key, (ValueArray) v);
-    }
-
-    public Row getRow(Session session, long key, ValueArray array) {
-        Row row = session.createRow(array.getList(), 0);
-        row.setKey(key);
->>>>>>> 4a339e7a
         return row;
     }
 
