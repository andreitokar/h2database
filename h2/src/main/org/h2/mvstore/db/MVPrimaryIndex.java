--- conflicted
+++ resolved
@@ -52,12 +52,8 @@
         DataType valueType = table.getRowFactory().getDataType();
         mapName = "table." + getId();
         Transaction t = mvTable.getTransactionBegin();
-<<<<<<< HEAD
         dataMap = t.openMap(mapName, LongDataType.INSTANCE, valueType);
-=======
-        dataMap = t.openMap(mapName, keyType, valueType);
         dataMap.map.setVolatile(!indexType.isPersistent());
->>>>>>> 3e51c53e
         t.commit();
         if (!table.isPersistData() || !indexType.isPersistent()) {
             dataMap.map.setVolatile(true);
