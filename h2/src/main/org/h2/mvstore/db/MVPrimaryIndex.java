/*
 * Copyright 2004-2019 H2 Group. Multiple-Licensed under the MPL 2.0,
 * and the EPL 1.0 (https://h2database.com/html/license.html).
 * Initial Developer: H2 Group
 */
package org.h2.mvstore.db;

import java.util.Iterator;
import java.util.List;
import java.util.Map.Entry;
import java.util.concurrent.atomic.AtomicLong;
import org.h2.api.ErrorCode;
import org.h2.command.dml.AllColumnsForPlan;
import org.h2.engine.Database;
import org.h2.engine.Session;
import org.h2.index.BaseIndex;
import org.h2.index.Cursor;
import org.h2.index.IndexType;
import org.h2.index.SingleRowCursor;
import org.h2.message.DbException;
import org.h2.mvstore.DataUtils;
import org.h2.mvstore.MVMap;
import org.h2.mvstore.tx.Transaction;
import org.h2.mvstore.tx.TransactionMap;
import org.h2.mvstore.type.DataType;
import org.h2.mvstore.type.LongDataType;
import org.h2.result.Row;
import org.h2.result.SearchRow;
import org.h2.result.SortOrder;
import org.h2.table.Column;
import org.h2.table.IndexColumn;
import org.h2.table.TableFilter;
import org.h2.value.Value;
import org.h2.value.ValueLong;
import org.h2.value.ValueNull;
import org.h2.value.VersionedValue;

/**
 * A table stored in a MVStore.
 */
public class MVPrimaryIndex extends BaseIndex implements MVIndex
{
    private final MVTable                  mvTable;
    private final String                   mapName;
    private final TransactionMap<Long,Row> dataMap;
    private final AtomicLong               lastKey = new AtomicLong(0);
    private       int                      mainIndexColumn = SearchRow.ROWID_INDEX;

    public MVPrimaryIndex(Database db, MVTable table, int id,
            IndexColumn[] columns, IndexType indexType) {
        super(table, id, table.getName() + "_DATA", columns, indexType);
        this.mvTable = table;
        DataType valueType = table.getRowFactory().getDataType();
        mapName = "table." + getId();
        assert db.isStarting() || !db.getStore().getMvStore().getMetaMap().containsKey(DataUtils.META_NAME + mapName);
        Transaction t = mvTable.getTransactionBegin();
        dataMap = t.openMap(mapName, LongDataType.INSTANCE, valueType);
        dataMap.map.setVolatile(!table.isPersistData() || !indexType.isPersistent());
        t.commit();
        Long k = dataMap.map.lastKey(); // include uncommitted keys
        lastKey.set(k == null ? 0 : k);
    }

    @Override
    public String getCreateSQL() {
        return null;
    }

    @Override
    public String getPlanSQL() {
        return table.getSQL(new StringBuilder(), false).append(".tableScan").toString();
    }

    public void setMainIndexColumn(int mainIndexColumn) {
        this.mainIndexColumn = mainIndexColumn;
    }

    public int getMainIndexColumn() {
        return mainIndexColumn;
    }

    @Override
    public void close(Session session) {
        // ok
    }

    @Override
    public int compareRows(SearchRow rowOne, SearchRow rowTwo) {
        throw new UnsupportedOperationException();
    }

    @Override
    public void add(Session session, Row row) {
        if (mainIndexColumn == SearchRow.ROWID_INDEX) {
            if (row.getKey() == 0) {
                row.setKey(lastKey.incrementAndGet());
            }
        } else {
            long c = row.getValue(mainIndexColumn).getLong();
            row.setKey(c);
        }

        if (mvTable.getContainsLargeObject()) {
            for (int i = 0, len = row.getColumnCount(); i < len; i++) {
                Value v = row.getValue(i);
                Value v2 = v.copy(database, getId());
                if (v2.isLinkedToTable()) {
                    session.removeAtCommitStop(v2);
                }
                if (v != v2) {
                    row.setValue(i, v2);
                }
            }
        }

        TransactionMap<Long,Row> map = getMap(session);
        long rowKey = row.getKey();
        try {
            Row old = map.putIfAbsent(rowKey, row);
            if (old != null) {
                int errorCode = ErrorCode.CONCURRENT_UPDATE_1;
                if (map.getImmediate(rowKey) != null) {
                    // committed
                    errorCode = ErrorCode.DUPLICATE_KEY_1;
                }
                DbException e = DbException.get(errorCode,
                        getDuplicatePrimaryKeyMessage(mainIndexColumn).append(' ').append(old).toString());
                e.setSource(this);
                throw e;
            }
        } catch (IllegalStateException e) {
            throw mvTable.convertException(e);
        }
        // because it's possible to directly update the key using the _rowid_
        // syntax
        long last;
        while (rowKey > (last = lastKey.get())) {
            if(lastKey.compareAndSet(last, rowKey)) break;
        }
    }

    @Override
    public void remove(Session session, Row row) {
        if (mvTable.getContainsLargeObject()) {
            for (int i = 0, len = row.getColumnCount(); i < len; i++) {
                Value v = row.getValue(i);
                if (v.isLinkedToTable()) {
                    session.removeAtCommit(v);
                }
            }
        }
        TransactionMap<Long,Row> map = getMap(session);
        try {
            Row result = map.remove(row.getKey());
            if (result == null) {
                StringBuilder builder = new StringBuilder();
                getSQL(builder, false).append(": ").append(row.getKey());
                throw DbException.get(ErrorCode.ROW_NOT_FOUND_WHEN_DELETING_1, builder.toString());
            }
        } catch (IllegalStateException e) {
            throw mvTable.convertException(e);
        }
    }

    @Override
    public void update(Session session, Row oldRow, Row newRow) {
        if (mainIndexColumn != SearchRow.ROWID_INDEX) {
            long c = newRow.getValue(mainIndexColumn).getLong();
            newRow.setKey(c);
        }
        long key = oldRow.getKey();
        assert mainIndexColumn != SearchRow.ROWID_INDEX || key != 0;
        assert key == newRow.getKey() : key + " != " + newRow.getKey();
        if (mvTable.getContainsLargeObject()) {
            for (int i = 0, len = oldRow.getColumnCount(); i < len; i++) {
                Value oldValue = oldRow.getValue(i);
                Value newValue = newRow.getValue(i);
                if(oldValue != newValue) {
                    if (oldValue.isLinkedToTable()) {
                        session.removeAtCommit(oldValue);
                    }
                    Value v2 = newValue.copy(database, getId());
                    if (v2.isLinkedToTable()) {
                        session.removeAtCommitStop(v2);
                    }
                    if (newValue != v2) {
                        newRow.setValue(i, v2);
                    }
                }
            }
        }

        TransactionMap<Long,Row> map = getMap(session);
        try {
            Row old = map.put(key, newRow);
            if (old == null) {
                StringBuilder builder = new StringBuilder();
                getSQL(builder, false).append(": ").append(key);
                throw DbException.get(ErrorCode.ROW_NOT_FOUND_WHEN_DELETING_1, builder.toString());
            }
        } catch (IllegalStateException e) {
            throw mvTable.convertException(e);
        }


        // because it's possible to directly update the key using the _rowid_
        // syntax
        if (newRow.getKey() > lastKey.get()) {
            lastKey.set(newRow.getKey());
        }
    }

    void lockRows(Session session, Iterable<Row> rowsForUpdate) {
        TransactionMap<Long, Row> map = getMap(session);
        for (Row row : rowsForUpdate) {
            long key = row.getKey();
            lockRow(map, key);
        }
    }

    /**
     * Lock a single row.
     *
     * @param session database session
     * @param row to lock
     * @return row object if it exists
     */
    Row lockRow(Session session, Row row) {
        TransactionMap<Long, Row> map = getMap(session);
        long key = row.getKey();
<<<<<<< HEAD
        return lockRow(map, key);
=======
        ValueArray array = (ValueArray) lockRow(map, key);
        return array == null ? null : getRow(key, array);
>>>>>>> b2068daa
    }

    private Row lockRow(TransactionMap<Long, Row> map, long key) {
        try {
            return map.lock(key);
        } catch (IllegalStateException ex) {
            throw mvTable.convertException(ex);
        }
    }

    @Override
    public Cursor find(Session session, SearchRow first, SearchRow last) {
<<<<<<< HEAD
        Long min = extractPKFromRow(first, Long.MIN_VALUE);
        Long max = extractPKFromRow(last, Long.MAX_VALUE);
        TransactionMap<Long,Row> map = getMap(session);
        return new MVStoreCursor(map.entryIterator(min, max));
    }

    private Long extractPKFromRow(SearchRow row, long defaultValue) {
        long result;
        if (row == null) {
            result = defaultValue;
        } else if (mainIndexColumn == SearchRow.ROWID_INDEX) {
            result = row.getKey();
        } else {
            Value v = row.getValue(mainIndexColumn);
            if (v == null) {
                result = row.getKey();
            } else {
                result = v.getLong();
            }
        }
        return result;
=======
        ValueLong min = first == null ? ValueLong.MIN : ValueLong.get(first.getKey());
        ValueLong max = last == null ? ValueLong.MAX : ValueLong.get(last.getKey());
        TransactionMap<Value, Value> map = getMap(session);
        return new MVStoreCursor(map.entryIterator(min, max));
>>>>>>> b2068daa
    }

    @Override
    public MVTable getTable() {
        return mvTable;
    }

    @Override
    public Row getRow(Session session, long key) {
        TransactionMap<Long,Row> map = getMap(session);
        Row row = map.getFromSnapshot(key);
        if (row == null) {
            throw DbException.get(ErrorCode.ROW_NOT_FOUND_IN_PRIMARY_INDEX,
                    getSQL(false), String.valueOf(key));
        }
<<<<<<< HEAD
        return row;
=======
        return getRow(key, (ValueArray) v);
    }

    Row getRow(long key, ValueArray array) {
        return table.createRow(array.getList(), 0, key);
>>>>>>> b2068daa
    }

    @Override
    public double getCost(Session session, int[] masks,
            TableFilter[] filters, int filter, SortOrder sortOrder,
            AllColumnsForPlan allColumnsSet) {
        try {
            return 10 * getCostRangeIndex(masks, dataMap.sizeAsLongMax(),
                    filters, filter, sortOrder, true, allColumnsSet);
        } catch (IllegalStateException e) {
            throw DbException.get(ErrorCode.OBJECT_CLOSED, e);
        }
    }

    @Override
    public int getColumnIndex(Column col) {
        // can not use this index - use the delegate index instead
        return SearchRow.ROWID_INDEX;
    }

    @Override
    public boolean isFirstColumn(Column column) {
        return false;
    }

    @Override
    public void remove(Session session) {
        TransactionMap<Long,Row> map = getMap(session);
        if (!map.isClosed()) {
            Transaction t = session.getTransaction();
            t.removeMap(map);
        }
    }

    @Override
    public void truncate(Session session) {
        TransactionMap<Long,Row> map = getMap(session);
        if (mvTable.getContainsLargeObject()) {
            database.getLobStorage().removeAllForTable(table.getId());
        }
        map.clear();
    }

    @Override
    public boolean canGetFirstOrLast() {
        return true;
    }

    @Override
    public Cursor findFirstOrLast(Session session, boolean first) {
<<<<<<< HEAD
        TransactionMap<Long,Row> map = getMap(session);
        Long rowId = first ? map.firstKey() : map.lastKey();
        if (rowId == null) {
            return new MVStoreCursor(Collections.<Entry<Long,Row>> emptyIterator());
        }
        Row value = map.getFromSnapshot(rowId);
        Entry<Long,Row> e = new AbstractMap.SimpleImmutableEntry<>(rowId, value);
        List<Entry<Long,Row>> list = Collections.singletonList(e);
        MVStoreCursor c = new MVStoreCursor(list.iterator());
        c.next();
        return c;
=======
        TransactionMap<Value, Value> map = getMap(session);
        Value key = first ? map.firstKey() : map.lastKey();
        Row row;
        if (key != null) {
            row = getRow(key.getLong(), (ValueArray) map.getFromSnapshot(key));
        } else {
            row = null;
        }
        return new SingleRowCursor(row);
>>>>>>> b2068daa
    }

    @Override
    public boolean needRebuild() {
        return false;
    }

    @Override
    public long getRowCount(Session session) {
        TransactionMap<Long,Row> map = getMap(session);
        return map.sizeAsLong();
    }

    /**
     * The maximum number of rows, including uncommitted rows of any session.
     *
     * @return the maximum number of rows
     */
    public long getRowCountMax() {
        return dataMap.sizeAsLongMax();
    }

    @Override
    public long getRowCountApproximation() {
        return getRowCountMax();
    }

    @Override
    public long getDiskSpaceUsed() {
        return dataMap.map.getRootPage().getDiskSpaceUsed();
    }

    public String getMapName() {
        return mapName;
    }

    @Override
    public void addRowsToBuffer(List<Row> rows, String bufferName) {
        throw new UnsupportedOperationException();
    }

    @Override
    public void addBufferedRows(List<String> bufferNames) {
        throw new UnsupportedOperationException();
    }

    /**
     * Get the key from the row.
     *
     * @param row the row
     * @param ifEmpty the value to use if the row is empty
     * @param ifNull the value to use if the column is NULL
     * @return the key
     */
    ValueLong getKey(SearchRow row, ValueLong ifEmpty, ValueLong ifNull) {
        if (row == null) {
            return ifEmpty;
        }
        Value v = row.getValue(mainIndexColumn);
        if (v == null) {
            throw DbException.throwInternalError(row.toString());
        } else if (v == ValueNull.INSTANCE) {
            return ifNull;
        }
        return (ValueLong) v.convertTo(Value.LONG);
    }

    /**
     * Search for a specific row or a set of rows.
     *
     * @param session the session
     * @param first the key of the first row
     * @param last the key of the last row
     * @return the cursor
     */
    Cursor find(Session session, ValueLong first, ValueLong last) {
<<<<<<< HEAD
        TransactionMap<Long,Row> map = getMap(session);
        if (first != null && last != null && first.getLong() == last.getLong()) {
            long key = first.getLong();
            Row row = map.get(key);
            return new SingleRowCursor(row);
        }
        return new MVStoreCursor(map.entryIterator(first == null ? null : first.getLong(),
                                                   last == null ? null : last.getLong()));
=======
        TransactionMap<Value, Value> map = getMap(session);
        return new MVStoreCursor(map.entryIterator(first, last));
>>>>>>> b2068daa
    }

    @Override
    public boolean isRowIdIndex() {
        return true;
    }

    /**
     * Get the map to store the data.
     *
     * @param session the session
     * @return the map
     */
    private TransactionMap<Long,Row> getMap(Session session) {
        if (session == null) {
            return dataMap;
        }
        Transaction t = session.getTransaction();
        return dataMap.getInstance(t);
    }

    @Override
    public MVMap<Long, VersionedValue> getMVMap() {
        return dataMap.map;
    }

    /**
     * A cursor.
     */
<<<<<<< HEAD
    static final class MVStoreCursor implements Cursor {

        private final Iterator<Entry<Long,Row>> it;
        private       Entry<Long,Row>           current;
        private       Row                       row;

        MVStoreCursor(Iterator<Entry<Long, Row>> it) {
=======
    class MVStoreCursor implements Cursor {

        private final Iterator<Entry<Value, Value>> it;
        private Entry<Value, Value> current;
        private Row row;

        public MVStoreCursor(Iterator<Entry<Value, Value>> it) {
>>>>>>> b2068daa
            this.it = it;
        }

        @Override
        public Row get() {
            if (row == null) {
                if (current != null) {
<<<<<<< HEAD
                    row = current.getValue();
=======
                    ValueArray array = (ValueArray) current.getValue();
                    row = getRow(current.getKey().getLong(), array);
>>>>>>> b2068daa
                }
            }
            return row;
        }

        @Override
        public SearchRow getSearchRow() {
            return get();
        }

        @Override
        public boolean next() {
            current = it.hasNext() ? it.next() : null;
            row = null;
            return current != null;
        }

        @Override
        public boolean previous() {
            throw DbException.getUnsupportedException("previous");
        }

    }
}<|MERGE_RESOLUTION|>--- conflicted
+++ resolved
@@ -228,12 +228,7 @@
     Row lockRow(Session session, Row row) {
         TransactionMap<Long, Row> map = getMap(session);
         long key = row.getKey();
-<<<<<<< HEAD
         return lockRow(map, key);
-=======
-        ValueArray array = (ValueArray) lockRow(map, key);
-        return array == null ? null : getRow(key, array);
->>>>>>> b2068daa
     }
 
     private Row lockRow(TransactionMap<Long, Row> map, long key) {
@@ -246,7 +241,6 @@
 
     @Override
     public Cursor find(Session session, SearchRow first, SearchRow last) {
-<<<<<<< HEAD
         Long min = extractPKFromRow(first, Long.MIN_VALUE);
         Long max = extractPKFromRow(last, Long.MAX_VALUE);
         TransactionMap<Long,Row> map = getMap(session);
@@ -268,12 +262,6 @@
             }
         }
         return result;
-=======
-        ValueLong min = first == null ? ValueLong.MIN : ValueLong.get(first.getKey());
-        ValueLong max = last == null ? ValueLong.MAX : ValueLong.get(last.getKey());
-        TransactionMap<Value, Value> map = getMap(session);
-        return new MVStoreCursor(map.entryIterator(min, max));
->>>>>>> b2068daa
     }
 
     @Override
@@ -289,15 +277,7 @@
             throw DbException.get(ErrorCode.ROW_NOT_FOUND_IN_PRIMARY_INDEX,
                     getSQL(false), String.valueOf(key));
         }
-<<<<<<< HEAD
         return row;
-=======
-        return getRow(key, (ValueArray) v);
-    }
-
-    Row getRow(long key, ValueArray array) {
-        return table.createRow(array.getList(), 0, key);
->>>>>>> b2068daa
     }
 
     @Override
@@ -348,7 +328,6 @@
 
     @Override
     public Cursor findFirstOrLast(Session session, boolean first) {
-<<<<<<< HEAD
         TransactionMap<Long,Row> map = getMap(session);
         Long rowId = first ? map.firstKey() : map.lastKey();
         if (rowId == null) {
@@ -360,17 +339,6 @@
         MVStoreCursor c = new MVStoreCursor(list.iterator());
         c.next();
         return c;
-=======
-        TransactionMap<Value, Value> map = getMap(session);
-        Value key = first ? map.firstKey() : map.lastKey();
-        Row row;
-        if (key != null) {
-            row = getRow(key.getLong(), (ValueArray) map.getFromSnapshot(key));
-        } else {
-            row = null;
-        }
-        return new SingleRowCursor(row);
->>>>>>> b2068daa
     }
 
     @Override
@@ -447,7 +415,6 @@
      * @return the cursor
      */
     Cursor find(Session session, ValueLong first, ValueLong last) {
-<<<<<<< HEAD
         TransactionMap<Long,Row> map = getMap(session);
         if (first != null && last != null && first.getLong() == last.getLong()) {
             long key = first.getLong();
@@ -456,10 +423,6 @@
         }
         return new MVStoreCursor(map.entryIterator(first == null ? null : first.getLong(),
                                                    last == null ? null : last.getLong()));
-=======
-        TransactionMap<Value, Value> map = getMap(session);
-        return new MVStoreCursor(map.entryIterator(first, last));
->>>>>>> b2068daa
     }
 
     @Override
@@ -489,7 +452,6 @@
     /**
      * A cursor.
      */
-<<<<<<< HEAD
     static final class MVStoreCursor implements Cursor {
 
         private final Iterator<Entry<Long,Row>> it;
@@ -497,15 +459,6 @@
         private       Row                       row;
 
         MVStoreCursor(Iterator<Entry<Long, Row>> it) {
-=======
-    class MVStoreCursor implements Cursor {
-
-        private final Iterator<Entry<Value, Value>> it;
-        private Entry<Value, Value> current;
-        private Row row;
-
-        public MVStoreCursor(Iterator<Entry<Value, Value>> it) {
->>>>>>> b2068daa
             this.it = it;
         }
 
@@ -513,12 +466,7 @@
         public Row get() {
             if (row == null) {
                 if (current != null) {
-<<<<<<< HEAD
                     row = current.getValue();
-=======
-                    ValueArray array = (ValueArray) current.getValue();
-                    row = getRow(current.getKey().getLong(), array);
->>>>>>> b2068daa
                 }
             }
             return row;
