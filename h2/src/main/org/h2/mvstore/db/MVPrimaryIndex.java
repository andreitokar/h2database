--- conflicted
+++ resolved
@@ -128,10 +128,11 @@
         }
 
         TransactionMap<Value, Value> map = getMap(session);
-<<<<<<< HEAD
-        Value key = ValueLong.get(row.getKey());
+        long rowKey = row.getKey();
+        ValueLong key = ValueLong.get(rowKey);
         try {
-            Value old = map.put(key, ValueArray.get(row.getValueList()));
+            Value v = row instanceof Value ? (Value)row : ValueArray.get(row.getValueList());
+            Value old = map.put(key, v);
             if (old != null) {
                 String sql = "PRIMARY KEY ON " + table.getSQL();
                 if (mainIndexColumn >= 0 && mainIndexColumn < indexColumns.length) {
@@ -141,25 +142,6 @@
                 e.setSource(this);
                 throw e;
             }
-
-=======
-        long rowKey = row.getKey();
-        ValueLong key = ValueLong.get(rowKey);
-        Value old = map.getLatest(key);
-        if (old != null) {
-            String sql = "PRIMARY KEY ON " + table.getSQL();
-            if (mainIndexColumn >= 0 && mainIndexColumn < indexColumns.length) {
-                sql += "(" + indexColumns[mainIndexColumn].getSQL() + ")";
-            }
-            DbException e = DbException.get(ErrorCode.DUPLICATE_KEY_1, sql);
-            e.setSource(this);
-            throw e;
-        }
-        try {
-//            map.put(key, ValueArray.get(row.getValueList()));
-            Value v = row instanceof Value ? (Value)row : ValueArray.get(row.getValueList());
-            map.put(key, v);
->>>>>>> 88380d1c
         } catch (IllegalStateException e) {
             throw mvTable.convertException(e);
         }
@@ -487,11 +469,7 @@
     /**
      * A cursor.
      */
-<<<<<<< HEAD
     static final class MVStoreCursor implements Cursor {
-=======
-    final class MVStoreCursor implements Cursor {
->>>>>>> 88380d1c
 
         private final Session session;
         private final Iterator<Entry<Value, Value>> it;
