/*
 * Copyright 2004-2018 H2 Group. Multiple-Licensed under the MPL 2.0,
 * and the EPL 1.0 (http://h2database.com/html/license.html).
 * Initial Developer: H2 Group
 */
package org.h2.mvstore.db;

import java.util.Arrays;

import org.h2.engine.Database;
import org.h2.expression.Expression;
import org.h2.message.DbException;
import org.h2.mvstore.Cursor;
import org.h2.mvstore.MVMap;
import org.h2.mvstore.MVMap.Builder;
import org.h2.mvstore.type.DataType;
import org.h2.mvstore.type.LongDataType;
import org.h2.result.ResultExternal;
import org.h2.value.Value;
import org.h2.value.ValueArray;

/**
 * Plain temporary result.
 */
class MVPlainTempResult extends MVTempResult {

    /**
     * The type of the distinct values.
     */
    private final ValueDataType distinctType;

    /**
     * Map with identities of rows as keys rows as values.
     */
    private final MVMap<Long, ValueArray> map;

    /**
     * Counter for the identities of rows. A separate counter is used instead of
     * {@link #rowCount} because rows due to presence of {@link #removeRow(Value[])}
     * method to ensure that each row will have an own identity.
     */
    private long counter;

    /**
     * Optional index. This index is created only if {@link #contains(Value[])}
     * method is invoked. Only the root result should have an index if required.
     */
    private MVMap<ValueArray, Boolean> index;

    /**
     * Cursor for the {@link #next()} method.
     */
    private Cursor<Long, ValueArray> cursor;

    /**
     * Creates a shallow copy of the result.
     *
     * @param parent
     *                   parent result
     */
    private MVPlainTempResult(MVPlainTempResult parent) {
        super(parent);
        this.distinctType = null;
        this.map = parent.map;
    }

    /**
     * Creates a new plain temporary result.
     *
     * @param database
     *            database
     * @param expressions
     *            column expressions
     * @param visibleColumnCount
     *            count of visible columns
     */
<<<<<<< HEAD
    MVPlainTempResult(Database database, Expression[] expressions) {
        super(database);
        DataType keyType = LongDataType.INSTANCE;
        valueType = new ValueDataType(database.getCompareMode(), database.getMode(),
                                        database, new int[expressions.length]);
        Builder<Long, ValueArray> builder = new MVMap.Builder<Long, ValueArray>().keyType(keyType)
                .valueType(valueType);
=======
    MVPlainTempResult(Database database, Expression[] expressions, int visibleColumnCount) {
        super(database, expressions.length, visibleColumnCount);
        ValueDataType valueType = new ValueDataType(database.getCompareMode(), database, new int[columnCount]);
        if (columnCount == visibleColumnCount) {
            distinctType = valueType;
        } else {
            distinctType = new ValueDataType(database.getCompareMode(), database, new int[visibleColumnCount]);
        }
        Builder<Long, ValueArray> builder = new MVMap.Builder<Long, ValueArray>().valueType(valueType);
>>>>>>> c2bffcf8
        map = store.openMap("tmp", builder);
    }

    @Override
    public int addRow(Value[] values) {
        assert parent == null && index == null;
        map.put(counter++, ValueArray.get(values));
        return ++rowCount;
    }

    @Override
    public boolean contains(Value[] values) {
        // Only parent result maintains the index
        if (parent != null) {
            return parent.contains(values);
        }
        if (index == null) {
            createIndex();
        }
        return index.containsKey(ValueArray.get(values));
    }

    private void createIndex() {
        Builder<ValueArray, Boolean> builder = new MVMap.Builder<ValueArray, Boolean>().keyType(distinctType);
        index = store.openMap("idx", builder);
        Cursor<Long, ValueArray> c = map.cursor(null);
        while (c.hasNext()) {
            c.next();
            ValueArray row = c.getValue();
            if (columnCount != visibleColumnCount) {
                row = ValueArray.get(Arrays.copyOf(row.getList(), visibleColumnCount));
            }
            index.putIfAbsent(row, true);
        }
    }

    @Override
    public synchronized ResultExternal createShallowCopy() {
        if (parent != null) {
            return parent.createShallowCopy();
        }
        if (closed) {
            return null;
        }
        childCount++;
        return new MVPlainTempResult(this);
    }

    @Override
    public Value[] next() {
        if (cursor == null) {
            cursor = map.cursor(null);
        }
        if (!cursor.hasNext()) {
            return null;
        }
        cursor.next();
        return cursor.getValue().getList();
    }

    @Override
    public int removeRow(Value[] values) {
        throw DbException.getUnsupportedException("removeRow()");
    }

    @Override
    public void reset() {
        cursor = null;
    }

}<|MERGE_RESOLUTION|>--- conflicted
+++ resolved
@@ -74,25 +74,18 @@
      * @param visibleColumnCount
      *            count of visible columns
      */
-<<<<<<< HEAD
-    MVPlainTempResult(Database database, Expression[] expressions) {
-        super(database);
+    MVPlainTempResult(Database database, Expression[] expressions, int visibleColumnCount) {
+        super(database, expressions.length, visibleColumnCount);
         DataType keyType = LongDataType.INSTANCE;
         valueType = new ValueDataType(database.getCompareMode(), database.getMode(),
                                         database, new int[expressions.length]);
-        Builder<Long, ValueArray> builder = new MVMap.Builder<Long, ValueArray>().keyType(keyType)
-                .valueType(valueType);
-=======
-    MVPlainTempResult(Database database, Expression[] expressions, int visibleColumnCount) {
-        super(database, expressions.length, visibleColumnCount);
-        ValueDataType valueType = new ValueDataType(database.getCompareMode(), database, new int[columnCount]);
         if (columnCount == visibleColumnCount) {
             distinctType = valueType;
         } else {
             distinctType = new ValueDataType(database.getCompareMode(), database, new int[visibleColumnCount]);
         }
-        Builder<Long, ValueArray> builder = new MVMap.Builder<Long, ValueArray>().valueType(valueType);
->>>>>>> c2bffcf8
+        Builder<Long, ValueArray> builder = new MVMap.Builder<Long, ValueArray>().keyType(keyType)
+                .valueType(valueType);
         map = store.openMap("tmp", builder);
     }
 
