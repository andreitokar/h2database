/*
 * Copyright 2004-2019 H2 Group. Multiple-Licensed under the MPL 2.0,
 * and the EPL 1.0 (https://h2database.com/html/license.html).
 * Initial Developer: H2 Group
 */
package org.h2.mvstore.db;

import org.h2.engine.Database;
import org.h2.expression.Expression;
import org.h2.message.DbException;
import org.h2.mvstore.Cursor;
import org.h2.mvstore.MVMap;
import org.h2.mvstore.MVMap.Builder;
import org.h2.mvstore.type.DataType;
import org.h2.mvstore.type.LongDataType;
import org.h2.result.ResultExternal;
import org.h2.value.Value;
import org.h2.value.ValueRow;

/**
 * Plain temporary result.
 */
class MVPlainTempResult extends MVTempResult {

    /**
     * The type of the values in the main map and keys in the index.
     */
    private final ValueDataType valueType;

    /**
     * Map with identities of rows as keys rows as values.
     */
    private final MVMap<Long, ValueRow> map;

    /**
     * Counter for the identities of rows. A separate counter is used instead of
     * {@link #rowCount} because rows due to presence of {@link #removeRow(Value[])}
     * method to ensure that each row will have an own identity.
     */
    private long counter;

    /**
     * Cursor for the {@link #next()} method.
     */
    private Cursor<Long, ValueRow> cursor;

    /**
     * Creates a shallow copy of the result.
     *
     * @param parent
     *                   parent result
     */
    private MVPlainTempResult(MVPlainTempResult parent) {
        super(parent);
        this.valueType = null;
        this.map = parent.map;
    }

    /**
     * Creates a new plain temporary result. This result does not sort its rows,
     * but it can be used in index-sorted queries and it can preserve additional
     * columns for WITH TIES processing.
     *
     * @param database
     *            database
     * @param expressions
     *            column expressions
     * @param visibleColumnCount
     *            count of visible columns
     * @param resultColumnCount
     *            the number of columns including visible columns and additional
     *            virtual columns for ORDER BY clause
     */
<<<<<<< HEAD
    MVPlainTempResult(Database database, Expression[] expressions, int visibleColumnCount) {
        super(database, expressions.length, visibleColumnCount);
        DataType keyType = LongDataType.INSTANCE;
        valueType = new ValueDataType(database.getCompareMode(), database.getMode(),
                                        database, new int[expressions.length]);
        Builder<Long, ValueArray> builder = new MVMap.Builder<Long, ValueArray>().keyType(keyType)
                .valueType(valueType).singleWriter();
=======
    MVPlainTempResult(Database database, Expression[] expressions, int visibleColumnCount, int resultColumnCount) {
        super(database, expressions, visibleColumnCount, resultColumnCount);
        ValueDataType valueType = new ValueDataType(database, new int[resultColumnCount]);
        Builder<Long, ValueRow> builder = new MVMap.Builder<Long, ValueRow>()
                                                .valueType(valueType).singleWriter();
>>>>>>> 443c49bd
        map = store.openMap("tmp", builder);
    }

    @Override
    public int addRow(Value[] values) {
        assert parent == null;
        map.append(counter++, ValueRow.get(values));
        return ++rowCount;
    }

    @Override
    public boolean contains(Value[] values) {
        throw DbException.getUnsupportedException("contains()");
    }

    @Override
    public synchronized ResultExternal createShallowCopy() {
        if (parent != null) {
            return parent.createShallowCopy();
        }
        if (closed) {
            return null;
        }
        childCount++;
        return new MVPlainTempResult(this);
    }

    @Override
    public Value[] next() {
        if (cursor == null) {
            cursor = map.cursor(null);
        }
        if (!cursor.hasNext()) {
            return null;
        }
        cursor.next();
        Value[] currentRow = cursor.getValue().getList();
        if (hasEnum) {
            fixEnum(currentRow);
        }
        return currentRow;
    }

    @Override
    public int removeRow(Value[] values) {
        throw DbException.getUnsupportedException("removeRow()");
    }

    @Override
    public void reset() {
        cursor = null;
    }

}<|MERGE_RESOLUTION|>--- conflicted
+++ resolved
@@ -71,21 +71,13 @@
      *            the number of columns including visible columns and additional
      *            virtual columns for ORDER BY clause
      */
-<<<<<<< HEAD
-    MVPlainTempResult(Database database, Expression[] expressions, int visibleColumnCount) {
-        super(database, expressions.length, visibleColumnCount);
+    MVPlainTempResult(Database database, Expression[] expressions, int visibleColumnCount, int resultColumnCount) {
+        super(database, expressions.length, visibleColumnCount, int resultColumnCount);
         DataType keyType = LongDataType.INSTANCE;
         valueType = new ValueDataType(database.getCompareMode(), database.getMode(),
                                         database, new int[expressions.length]);
         Builder<Long, ValueArray> builder = new MVMap.Builder<Long, ValueArray>().keyType(keyType)
                 .valueType(valueType).singleWriter();
-=======
-    MVPlainTempResult(Database database, Expression[] expressions, int visibleColumnCount, int resultColumnCount) {
-        super(database, expressions, visibleColumnCount, resultColumnCount);
-        ValueDataType valueType = new ValueDataType(database, new int[resultColumnCount]);
-        Builder<Long, ValueRow> builder = new MVMap.Builder<Long, ValueRow>()
-                                                .valueType(valueType).singleWriter();
->>>>>>> 443c49bd
         map = store.openMap("tmp", builder);
     }
 
