--- conflicted
+++ resolved
@@ -23,19 +23,11 @@
 class MVPlainTempResult extends MVTempResult {
 
     /**
-<<<<<<< HEAD
-     * The type of the distinct values.
-     */
-    private final ValueDataType distinctType;
-
-    /**
      * The type of the values in the main map and keys in the index.
      */
     private final ValueDataType valueType;
 
     /**
-=======
->>>>>>> 27a74b26
      * Map with identities of rows as keys rows as values.
      */
     private final MVMap<Long, ValueArray> map;
@@ -60,11 +52,7 @@
      */
     private MVPlainTempResult(MVPlainTempResult parent) {
         super(parent);
-<<<<<<< HEAD
-        this.distinctType = null;
         this.valueType = null;
-=======
->>>>>>> 27a74b26
         this.map = parent.map;
     }
 
@@ -80,21 +68,11 @@
      */
     MVPlainTempResult(Database database, Expression[] expressions, int visibleColumnCount) {
         super(database, expressions.length, visibleColumnCount);
-<<<<<<< HEAD
         DataType keyType = LongDataType.INSTANCE;
         valueType = new ValueDataType(database.getCompareMode(), database.getMode(),
                                         database, new int[expressions.length]);
-        if (columnCount == visibleColumnCount) {
-            distinctType = valueType;
-        } else {
-            distinctType = new ValueDataType(database.getCompareMode(), database.getMode(), database, new int[visibleColumnCount]);
-        }
         Builder<Long, ValueArray> builder = new MVMap.Builder<Long, ValueArray>().keyType(keyType)
                 .valueType(valueType);
-=======
-        ValueDataType valueType = new ValueDataType(database.getCompareMode(), database, new int[columnCount]);
-        Builder<Long, ValueArray> builder = new MVMap.Builder<Long, ValueArray>().valueType(valueType);
->>>>>>> 27a74b26
         map = store.openMap("tmp", builder);
     }
 
