/*
 * Copyright 2004-2018 H2 Group. Multiple-Licensed under the MPL 2.0,
 * and the EPL 1.0 (http://h2database.com/html/license.html).
 * Initial Developer: H2 Group
 */
package org.h2.mvstore.db;

import java.util.Arrays;
import java.util.BitSet;

import org.h2.engine.Database;
import org.h2.expression.Expression;
import org.h2.message.DbException;
import org.h2.mvstore.Cursor;
import org.h2.mvstore.MVMap;
import org.h2.mvstore.MVMap.Builder;
import org.h2.result.ResultExternal;
import org.h2.result.SortOrder;
import org.h2.value.Value;
import org.h2.value.ValueArray;

/**
 * Sorted temporary result.
 *
 * <p>
 * This result is used for distinct and/or sorted results.
 * </p>
 */
class MVSortedTempResult extends MVTempResult {

    /**
     * Whether this result is a standard distinct result.
     */
    private final boolean distinct;

    /**
     * Distinct indexes for DISTINCT ON results.
     */
    private final int[] distinctIndexes;

    /**
     * Mapping of indexes of columns to its positions in the store, or {@code null}
     * if columns are not reordered.
     */
    private final int[] indexes;

    /**
     * Map with rows as keys and counts of duplicate rows as values. If this map is
     * distinct all values are 1.
     */
    private final MVMap<ValueArray, Long> map;

    /**
     * Optional index. This index is created only if result is distinct and
     * {@code columnCount != distinctColumnCount} or if
     * {@link #contains(Value[])} method is invoked. Only the root result should
     * have an index if required.
     */
    private MVMap<ValueArray, Boolean> index;

    /**
     * Cursor for the {@link #next()} method.
     */
    private Cursor<ValueArray, Long> cursor;

    /**
     * Current value for the {@link #next()} method. Used in non-distinct results
     * with duplicate rows.
     */
    private Value[] current;

    /**
     * Count of remaining duplicate rows for the {@link #next()} method. Used in
     * non-distinct results.
     */
    private long valueCount;

    /**
     * Creates a shallow copy of the result.
     *
     * @param parent
     *                   parent result
     */
    private MVSortedTempResult(MVSortedTempResult parent) {
        super(parent);
        this.distinct = parent.distinct;
        this.distinctIndexes = parent.distinctIndexes;
        this.indexes = parent.indexes;
        this.map = parent.map;
        this.rowCount = parent.rowCount;
    }

    /**
     * Creates a new sorted temporary result.
     *
     * @param database
     *            database
     * @param expressions
     *            column expressions
     * @param distinct
     *            whether this result should be distinct
     * @param distinctIndexes
     *            indexes of distinct columns for DISTINCT ON results
     * @param visibleColumnCount
     *            count of visible columns
     * @param sort
     *            sort order, or {@code null} if this result does not need any
     *            sorting
     */
    MVSortedTempResult(Database database, Expression[] expressions, boolean distinct, int[] distinctIndexes,
            int visibleColumnCount, SortOrder sort) {
        super(database, expressions.length, visibleColumnCount);
        this.distinct = distinct;
        this.distinctIndexes = distinctIndexes;
        int length = columnCount;
        int[] sortTypes = new int[length];
        int[] indexes;
        if (sort != null) {
            /*
             * If sorting is specified we need to reorder columns in requested order and set
             * sort types (ASC, DESC etc) for them properly.
             */
            indexes = new int[length];
            int[] colIndex = sort.getQueryColumnIndexes();
            int len = colIndex.length;
            // This set is used to remember columns that are already included
            BitSet used = new BitSet();
            for (int i = 0; i < len; i++) {
                int idx = colIndex[i];
                assert !used.get(idx);
                used.set(idx);
                indexes[i] = idx;
                sortTypes[i] = sort.getSortTypes()[i];
            }
            /*
             * Because this result may have more columns than specified in sorting we need
             * to add all remaining columns to the mapping of columns. A default sorting
             * order (ASC / 0) will be used for them.
             */
            int idx = 0;
            for (int i = len; i < length; i++) {
                idx = used.nextClearBit(idx);
                indexes[i] = idx;
                idx++;
            }
            /*
             * Sometimes columns may be not reordered. Because reordering of columns
             * slightly slows down other methods we check whether columns are really
             * reordered or have the same order.
             */
            sameOrder: {
                for (int i = 0; i < length; i++) {
                    if (indexes[i] != i) {
                        // Columns are reordered
                        break sameOrder;
                    }
                }
                /*
                 * Columns are not reordered, set this field to null to disable reordering in
                 * other methods.
                 */
                indexes = null;
            }
        } else {
            // Columns are not reordered if sort order is not specified
            indexes = null;
        }
        this.indexes = indexes;
        ValueDataType keyType = new ValueDataType(database.getCompareMode(), database.getMode(),
                                                    database, sortTypes);
        Builder<ValueArray, Long> builder = new MVMap.Builder<ValueArray, Long>().keyType(keyType);
        map = store.openMap("tmp", builder);
<<<<<<< HEAD
        if (length == visibleColumnCount) {
            distinctType = null;
        } else {
            distinctType = new ValueDataType(database.getCompareMode(), database.getMode(), database, new int[visibleColumnCount]);
            if (distinct) {
                createIndex(false);
            }
=======
        if (distinct && length != visibleColumnCount || distinctIndexes != null) {
            int count = distinctIndexes != null ? distinctIndexes.length : visibleColumnCount;
            ValueDataType distinctType = new ValueDataType(database.getCompareMode(), database, new int[count]);
            Builder<ValueArray, Boolean> indexBuilder = new MVMap.Builder<ValueArray, Boolean>().keyType(distinctType);
            index = store.openMap("idx", indexBuilder);
>>>>>>> 27a74b26
        }
    }

    @Override
    public int addRow(Value[] values) {
        assert parent == null;
        ValueArray key = getKey(values);
        if (distinct || distinctIndexes != null) {
            if (distinctIndexes != null) {
                int cnt = distinctIndexes.length;
                Value[] newValues = new Value[cnt];
                for (int i = 0; i < cnt; i++) {
                    newValues[i] = values[distinctIndexes[i]];
                }
                ValueArray distinctRow = ValueArray.get(newValues);
                if (index.putIfAbsent(distinctRow, true) != null) {
                    return rowCount;
                }
            } else if (columnCount != visibleColumnCount) {
                ValueArray distinctRow = ValueArray.get(Arrays.copyOf(values, visibleColumnCount));
                if (index.putIfAbsent(distinctRow, true) != null) {
                    return rowCount;
                }
            }
            // Add a row and increment the counter only if row does not exist
            if (map.putIfAbsent(key, 1L) == null) {
                rowCount++;
            }
        } else {
            // Try to set counter to 1 first if such row does not exist yet
            Long old = map.putIfAbsent(key, 1L);
            if (old != null) {
                // This rows is already in the map, increment its own counter
                map.put(key, old + 1);
            }
            rowCount++;
        }
        return rowCount;
    }

    @Override
    public boolean contains(Value[] values) {
        // Only parent result maintains the index
        if (parent != null) {
            return parent.contains(values);
        }
        assert distinct;
        if (columnCount != visibleColumnCount) {
            return index.containsKey(ValueArray.get(values));
        }
        return map.containsKey(getKey(values));
    }

    @Override
    public synchronized ResultExternal createShallowCopy() {
        if (parent != null) {
            return parent.createShallowCopy();
        }
        if (closed) {
            return null;
        }
        childCount++;
        return new MVSortedTempResult(this);
    }

    /**
     * Reorder values if required and convert them into {@link ValueArray}.
     *
     * @param values
     *                   values
     * @return ValueArray for maps
     */
    private ValueArray getKey(Value[] values) {
        if (indexes != null) {
            Value[] r = new Value[indexes.length];
            for (int i = 0; i < indexes.length; i++) {
                r[i] = values[indexes[i]];
            }
            values = r;
        }
        return ValueArray.get(values);
    }

    /**
     * Reorder values back if required.
     *
     * @param key
     *                reordered values
     * @return original values
     */
    private Value[] getValue(Value[] key) {
        if (indexes != null) {
            Value[] r = new Value[indexes.length];
            for (int i = 0; i < indexes.length; i++) {
                r[indexes[i]] = key[i];
            }
            key = r;
        }
        return key;
    }

    @Override
    public Value[] next() {
        if (cursor == null) {
            cursor = map.cursor(null);
            current = null;
            valueCount = 0L;
        }
        // If we have multiple rows with the same values return them all
        if (--valueCount > 0) {
            /*
             * Underflow in valueCount is hypothetically possible after a lot of invocations
             * (not really possible in practice), but current will be null anyway.
             */
            return current;
        }
        if (!cursor.hasNext()) {
            // Set current to null to be sure
            current = null;
            return null;
        }
        // Read the next row
        current = getValue(cursor.next().getList());
        /*
         * If valueCount is greater than 1 that is possible for non-distinct results the
         * following invocations of next() will use this.current and this.valueCount.
         */
        valueCount = cursor.getValue();
        return current;
    }

    @Override
    public int removeRow(Value[] values) {
        assert parent == null && distinct;
        if (columnCount != visibleColumnCount) {
            throw DbException.getUnsupportedException("removeRow()");
        }
        // If an entry was removed decrement the counter
        if (map.remove(getKey(values)) != null) {
            rowCount--;
        }
        return rowCount;
    }

    @Override
    public void reset() {
        cursor = null;
        current = null;
        valueCount = 0L;
    }

}<|MERGE_RESOLUTION|>--- conflicted
+++ resolved
@@ -170,21 +170,11 @@
                                                     database, sortTypes);
         Builder<ValueArray, Long> builder = new MVMap.Builder<ValueArray, Long>().keyType(keyType);
         map = store.openMap("tmp", builder);
-<<<<<<< HEAD
-        if (length == visibleColumnCount) {
-            distinctType = null;
-        } else {
-            distinctType = new ValueDataType(database.getCompareMode(), database.getMode(), database, new int[visibleColumnCount]);
-            if (distinct) {
-                createIndex(false);
-            }
-=======
         if (distinct && length != visibleColumnCount || distinctIndexes != null) {
             int count = distinctIndexes != null ? distinctIndexes.length : visibleColumnCount;
             ValueDataType distinctType = new ValueDataType(database.getCompareMode(), database, new int[count]);
             Builder<ValueArray, Boolean> indexBuilder = new MVMap.Builder<ValueArray, Boolean>().keyType(distinctType);
             index = store.openMap("idx", indexBuilder);
->>>>>>> 27a74b26
         }
     }
 
