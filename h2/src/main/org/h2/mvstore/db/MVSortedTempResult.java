/*
 * Copyright 2004-2018 H2 Group. Multiple-Licensed under the MPL 2.0,
 * and the EPL 1.0 (http://h2database.com/html/license.html).
 * Initial Developer: H2 Group
 */
package org.h2.mvstore.db;

import java.util.Arrays;
import java.util.BitSet;

import org.h2.engine.Database;
import org.h2.expression.Expression;
import org.h2.message.DbException;
import org.h2.mvstore.Cursor;
import org.h2.mvstore.MVMap;
import org.h2.mvstore.MVMap.Builder;
import org.h2.result.ResultExternal;
import org.h2.result.SortOrder;
import org.h2.value.Value;
import org.h2.value.ValueArray;

/**
 * Sorted temporary result.
 *
 * <p>
 * This result is used for distinct and/or sorted results.
 * </p>
 */
class MVSortedTempResult extends MVTempResult {

    /**
     * Whether this result is a standard distinct result.
     */
    private final boolean distinct;

    /**
     * Distinct indexes for DISTINCT ON results.
     */
    private final int[] distinctIndexes;

    /**
     * Mapping of indexes of columns to its positions in the store, or {@code null}
     * if columns are not reordered.
     */
    private final int[] indexes;

    /**
     * Map with rows as keys and counts of duplicate rows as values. If this map is
     * distinct all values are 1.
     */
    private final MVMap<ValueArray, Long> map;

    /**
     * Optional index. This index is created only if result is distinct and
     * {@code columnCount != distinctColumnCount} or if
     * {@link #contains(Value[])} method is invoked. Only the root result should
     * have an index if required.
     */
    private MVMap<ValueArray, Boolean> index;

    /**
     * Cursor for the {@link #next()} method.
     */
    private Cursor<ValueArray, Long> cursor;

    /**
     * Current value for the {@link #next()} method. Used in non-distinct results
     * with duplicate rows.
     */
    private Value[] current;

    /**
     * Count of remaining duplicate rows for the {@link #next()} method. Used in
     * non-distinct results.
     */
    private long valueCount;

    /**
     * Creates a shallow copy of the result.
     *
     * @param parent
     *                   parent result
     */
    private MVSortedTempResult(MVSortedTempResult parent) {
        super(parent);
        this.distinct = parent.distinct;
        this.distinctIndexes = parent.distinctIndexes;
        this.indexes = parent.indexes;
        this.map = parent.map;
        this.rowCount = parent.rowCount;
    }

    /**
     * Creates a new sorted temporary result.
     *
     * @param database
     *            database
     * @param expressions
     *            column expressions
     * @param distinct
     *            whether this result should be distinct
     * @param distinctIndexes
     *            indexes of distinct columns for DISTINCT ON results
     * @param visibleColumnCount
     *            count of visible columns
     * @param sort
     *            sort order, or {@code null} if this result does not need any
     *            sorting
     */
    MVSortedTempResult(Database database, Expression[] expressions, boolean distinct, int[] distinctIndexes,
            int visibleColumnCount, SortOrder sort) {
        super(database, expressions.length, visibleColumnCount);
        this.distinct = distinct;
        this.distinctIndexes = distinctIndexes;
        int length = columnCount;
        int[] sortTypes = new int[length];
        int[] indexes;
        if (sort != null) {
            /*
             * If sorting is specified we need to reorder columns in requested order and set
             * sort types (ASC, DESC etc) for them properly.
             */
            indexes = new int[length];
            int[] colIndex = sort.getQueryColumnIndexes();
            int len = colIndex.length;
            // This set is used to remember columns that are already included
            BitSet used = new BitSet();
            for (int i = 0; i < len; i++) {
                int idx = colIndex[i];
                assert !used.get(idx);
                used.set(idx);
                indexes[i] = idx;
                sortTypes[i] = sort.getSortTypes()[i];
            }
            /*
             * Because this result may have more columns than specified in sorting we need
             * to add all remaining columns to the mapping of columns. A default sorting
             * order (ASC / 0) will be used for them.
             */
            int idx = 0;
            for (int i = len; i < length; i++) {
                idx = used.nextClearBit(idx);
                indexes[i] = idx;
                idx++;
            }
            /*
             * Sometimes columns may be not reordered. Because reordering of columns
             * slightly slows down other methods we check whether columns are really
             * reordered or have the same order.
             */
            sameOrder: {
                for (int i = 0; i < length; i++) {
                    if (indexes[i] != i) {
                        // Columns are reordered
                        break sameOrder;
                    }
                }
                /*
                 * Columns are not reordered, set this field to null to disable reordering in
                 * other methods.
                 */
                indexes = null;
            }
        } else {
            // Columns are not reordered if sort order is not specified
            indexes = null;
        }
        this.indexes = indexes;
<<<<<<< HEAD
        ValueDataType keyType = new ValueDataType(database.getCompareMode(), database.getMode(),
                                                    database, sortTypes);
=======
        ValueDataType keyType = new ValueDataType(database, sortTypes);
>>>>>>> 9288feb5
        Builder<ValueArray, Long> builder = new MVMap.Builder<ValueArray, Long>().keyType(keyType);
        map = store.openMap("tmp", builder);
        if (distinct && length != visibleColumnCount || distinctIndexes != null) {
            int count = distinctIndexes != null ? distinctIndexes.length : visibleColumnCount;
<<<<<<< HEAD
            ValueDataType distinctType = new ValueDataType(database.getCompareMode(), database.getMode(),
                                                            database, new int[count]);
=======
            ValueDataType distinctType = new ValueDataType(database, new int[count]);
>>>>>>> 9288feb5
            Builder<ValueArray, Boolean> indexBuilder = new MVMap.Builder<ValueArray, Boolean>().keyType(distinctType);
            index = store.openMap("idx", indexBuilder);
        }
    }

    @Override
    public int addRow(Value[] values) {
        assert parent == null;
        ValueArray key = getKey(values);
        if (distinct || distinctIndexes != null) {
            if (distinctIndexes != null) {
                int cnt = distinctIndexes.length;
                Value[] newValues = new Value[cnt];
                for (int i = 0; i < cnt; i++) {
                    newValues[i] = values[distinctIndexes[i]];
                }
                ValueArray distinctRow = ValueArray.get(newValues);
                if (index.putIfAbsent(distinctRow, true) != null) {
                    return rowCount;
                }
            } else if (columnCount != visibleColumnCount) {
                ValueArray distinctRow = ValueArray.get(Arrays.copyOf(values, visibleColumnCount));
                if (index.putIfAbsent(distinctRow, true) != null) {
                    return rowCount;
                }
            }
            // Add a row and increment the counter only if row does not exist
            if (map.putIfAbsent(key, 1L) == null) {
                rowCount++;
            }
        } else {
            // Try to set counter to 1 first if such row does not exist yet
            Long old = map.putIfAbsent(key, 1L);
            if (old != null) {
                // This rows is already in the map, increment its own counter
                map.put(key, old + 1);
            }
            rowCount++;
        }
        return rowCount;
    }

    @Override
    public boolean contains(Value[] values) {
        // Only parent result maintains the index
        if (parent != null) {
            return parent.contains(values);
        }
        assert distinct;
        if (columnCount != visibleColumnCount) {
            return index.containsKey(ValueArray.get(values));
        }
        return map.containsKey(getKey(values));
    }

    @Override
    public synchronized ResultExternal createShallowCopy() {
        if (parent != null) {
            return parent.createShallowCopy();
        }
        if (closed) {
            return null;
        }
        childCount++;
        return new MVSortedTempResult(this);
    }

    /**
     * Reorder values if required and convert them into {@link ValueArray}.
     *
     * @param values
     *                   values
     * @return ValueArray for maps
     */
    private ValueArray getKey(Value[] values) {
        if (indexes != null) {
            Value[] r = new Value[indexes.length];
            for (int i = 0; i < indexes.length; i++) {
                r[i] = values[indexes[i]];
            }
            values = r;
        }
        return ValueArray.get(values);
    }

    /**
     * Reorder values back if required.
     *
     * @param key
     *                reordered values
     * @return original values
     */
    private Value[] getValue(Value[] key) {
        if (indexes != null) {
            Value[] r = new Value[indexes.length];
            for (int i = 0; i < indexes.length; i++) {
                r[indexes[i]] = key[i];
            }
            key = r;
        }
        return key;
    }

    @Override
    public Value[] next() {
        if (cursor == null) {
            cursor = map.cursor(null);
            current = null;
            valueCount = 0L;
        }
        // If we have multiple rows with the same values return them all
        if (--valueCount > 0) {
            /*
             * Underflow in valueCount is hypothetically possible after a lot of invocations
             * (not really possible in practice), but current will be null anyway.
             */
            return current;
        }
        if (!cursor.hasNext()) {
            // Set current to null to be sure
            current = null;
            return null;
        }
        // Read the next row
        current = getValue(cursor.next().getList());
        /*
         * If valueCount is greater than 1 that is possible for non-distinct results the
         * following invocations of next() will use this.current and this.valueCount.
         */
        valueCount = cursor.getValue();
        return current;
    }

    @Override
    public int removeRow(Value[] values) {
        assert parent == null && distinct;
        if (columnCount != visibleColumnCount) {
            throw DbException.getUnsupportedException("removeRow()");
        }
        // If an entry was removed decrement the counter
        if (map.remove(getKey(values)) != null) {
            rowCount--;
        }
        return rowCount;
    }

    @Override
    public void reset() {
        cursor = null;
        current = null;
        valueCount = 0L;
    }

}<|MERGE_RESOLUTION|>--- conflicted
+++ resolved
@@ -166,22 +166,12 @@
             indexes = null;
         }
         this.indexes = indexes;
-<<<<<<< HEAD
-        ValueDataType keyType = new ValueDataType(database.getCompareMode(), database.getMode(),
-                                                    database, sortTypes);
-=======
         ValueDataType keyType = new ValueDataType(database, sortTypes);
->>>>>>> 9288feb5
         Builder<ValueArray, Long> builder = new MVMap.Builder<ValueArray, Long>().keyType(keyType);
         map = store.openMap("tmp", builder);
         if (distinct && length != visibleColumnCount || distinctIndexes != null) {
             int count = distinctIndexes != null ? distinctIndexes.length : visibleColumnCount;
-<<<<<<< HEAD
-            ValueDataType distinctType = new ValueDataType(database.getCompareMode(), database.getMode(),
-                                                            database, new int[count]);
-=======
             ValueDataType distinctType = new ValueDataType(database, new int[count]);
->>>>>>> 9288feb5
             Builder<ValueArray, Boolean> indexBuilder = new MVMap.Builder<ValueArray, Boolean>().keyType(distinctType);
             index = store.openMap("idx", indexBuilder);
         }
