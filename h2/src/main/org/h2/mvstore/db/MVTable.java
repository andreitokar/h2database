/*
 * Copyright 2004-2018 H2 Group. Multiple-Licensed under the MPL 2.0,
 * and the EPL 1.0 (http://h2database.com/html/license.html).
 * Initial Developer: H2 Group
 */
package org.h2.mvstore.db;

import java.util.ArrayDeque;
import java.util.ArrayList;
import java.util.Collections;
import java.util.Comparator;
import java.util.HashSet;
import java.util.Iterator;
import java.util.Set;
import java.util.concurrent.ConcurrentHashMap;
import java.util.concurrent.TimeUnit;
import org.h2.api.DatabaseEventListener;
import org.h2.api.ErrorCode;
import org.h2.command.ddl.CreateTableData;
import org.h2.constraint.Constraint;
import org.h2.constraint.ConstraintReferential;
import org.h2.engine.Constants;
import org.h2.engine.DbObject;
import org.h2.engine.Session;
import org.h2.engine.SysProperties;
import org.h2.index.Cursor;
import org.h2.index.Index;
import org.h2.index.IndexType;
import org.h2.message.DbException;
import org.h2.message.Trace;
import org.h2.mvstore.DataUtils;
import org.h2.mvstore.db.MVTableEngine.Store;
import org.h2.mvstore.tx.TransactionStore;
import org.h2.mvstore.tx.Transaction;
import org.h2.result.Row;
import org.h2.result.SearchRow;
import org.h2.result.SortOrder;
import org.h2.schema.SchemaObject;
import org.h2.table.Column;
import org.h2.table.IndexColumn;
import org.h2.table.Table;
import org.h2.table.TableBase;
import org.h2.table.TableType;
import org.h2.util.DebuggingThreadLocal;
import org.h2.util.MathUtils;
import org.h2.util.New;
import org.h2.value.DataType;
import org.h2.value.Value;

/**
 * A table stored in a MVStore.
 */
public final class MVTable extends TableBase {

    /**
     * The table name this thread is waiting to lock.
     */
    public static final DebuggingThreadLocal<String> WAITING_FOR_LOCK;

    /**
     * The table names this thread has exclusively locked.
     */
    public static final DebuggingThreadLocal<ArrayList<String>> EXCLUSIVE_LOCKS;

    /**
     * The tables names this thread has a shared lock on.
     */
    public static final DebuggingThreadLocal<ArrayList<String>> SHARED_LOCKS;

    /**
     * The type of trace lock events
     */
    private enum TraceLockEvent{

        TRACE_LOCK_OK("ok"),
        TRACE_LOCK_WAITING_FOR("waiting for"),
        TRACE_LOCK_REQUESTING_FOR("requesting for"),
        TRACE_LOCK_TIMEOUT_AFTER("timeout after "),
        TRACE_LOCK_UNLOCK("unlock"),
        TRACE_LOCK_ADDED_FOR("added for"),
        TRACE_LOCK_ADD_UPGRADED_FOR("add (upgraded) for ");

        private final String eventText;

        TraceLockEvent(String eventText) {
            this.eventText = eventText;
        }

        public String getEventText() {
            return eventText;
        }
    }
    private static final String NO_EXTRA_INFO = "";

    static {
        if (SysProperties.THREAD_DEADLOCK_DETECTOR) {
            WAITING_FOR_LOCK = new DebuggingThreadLocal<>();
            EXCLUSIVE_LOCKS = new DebuggingThreadLocal<>();
            SHARED_LOCKS = new DebuggingThreadLocal<>();
        } else {
            WAITING_FOR_LOCK = null;
            EXCLUSIVE_LOCKS = null;
            SHARED_LOCKS = null;
        }
    }

    private MVPrimaryIndex primaryIndex;
    private final ArrayList<Index> indexes = New.arrayList();
    private volatile long lastModificationId;
    private volatile Session lockExclusiveSession;

    // using a ConcurrentHashMap as a set
    private final ConcurrentHashMap<Session,Session> lockSharedSessions = new ConcurrentHashMap<>();

    /**
     * The queue of sessions waiting to lock the table. It is a FIFO queue to
     * prevent starvation, since Java's synchronized locking is biased.
     */
    private final ArrayDeque<Session> waitingSessions = new ArrayDeque<>();
    private final Trace traceLock;
    private int changesSinceAnalyze;
    private int nextAnalyze;
    private final boolean containsLargeObject;
    private Column rowIdColumn;

    private final MVTableEngine.Store store;
    private final TransactionStore transactionStore;

    public MVTable(CreateTableData data, MVTableEngine.Store store) {
        super(data);
        nextAnalyze = database.getSettings().analyzeAuto;
        if(nextAnalyze <= 0) {
            nextAnalyze = Integer.MAX_VALUE;
        }
        this.store = store;
        this.transactionStore = store.getTransactionStore();
        this.isHidden = data.isHidden;
        boolean b = false;
        for (Column col : getColumns()) {
            if (DataType.isLargeObject(col.getType())) {
                b = true;
                break;
            }
        }
        containsLargeObject = b;
        traceLock = database.getTrace(Trace.LOCK);
    }

    /**
     * Initialize the table.
     *
     * @param session the session
     */
    void init(Session session) {
        primaryIndex = new MVPrimaryIndex(session.getDatabase(), this, getId(),
                IndexColumn.wrap(getColumns()), IndexType.createScan(true));
        indexes.add(primaryIndex);
    }

    public String getMapName() {
        return primaryIndex.getMapName();
    }

    @Override
    public boolean lock(Session session, boolean exclusive,
            boolean forceLockEvenInMvcc) {
        int lockMode = database.getLockMode();
        if (lockMode == Constants.LOCK_MODE_OFF) {
            return false;
        }
        if (!forceLockEvenInMvcc && database.isMultiVersion()) {
            // MVCC: update, delete, and insert use a shared lock.
            // Select doesn't lock except when using FOR UPDATE and
            // the system property h2.selectForUpdateMvcc
            // is not enabled
            if (exclusive) {
                exclusive = false;
            } else {
                if (lockExclusiveSession == null) {
                    return false;
                }
            }
        }
        if (lockExclusiveSession == session) {
            return true;
        }
        if (!exclusive && lockSharedSessions.containsKey(session)) {
            return true;
        }
        synchronized (getLockSyncObject()) {
            if (!exclusive && lockSharedSessions.containsKey(session)) {
                return true;
            }
            session.setWaitForLock(this, Thread.currentThread());
            if (SysProperties.THREAD_DEADLOCK_DETECTOR) {
                WAITING_FOR_LOCK.set(getName());
            }
            waitingSessions.addLast(session);
            try {
                doLock1(session, lockMode, exclusive);
            } finally {
                session.setWaitForLock(null, null);
                if (SysProperties.THREAD_DEADLOCK_DETECTOR) {
                    WAITING_FOR_LOCK.remove();
                }
                waitingSessions.remove(session);
            }
        }
        return false;
    }

    /**
     * The the object on which to synchronize and wait on. For the
     * multi-threaded mode, this is this object, but for non-multi-threaded, it
     * is the database, as in this case all operations are synchronized on the
     * database object.
     *
     * @return the lock sync object
     */
    private Object getLockSyncObject() {
        if (database.isMultiThreaded()) {
            return this;
        }
        return database;
    }

    private void doLock1(Session session, int lockMode, boolean exclusive) {
        traceLock(session, exclusive, TraceLockEvent.TRACE_LOCK_REQUESTING_FOR, NO_EXTRA_INFO);
        // don't get the current time unless necessary
        long max = 0;
        boolean checkDeadlock = false;
        while (true) {
            // if I'm the next one in the queue
            if (waitingSessions.getFirst() == session) {
                if (doLock2(session, lockMode, exclusive)) {
                    return;
                }
            }
            if (checkDeadlock) {
                ArrayList<Session> sessions = checkDeadlock(session, null, null);
                if (sessions != null) {
                    throw DbException.get(ErrorCode.DEADLOCK_1,
                            getDeadlockDetails(sessions, exclusive));
                }
            } else {
                // check for deadlocks from now on
                checkDeadlock = true;
            }
            long now = System.nanoTime();
            if (max == 0) {
                // try at least one more time
                max = now + TimeUnit.MILLISECONDS.toNanos(session.getLockTimeout());
            } else if (now >= max) {
                traceLock(session, exclusive,
                        TraceLockEvent.TRACE_LOCK_TIMEOUT_AFTER, NO_EXTRA_INFO+session.getLockTimeout());
                throw DbException.get(ErrorCode.LOCK_TIMEOUT_1, getName());
            }
            try {
                traceLock(session, exclusive, TraceLockEvent.TRACE_LOCK_WAITING_FOR, NO_EXTRA_INFO);
                if (database.getLockMode() == Constants.LOCK_MODE_TABLE_GC) {
                    for (int i = 0; i < 20; i++) {
                        long free = Runtime.getRuntime().freeMemory();
                        System.gc();
                        long free2 = Runtime.getRuntime().freeMemory();
                        if (free == free2) {
                            break;
                        }
                    }
                }
                // don't wait too long so that deadlocks are detected early
                long sleep = Math.min(Constants.DEADLOCK_CHECK,
                        TimeUnit.NANOSECONDS.toMillis(max - now));
                if (sleep == 0) {
                    sleep = 1;
                }
                getLockSyncObject().wait(sleep);
            } catch (InterruptedException e) {
                // ignore
            }
        }
    }

    private boolean doLock2(Session session, int lockMode, boolean exclusive) {
        if (exclusive) {
            if (lockExclusiveSession == null) {
                if (lockSharedSessions.isEmpty()) {
                    traceLock(session, exclusive, TraceLockEvent.TRACE_LOCK_ADDED_FOR, NO_EXTRA_INFO);
                    session.addLock(this);
                    lockExclusiveSession = session;
                    if (SysProperties.THREAD_DEADLOCK_DETECTOR) {
                        if (EXCLUSIVE_LOCKS.get() == null) {
                            EXCLUSIVE_LOCKS.set(new ArrayList<String>());
                        }
                        EXCLUSIVE_LOCKS.get().add(getName());
                    }
                    return true;
                } else if (lockSharedSessions.size() == 1 &&
                        lockSharedSessions.containsKey(session)) {
                    traceLock(session, exclusive, TraceLockEvent.TRACE_LOCK_ADD_UPGRADED_FOR, NO_EXTRA_INFO);
                    lockExclusiveSession = session;
                    if (SysProperties.THREAD_DEADLOCK_DETECTOR) {
                        if (EXCLUSIVE_LOCKS.get() == null) {
                            EXCLUSIVE_LOCKS.set(new ArrayList<String>());
                        }
                        EXCLUSIVE_LOCKS.get().add(getName());
                    }
                    return true;
                }
            }
        } else {
            if (lockExclusiveSession == null) {
                if (lockMode == Constants.LOCK_MODE_READ_COMMITTED) {
                    if (!database.isMultiThreaded() &&
                            !database.isMultiVersion()) {
                        // READ_COMMITTED: a read lock is acquired,
                        // but released immediately after the operation
                        // is complete.
                        // When allowing only one thread, no lock is
                        // required.
                        // Row level locks work like read committed.
                        return true;
                    }
                }
                if (lockSharedSessions.putIfAbsent(session, session) == null) {
                    traceLock(session, exclusive, TraceLockEvent.TRACE_LOCK_OK, NO_EXTRA_INFO);
                    session.addLock(this);
                    if (SysProperties.THREAD_DEADLOCK_DETECTOR) {
                        ArrayList<String> list = SHARED_LOCKS.get();
                        if (list == null) {
                            list = new ArrayList<>();
                            SHARED_LOCKS.set(list);
                        }
                        list.add(getName());
                    }
                }
                return true;
            }
        }
        return false;
    }

    private static String getDeadlockDetails(ArrayList<Session> sessions, boolean exclusive) {
        // We add the thread details here to make it easier for customers to
        // match up these error messages with their own logs.
        StringBuilder buff = new StringBuilder();
        for (Session s : sessions) {
            Table lock = s.getWaitForLock();
            Thread thread = s.getWaitForLockThread();
            buff.append("\nSession ").append(s.toString())
                    .append(" on thread ").append(thread.getName())
                    .append(" is waiting to lock ").append(lock.toString())
                    .append(exclusive ? " (exclusive)" : " (shared)")
                    .append(" while locking ");
            int i = 0;
            for (Table t : s.getLocks()) {
                if (i++ > 0) {
                    buff.append(", ");
                }
                buff.append(t.toString());
                if (t instanceof MVTable) {
                    if (t.isLockedExclusivelyBy(s)) {
                        buff.append(" (exclusive)");
                    } else {
                        buff.append(" (shared)");
                    }
                }
            }
            buff.append('.');
        }
        return buff.toString();
    }

    @Override
    public ArrayList<Session> checkDeadlock(Session session, Session clash,
            Set<Session> visited) {
        // only one deadlock check at any given time
        synchronized (MVTable.class) {
            if (clash == null) {
                // verification is started
                clash = session;
                visited = new HashSet<>();
            } else if (clash == session) {
                // we found a circle where this session is involved
                return New.arrayList();
            } else if (visited.contains(session)) {
                // we have already checked this session.
                // there is a circle, but the sessions in the circle need to
                // find it out themselves
                return null;
            }
            visited.add(session);
            ArrayList<Session> error = null;
            for (Session s : lockSharedSessions.keySet()) {
                if (s == session) {
                    // it doesn't matter if we have locked the object already
                    continue;
                }
                Table t = s.getWaitForLock();
                if (t != null) {
                    error = t.checkDeadlock(s, clash, visited);
                    if (error != null) {
                        error.add(session);
                        break;
                    }
                }
            }
            // take a local copy so we don't see inconsistent data, since we are
            // not locked while checking the lockExclusiveSession value
            Session copyOfLockExclusiveSession = lockExclusiveSession;
            if (error == null && copyOfLockExclusiveSession != null) {
                Table t = copyOfLockExclusiveSession.getWaitForLock();
                if (t != null) {
                    error = t.checkDeadlock(copyOfLockExclusiveSession, clash,
                            visited);
                    if (error != null) {
                        error.add(session);
                    }
                }
            }
            return error;
        }
    }

    private void traceLock(Session session, boolean exclusive, TraceLockEvent eventEnum, String extraInfo) {
        if (traceLock.isDebugEnabled()) {
            traceLock.debug("{0} {1} {2} {3} {4}", session.getId(),
                    exclusive ? "exclusive write lock" : "shared read lock", eventEnum.getEventText(),
                    getName(), extraInfo);
        }
    }

    @Override
    public boolean isLockedExclusively() {
        return lockExclusiveSession != null;
    }

    @Override
    public boolean isLockedExclusivelyBy(Session session) {
        return lockExclusiveSession == session;
    }

    @Override
    public void unlock(Session s) {
        if (database != null) {
            boolean wasLocked = lockExclusiveSession == s;
            traceLock(s, wasLocked, TraceLockEvent.TRACE_LOCK_UNLOCK, NO_EXTRA_INFO);
            if (wasLocked) {
                lockSharedSessions.remove(s);
                lockExclusiveSession = null;
                if (SysProperties.THREAD_DEADLOCK_DETECTOR) {
                    if (EXCLUSIVE_LOCKS.get() != null) {
                        EXCLUSIVE_LOCKS.get().remove(getName());
                    }
                }
            } else {
                wasLocked = lockSharedSessions.remove(s) != null;
                if (SysProperties.THREAD_DEADLOCK_DETECTOR) {
                    if (SHARED_LOCKS.get() != null) {
                        SHARED_LOCKS.get().remove(getName());
                    }
                }
            }
            if (wasLocked && !waitingSessions.isEmpty()) {
                Object lockSyncObject = getLockSyncObject();
                synchronized (lockSyncObject) {
                    lockSyncObject.notifyAll();
                }
            }
        }
    }

    @Override
    public boolean canTruncate() {
        if (getCheckForeignKeyConstraints() &&
                database.getReferentialIntegrity()) {
            ArrayList<Constraint> constraints = getConstraints();
            if (constraints != null) {
                for (Constraint c : constraints) {
                    if (c.getConstraintType() != Constraint.Type.REFERENTIAL) {
                        continue;
                    }
                    ConstraintReferential ref = (ConstraintReferential) c;
                    if (ref.getRefTable() == this) {
                        return false;
                    }
                }
            }
        }
        return true;
    }

    @Override
    public void close(Session session) {
        // ignore
    }

    @Override
    public Row getRow(Session session, long key) {
        return primaryIndex.getRow(session, key);
    }

    @Override
    public Index addIndex(Session session, String indexName, int indexId,
            IndexColumn[] cols, IndexType indexType, boolean create,
            String indexComment) {
        if (indexType.isPrimaryKey()) {
            for (IndexColumn c : cols) {
                Column column = c.column;
                if (column.isNullable()) {
                    throw DbException.get(
                            ErrorCode.COLUMN_MUST_NOT_BE_NULLABLE_1,
                            column.getName());
                }
                column.setPrimaryKey(true);
            }
        }
        boolean isSessionTemporary = isTemporary() && !isGlobalTemporary();
        if (!isSessionTemporary) {
            database.lockMeta(session);
        }
        MVIndex index;
        int mainIndexColumn;
        mainIndexColumn = getMainIndexColumn(indexType, cols);
        if (database.isStarting()) {
            if (transactionStore.hasMap("index." + indexId)) {
                mainIndexColumn = -1;
            }
        } else if (primaryIndex.getRowCountMax() != 0) {
            mainIndexColumn = -1;
        }
        if (mainIndexColumn != -1) {
            primaryIndex.setMainIndexColumn(mainIndexColumn);
            index = new MVDelegateIndex(this, indexId, indexName, primaryIndex,
                    indexType);
        } else if (indexType.isSpatial()) {
            index = new MVSpatialIndex(session.getDatabase(), this, indexId,
                    indexName, cols, indexType);
        } else {
            index = new MVSecondaryIndex(session.getDatabase(), this, indexId,
                    indexName, cols, indexType);
        }
        if (index.needRebuild()) {
            rebuildIndex(session, index, indexName);
        }
        index.setTemporary(isTemporary());
        if (index.getCreateSQL() != null) {
            index.setComment(indexComment);
            if (isSessionTemporary) {
                session.addLocalTempTableIndex(index);
            } else {
                database.addSchemaObject(session, index);
            }
        }
        indexes.add(index);
        setModified();
        return index;
    }

    private void rebuildIndex(Session session, MVIndex index, String indexName) {
        try {
            if (session.getDatabase().getMvStore() == null ||
                    index instanceof MVSpatialIndex) {
                // in-memory
                rebuildIndexBuffered(session, index);
            } else {
                rebuildIndexBlockMerge(session, index);
            }
        } catch (DbException e) {
            getSchema().freeUniqueName(indexName);
            try {
                index.remove(session);
            } catch (DbException e2) {
                // this could happen, for example on failure in the storage
                // but if that is not the case it means
                // there is something wrong with the database
                trace.error(e2, "could not remove index");
                throw e2;
            }
            throw e;
        }
    }

    private void rebuildIndexBlockMerge(Session session, MVIndex index) {
        if (index instanceof MVSpatialIndex) {
            // the spatial index doesn't support multi-way merge sort
            rebuildIndexBuffered(session, index);
        }
        // Read entries in memory, sort them, write to a new map (in sorted
        // order); repeat (using a new map for every block of 1 MB) until all
        // record are read. Merge all maps to the target (using merge sort;
        // duplicates are detected in the target). For randomly ordered data,
        // this should use relatively few write operations.
        // A possible optimization is: change the buffer size from "row count"
        // to "amount of memory", and buffer index keys instead of rows.
        Index scan = getScanIndex(session);
        long remaining = scan.getRowCount(session);
        long total = remaining;
        Cursor cursor = scan.find(session, null, null);
        long i = 0;
        Store store = session.getDatabase().getMvStore();

        int bufferSize = database.getMaxMemoryRows() / 2;
        ArrayList<Row> buffer = new ArrayList<>(bufferSize);
        String n = getName() + ":" + index.getName();
        int t = MathUtils.convertLongToInt(total);
        ArrayList<String> bufferNames = New.arrayList();
        while (cursor.next()) {
            Row row = cursor.get();
            buffer.add(row);
            database.setProgress(DatabaseEventListener.STATE_CREATE_INDEX, n,
                    MathUtils.convertLongToInt(i++), t);
            if (buffer.size() >= bufferSize) {
                sortRows(buffer, index);
                String mapName = store.nextTemporaryMapName();
                index.addRowsToBuffer(buffer, mapName);
                bufferNames.add(mapName);
                buffer.clear();
            }
            remaining--;
        }
        sortRows(buffer, index);
        if (!bufferNames.isEmpty()) {
            String mapName = store.nextTemporaryMapName();
            index.addRowsToBuffer(buffer, mapName);
            bufferNames.add(mapName);
            buffer.clear();
            index.addBufferedRows(bufferNames);
        } else {
            addRowsToIndex(session, buffer, index);
        }
        if (SysProperties.CHECK && remaining != 0) {
            throw DbException.throwInternalError("rowcount remaining=" + remaining +
                    " " + getName());
        }
    }

    private void rebuildIndexBuffered(Session session, Index index) {
        Index scan = getScanIndex(session);
        long remaining = scan.getRowCount(session);
        long total = remaining;
        Cursor cursor = scan.find(session, null, null);
        long i = 0;
        int bufferSize = (int) Math.min(total, database.getMaxMemoryRows());
        ArrayList<Row> buffer = new ArrayList<>(bufferSize);
        String n = getName() + ":" + index.getName();
        int t = MathUtils.convertLongToInt(total);
        while (cursor.next()) {
            Row row = cursor.get();
            buffer.add(row);
            database.setProgress(DatabaseEventListener.STATE_CREATE_INDEX, n,
                    MathUtils.convertLongToInt(i++), t);
            if (buffer.size() >= bufferSize) {
                addRowsToIndex(session, buffer, index);
            }
            remaining--;
        }
        addRowsToIndex(session, buffer, index);
        if (SysProperties.CHECK && remaining != 0) {
            throw DbException.throwInternalError("rowcount remaining=" + remaining +
                    " " + getName());
        }
    }

    private int getMainIndexColumn(IndexType indexType, IndexColumn[] cols) {
        if (primaryIndex.getMainIndexColumn() != SearchRow.ROWID_INDEX) {
            return SearchRow.ROWID_INDEX;
        }
        if (!indexType.isPrimaryKey() || cols.length != 1) {
            return SearchRow.ROWID_INDEX;
        }
        IndexColumn first = cols[0];
        if (first.sortType != SortOrder.ASCENDING) {
            return SearchRow.ROWID_INDEX;
        }
        switch (first.column.getType()) {
        case Value.BYTE:
        case Value.SHORT:
        case Value.INT:
        case Value.LONG:
            break;
        default:
            return SearchRow.ROWID_INDEX;
        }
        return first.column.getColumnId();
    }

    private static void addRowsToIndex(Session session, ArrayList<Row> list,
            Index index) {
        sortRows(list, index);
        for (Row row : list) {
            index.add(session, row);
        }
        list.clear();
    }

    private static void sortRows(ArrayList<? extends SearchRow> list, final Index index) {
        Collections.sort(list, new Comparator<SearchRow>() {
            @Override
            public int compare(SearchRow r1, SearchRow r2) {
                return index.compareRows(r1, r2);
            }
        });
    }

    @Override
    public Row removeRow(Session session, Row row) {
        Row result = row;
        lastModificationId = database.getNextModificationDataId();
        Transaction t = session.getTransaction();
        long savepoint = t.setSavepoint();
        try {
            for (int i = indexes.size() - 1; i >= 0; i--) {
                Index index = indexes.get(i);
                Row r = index.removeRow(session, row);
                if(index.isRowIdIndex()) {
                    result = r;
                }
            }
        } catch (Throwable e) {
            try {
                t.rollbackToSavepoint(savepoint);
            } catch (Throwable ignore) {
                e.addSuppressed(ignore);
            }
            throw DbException.convert(e);
        }
        analyzeIfRequired(session);
        return result;
    }

    @Override
    public void truncate(Session session) {
        lastModificationId = database.getNextModificationDataId();
        for (int i = indexes.size() - 1; i >= 0; i--) {
            Index index = indexes.get(i);
            index.truncate(session);
        }
        changesSinceAnalyze = 0;
    }

    @Override
    public void addRow(Session session, Row row) {
        lastModificationId = database.getNextModificationDataId();
        Transaction t = session.getTransaction();
        long savepoint = t.setSavepoint();
        try {
            for (Index index : indexes) {
                index.add(session, row);
<<<<<<< HEAD
            }
        } catch (Throwable e) {
            try {
                t.rollbackToSavepoint(savepoint);
            } catch (Throwable ignore) {
                e.addSuppressed(ignore);
            }
            throw DbException.convert(e);
        }
        analyzeIfRequired(session);
    }

    @Override
    public void updateRow(Session session, Row oldRow, Row newRow) {
        newRow.setKey(oldRow.getKey());
        lastModificationId = database.getNextModificationDataId();
        Transaction t = session.getTransaction();
        long savepoint = t.setSavepoint();
        try {
            for (int i = 0, size = indexes.size(); i < size; i++) {
                Index index = indexes.get(i);
                assert index.isRowIdIndex() == (i == 0) : i + " " + index;
                index.update(session, oldRow, newRow);
            }
        } catch (Throwable e) {
            try {
                t.rollbackToSavepoint(savepoint);
            } catch (Throwable ignore) {
                e.addSuppressed(ignore);
=======
            }
        } catch (Throwable e) {
            t.rollbackToSavepoint(savepoint);
            DbException de = DbException.convert(e);
            if (de.getErrorCode() == ErrorCode.DUPLICATE_KEY_1) {
                for (Index index : indexes) {
                    if (index.getIndexType().isUnique() &&
                            index instanceof MultiVersionIndex) {
                        MultiVersionIndex mv = (MultiVersionIndex) index;
                        if (mv.isUncommittedFromOtherSession(session, row)) {
                            throw DbException.get(
                                    ErrorCode.CONCURRENT_UPDATE_1,
                                    index.getName());
                        }
                    }
                }
>>>>>>> 3b852936
            }
            throw DbException.convert(e);
        }
        analyzeIfRequired(session);
    }

    @Override
    public void lockRows(Session session, Iterator<Row> rowsForUpdate) {
        primaryIndex.lockRows(session, rowsForUpdate);
    }

    private void analyzeIfRequired(Session session) {
        synchronized (this) {
            if (++changesSinceAnalyze <= nextAnalyze) {
                return;
            }
            changesSinceAnalyze = 0;
            if (nextAnalyze <= Integer.MAX_VALUE / 2) {
                nextAnalyze *= 2;
            }
        }
        session.markTableForAnalyze(this);
    }

    @Override
    public void checkSupportAlter() {
        // ok
    }

    @Override
    public TableType getTableType() {
        return TableType.TABLE;
    }

    @Override
    public Index getScanIndex(Session session) {
        return primaryIndex;
    }

    @Override
    public Index getUniqueIndex() {
        return primaryIndex;
    }

    @Override
    public ArrayList<Index> getIndexes() {
        return indexes;
    }

    @Override
    public long getMaxDataModificationId() {
        return lastModificationId;
    }

    public boolean getContainsLargeObject() {
        return containsLargeObject;
    }

    @Override
    public boolean isDeterministic() {
        return true;
    }

    @Override
    public boolean canGetRowCount() {
        return true;
    }

    @Override
    public boolean canDrop() {
        return true;
    }

    @Override
    public void removeChildrenAndResources(Session session) {
        if (containsLargeObject) {
            // unfortunately, the data is gone on rollback
            truncate(session);
            database.getLobStorage().removeAllForTable(getId());
            database.lockMeta(session);
        }
        database.getMvStore().removeTable(this);
        super.removeChildrenAndResources(session);
        // go backwards because database.removeIndex will
        // call table.removeIndex
        while (indexes.size() > 1) {
            Index index = indexes.get(1);
            if (index.getName() != null) {
                database.removeSchemaObject(session, index);
            }
            // needed for session temporary indexes
            indexes.remove(index);
        }
        if (SysProperties.CHECK) {
            for (SchemaObject obj : database
                    .getAllSchemaObjects(DbObject.INDEX)) {
                Index index = (Index) obj;
                if (index.getTable() == this) {
                    throw DbException.throwInternalError("index not dropped: " +
                            index.getName());
                }
            }
        }
        primaryIndex.remove(session);
        database.removeMeta(session, getId());
        close(session);
        invalidate();
    }

    @Override
    public long getRowCount(Session session) {
        return primaryIndex.getRowCount(session);
    }

    @Override
    public long getRowCountApproximation() {
        return primaryIndex.getRowCountApproximation();
    }

    @Override
    public long getDiskSpaceUsed() {
        return primaryIndex.getDiskSpaceUsed();
    }

    @Override
    public void checkRename() {
        // ok
    }

    /**
     * Get a new transaction.
     *
     * @return the transaction
     */
    Transaction getTransactionBegin() {
        // TODO need to commit/rollback the transaction
        return transactionStore.begin();
    }

    @Override
    public Column getRowIdColumn() {
        if (rowIdColumn == null) {
            rowIdColumn = new Column(Column.ROWID, Value.LONG);
            rowIdColumn.setTable(this, -1);
        }
        return rowIdColumn;
    }

    @Override
    public String toString() {
        return getSQL();
    }

    @Override
    public boolean isMVStore() {
        return true;
    }

    /**
     * Mark the transaction as committed, so that the modification counter of
     * the database is incremented.
     */
    public void commit() {
        if (database != null) {
            lastModificationId = database.getNextModificationDataId();
        }
    }

    /**
     * Convert the illegal state exception to a database exception.
     *
     * @param e the illegal state exception
     * @return the database exception
     */
    DbException convertException(IllegalStateException e) {
        int errorCode = DataUtils.getErrorCode(e.getMessage());
        if (errorCode == DataUtils.ERROR_TRANSACTION_LOCKED) {
            throw DbException.get(ErrorCode.CONCURRENT_UPDATE_1,
                    e, getName());
        }
        if (errorCode == DataUtils.ERROR_TRANSACTIONS_DEADLOCK) {
            throw DbException.get(ErrorCode.DEADLOCK_1,
                    e, getName());
        }
        return store.convertIllegalStateException(e);
    }
}<|MERGE_RESOLUTION|>--- conflicted
+++ resolved
@@ -746,7 +746,6 @@
         try {
             for (Index index : indexes) {
                 index.add(session, row);
-<<<<<<< HEAD
             }
         } catch (Throwable e) {
             try {
@@ -766,9 +765,7 @@
         Transaction t = session.getTransaction();
         long savepoint = t.setSavepoint();
         try {
-            for (int i = 0, size = indexes.size(); i < size; i++) {
-                Index index = indexes.get(i);
-                assert index.isRowIdIndex() == (i == 0) : i + " " + index;
+            for (Index index : indexes) {
                 index.update(session, oldRow, newRow);
             }
         } catch (Throwable e) {
@@ -776,24 +773,6 @@
                 t.rollbackToSavepoint(savepoint);
             } catch (Throwable ignore) {
                 e.addSuppressed(ignore);
-=======
-            }
-        } catch (Throwable e) {
-            t.rollbackToSavepoint(savepoint);
-            DbException de = DbException.convert(e);
-            if (de.getErrorCode() == ErrorCode.DUPLICATE_KEY_1) {
-                for (Index index : indexes) {
-                    if (index.getIndexType().isUnique() &&
-                            index instanceof MultiVersionIndex) {
-                        MultiVersionIndex mv = (MultiVersionIndex) index;
-                        if (mv.isUncommittedFromOtherSession(session, row)) {
-                            throw DbException.get(
-                                    ErrorCode.CONCURRENT_UPDATE_1,
-                                    index.getName());
-                        }
-                    }
-                }
->>>>>>> 3b852936
             }
             throw DbException.convert(e);
         }
