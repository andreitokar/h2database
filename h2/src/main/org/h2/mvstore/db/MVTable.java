--- conflicted
+++ resolved
@@ -51,7 +51,7 @@
 /**
  * A table stored in a MVStore.
  */
-public final class MVTable extends TableBase {
+public class MVTable extends TableBase {
 
     /**
      * The table name this thread is waiting to lock.
@@ -748,7 +748,6 @@
                 t.rollbackToSavepoint(savepoint);
             } catch (Throwable nested) {
                 e.addSuppressed(nested);
-<<<<<<< HEAD
             }
             throw DbException.convert(e);
         }
@@ -770,8 +769,6 @@
                 t.rollbackToSavepoint(savepoint);
             } catch (Throwable nested) {
                 e.addSuppressed(nested);
-=======
->>>>>>> 16677754
             }
             throw DbException.convert(e);
         }
@@ -779,13 +776,8 @@
     }
 
     @Override
-<<<<<<< HEAD
     public void lockRow(Session session, Row row) {
         primaryIndex.lockRow(session, row);
-=======
-    public void lockRows(Session session, Iterable<Row> rowsForUpdate) {
-        primaryIndex.lockRows(session, rowsForUpdate);
->>>>>>> 16677754
     }
 
     private void analyzeIfRequired(Session session) {
