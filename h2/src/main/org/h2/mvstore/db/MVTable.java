--- conflicted
+++ resolved
@@ -50,6 +50,7 @@
  * A table stored in a MVStore.
  */
 public class MVTable extends TableBase {
+
     /**
      * The table name this thread is waiting to lock.
      */
@@ -64,12 +65,12 @@
      * The tables names this thread has a shared lock on.
      */
     public static final DebuggingThreadLocal<ArrayList<String>> SHARED_LOCKS;
-    
+
     /**
      * The type of trace lock events
      */
     private enum TraceLockEvent{
-        
+
         TRACE_LOCK_OK("ok"),
         TRACE_LOCK_WAITING_FOR("waiting for"),
         TRACE_LOCK_REQUESTING_FOR("requesting for"),
@@ -83,13 +84,13 @@
         TraceLockEvent(String eventText) {
             this.eventText = eventText;
         }
-                
+
         public String getEventText() {
             return eventText;
         }
     }
     private static final String NO_EXTRA_INFO = "";
-    
+
     static {
         if (SysProperties.THREAD_DEADLOCK_DETECTOR) {
             WAITING_FOR_LOCK = new DebuggingThreadLocal<>();
@@ -313,13 +314,8 @@
                         return true;
                     }
                 }
-<<<<<<< HEAD
                 if (lockSharedSessions.putIfAbsent(session, session) == null) {
-                    traceLock(session, exclusive, "ok");
-=======
-                if (!lockSharedSessions.containsKey(session)) {
                     traceLock(session, exclusive, TraceLockEvent.TRACE_LOCK_OK, NO_EXTRA_INFO);
->>>>>>> 5cdf0cb3
                     session.addLock(this);
                     if (SysProperties.THREAD_DEADLOCK_DETECTOR) {
                         ArrayList<String> list = SHARED_LOCKS.get();
@@ -435,18 +431,13 @@
     public boolean isLockedExclusivelyBy(Session session) {
         return lockExclusiveSession == session;
     }
-    
+
     @Override
     public void unlock(Session s) {
         if (database != null) {
-<<<<<<< HEAD
             boolean wasLocked = lockExclusiveSession == s;
-            traceLock(s, wasLocked, "unlock");
+            traceLock(s, wasLocked, TraceLockEvent.TRACE_LOCK_UNLOCK, NO_EXTRA_INFO);
             if (wasLocked) {
-=======
-            traceLock(s, lockExclusiveSession == s, TraceLockEvent.TRACE_LOCK_UNLOCK, NO_EXTRA_INFO);
-            if (lockExclusiveSession == s) {
->>>>>>> 5cdf0cb3
                 lockExclusiveSession = null;
                 if (SysProperties.THREAD_DEADLOCK_DETECTOR) {
                     if (EXCLUSIVE_LOCKS.get() != null) {
