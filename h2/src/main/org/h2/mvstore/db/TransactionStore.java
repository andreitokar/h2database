/*
 * Copyright 2004-2014 H2 Group. Multiple-Licensed under the MPL 2.0,
 * and the EPL 1.0 (http://h2database.com/html/license.html).
 * Initial Developer: H2 Group
 */
package org.h2.mvstore.db;

import java.nio.ByteBuffer;
import java.util.ArrayList;
import java.util.BitSet;
import java.util.HashMap;
import java.util.Iterator;
import java.util.List;
import java.util.Map.Entry;
<<<<<<< HEAD

import org.h2.engine.Constants;
=======
import java.util.concurrent.locks.ReentrantReadWriteLock;
>>>>>>> 5841c4df
import org.h2.mvstore.Cursor;
import org.h2.mvstore.DataUtils;
import org.h2.mvstore.MVMap;
import org.h2.mvstore.MVStore;
import org.h2.mvstore.WriteBuffer;
import org.h2.mvstore.type.DataType;
import org.h2.mvstore.type.ObjectDataType;
import org.h2.util.New;

/**
 * A store that supports concurrent MVCC read-committed transactions.
 */
public final class TransactionStore {

    /**
     * The store.
     */
    final MVStore store;

    /**
     * The persisted map of prepared transactions.
     * Key: transactionId, value: [ status, name ].
     */
    private final MVMap<Integer, Object[]> preparedTransactions;

    /**
     * The undo log.
     * <p>
     * If the first entry for a transaction doesn't have a logId
     * of 0, then the transaction is partially committed (which means rollback
     * is not possible). Log entries are written before the data is changed
     * (write-ahead).
     * <p>
     * Key: opId, value: [ mapId, key, oldValue ].
     */
    final MVMap<Long, Record> undoLog;

    /**
     * the reader/writer lock for the undo-log. Allows us to process multiple
     * selects in parallel.
     */
    final ReentrantReadWriteLock rwLock = new ReentrantReadWriteLock();

    /**
     * The map of maps.
     */
    private HashMap<Integer, MVMap<Object, VersionedValue>> maps =
            New.hashMap();

    private final DataType dataType;

    private final BitSet openTransactions = new BitSet();

    private boolean init;

    private int maxTransactionId = 0xffff;

    /**
     * The next id of a temporary map.
     */
    private int nextTempMapId;

    /**
     * Create a new transaction store.
     *
     * @param store the store
     */
    public TransactionStore(MVStore store) {
        this(store, new ObjectDataType());
    }

    /**
     * Create a new transaction store.
     *
     * @param store the store
     * @param dataType the data type for map keys and values
     */
    public TransactionStore(MVStore store, DataType dataType) {
        this.store = store;
        this.dataType = dataType;
        preparedTransactions = store.openMap("openTransactions",
                new MVMap.Builder<Integer, Object[]>());

        VersionedValueType oldValueType = new VersionedValueType(dataType);
        RecordType undoLogValueType = new RecordType(dataType, oldValueType);

        MVMap.Builder<Long, Record> builder =
                new MVMap.Builder<Long, Record>().
                        keyType(new ObjectDataType.LongType()).
                        valueType(undoLogValueType);
        undoLog = store.openMap("undoLog", builder);
        if (undoLog.getValueType() != undoLogValueType) {
            throw DataUtils.newIllegalStateException(
                    DataUtils.ERROR_TRANSACTION_CORRUPT,
                    "Undo map open with a different value type");
        }
    }

    /**
     * Initialize the store. This is needed before a transaction can be opened.
     * If the transaction store is corrupt, this method can throw an exception,
     * in which case the store can only be used for reading.
     */
    public synchronized void init() {
        init = true;
        // remove all temporary maps
        for (String mapName : store.getMapNames()) {
            if (mapName.startsWith("temp.")) {
                MVMap<Object, Integer> temp = openTempMap(mapName);
                store.removeMap(temp);
            }
        }
<<<<<<< HEAD
        if (!undoLog.isEmpty()) {
            for (Long key : undoLog.keySet()) {
                int transactionId = getTransactionId(key);
                openTransactions.set(transactionId);
=======
        rwLock.writeLock().lock();
        try {
            if (undoLog.size() > 0) {
                for (Long key : undoLog.keySet()) {
                    int transactionId = getTransactionId(key);
                    openTransactions.set(transactionId);
                }
>>>>>>> 5841c4df
            }
        } finally {
            rwLock.writeLock().unlock();
        }
    }

    /**
     * Set the maximum transaction id, after which ids are re-used. If the old
     * transaction is still in use when re-using an old id, the new transaction
     * fails.
     *
     * @param max the maximum id
     */
    public void setMaxTransactionId(int max) {
        this.maxTransactionId = max;
    }

    /**
     * Combine the transaction id and the log id to an operation id.
     *
     * @param transactionId the transaction id
     * @param logId the log id
     * @return the operation id
     */
    static long getOperationId(int transactionId, long logId) {
        DataUtils.checkArgument(transactionId >= 0 && transactionId < (1 << 24),
                "Transaction id out of range: {0}", transactionId);
        DataUtils.checkArgument(logId >= 0 && logId < (1L << 40),
                "Transaction log id out of range: {0}", logId);
        return ((long) transactionId << 40) | logId;
    }

    /**
     * Get the transaction id for the given operation id.
     *
     * @param operationId the operation id
     * @return the transaction id
     */
    static int getTransactionId(long operationId) {
        return (int) (operationId >>> 40);
    }

    /**
     * Get the log id for the given operation id.
     *
     * @param operationId the operation id
     * @return the log id
     */
    static long getLogId(long operationId) {
        return operationId & ((1L << 40) - 1);
    }

    /**
     * Get the list of unclosed transactions that have pending writes.
     *
     * @return the list of transactions (sorted by id)
     */
    public List<Transaction> getOpenTransactions() {
<<<<<<< HEAD
        ArrayList<Transaction> list = New.arrayList();
        Long key = undoLog.firstKey();
        while (key != null) {
            int transactionId = getTransactionId(key);
            key = undoLog.lowerKey(getOperationId(transactionId + 1, 0));
            long logId = getLogId(key) + 1;
            Object[] data = preparedTransactions.get(transactionId);
            int status;
            String name;
            if (data == null) {
                if (undoLog.containsKey(getOperationId(transactionId, 0))) {
                    status = Transaction.STATUS_OPEN;
=======
        rwLock.readLock().lock();
        try {
            ArrayList<Transaction> list = New.arrayList();
            Long key = undoLog.firstKey();
            while (key != null) {
                int transactionId = getTransactionId(key);
                key = undoLog.lowerKey(getOperationId(transactionId + 1, 0));
                long logId = getLogId(key) + 1;
                Object[] data = preparedTransactions.get(transactionId);
                int status;
                String name;
                if (data == null) {
                    if (undoLog.containsKey(getOperationId(transactionId, 0))) {
                        status = Transaction.STATUS_OPEN;
                    } else {
                        status = Transaction.STATUS_COMMITTING;
                    }
                    name = null;
>>>>>>> 5841c4df
                } else {
                    status = Transaction.STATUS_COMMITTING;
                }
                name = null;
            } else {
                status = (Integer) data[0];
                name = (String) data[1];
            }
<<<<<<< HEAD
            Transaction t = new Transaction(this, transactionId, status,
                    name, logId);
            list.add(t);
            key = undoLog.ceilingKey(getOperationId(transactionId + 1, 0));
=======
            return list;
        } finally {
            rwLock.readLock().unlock();
>>>>>>> 5841c4df
        }
        return list;
    }

    /**
     * Close the transaction store.
     */
    public synchronized void close() {
        store.commit();
    }

    /**
     * Begin a new transaction.
     *
     * @return the transaction
     */
    public synchronized Transaction begin() {
        if (!init) {
            throw DataUtils.newIllegalStateException(
                    DataUtils.ERROR_TRANSACTION_ILLEGAL_STATE,
                    "Not initialized");
        }
        int transactionId = openTransactions.nextClearBit(1);
        if (transactionId > maxTransactionId) {
            throw DataUtils.newIllegalStateException(
                    DataUtils.ERROR_TOO_MANY_OPEN_TRANSACTIONS,
                    "There are {0} open transactions",
                    transactionId - 1);
        }
        openTransactions.set(transactionId);
        int status = Transaction.STATUS_OPEN;
        return new Transaction(this, transactionId, status, null, 0);
    }

    /**
     * Store a transaction.
     *
     * @param t the transaction
     */
    synchronized void storeTransaction(Transaction t) {
        if (t.getStatus() == Transaction.STATUS_PREPARED ||
                t.getName() != null) {
            Object[] v = { t.getStatus(), t.getName() };
            preparedTransactions.put(t.getId(), v);
        }
    }

    /**
     * Log an entry.
     *
     * @param t the transaction
     * @param logId the log id
     * @param mapId the map id
     * @param key the key
     * @param oldValue the old value
     */
    void log(Transaction t, long logId, int mapId, Object key, VersionedValue oldValue) {
        Long undoKey = getOperationId(t.getId(), logId);
<<<<<<< HEAD
        Record log = new Record(mapId, key, oldValue);
        if(undoLog.putIfAbsent(undoKey, log) != null) {
=======
        Object[] log = new Object[] { mapId, key, oldValue };
        rwLock.writeLock().lock();
        try {
>>>>>>> 5841c4df
            if (logId == 0) {
                throw DataUtils.newIllegalStateException(
                        DataUtils.ERROR_TOO_MANY_OPEN_TRANSACTIONS,
                        "An old transaction with the same id " +
                        "is still open: {0}",
                        t.getId());
            }
<<<<<<< HEAD
            throw DataUtils.newIllegalStateException(
                    DataUtils.ERROR_TRANSACTION_CORRUPT,
                    "Duplicate keys in transaction log {0}/{1}",
                    t.getId(), logId);
=======
            undoLog.put(undoKey, log);
        } finally {
            rwLock.writeLock().unlock();
>>>>>>> 5841c4df
        }
    }

    /**
     * Remove a log entry.
     *
     * @param t the transaction
     * @param logId the log id
     */
    public void logUndo(Transaction t, long logId) {
        Long undoKey = getOperationId(t.getId(), logId);
<<<<<<< HEAD
        if (undoLog.remove(undoKey) == null) {
            throw DataUtils.newIllegalStateException(
                    DataUtils.ERROR_TRANSACTION_ILLEGAL_STATE,
                    "Transaction {0} was concurrently rolled back",
                    t.getId());
=======
        rwLock.writeLock().lock();
        try {
            Object[] old = undoLog.remove(undoKey);
            if (old == null) {
                throw DataUtils.newIllegalStateException(
                        DataUtils.ERROR_TRANSACTION_ILLEGAL_STATE,
                        "Transaction {0} was concurrently rolled back",
                        t.getId());
            }
        } finally {
            rwLock.writeLock().unlock();
>>>>>>> 5841c4df
        }
    }

    /**
     * Remove the given map.
     *
     * @param <K> the key type
     * @param <V> the value type
     * @param map the map
     */
    synchronized <K, V> void removeMap(TransactionMap<K, V> map) {
        maps.remove(map.mapId);
        store.removeMap(map.map);
    }

    /**
     * Commit a transaction.
     *
     * @param t the transaction
     * @param maxLogId the last log id
     */
    void commit(Transaction t, long maxLogId) {
<<<<<<< HEAD
        if (!store.isClosed()) {
            t.setStatus(Transaction.STATUS_COMMITTING);
            for (long logId = 0; logId < maxLogId; logId++) {
                Long undoKey = getOperationId(t.getId(), logId);
                undoLog.operate(undoKey, null, new CommitDecisionMaker(t.transactionId));
            }
            endTransaction(t);
=======
        if (store.isClosed()) {
            return;
        }
        // TODO could synchronize on blocks (100 at a time or so)
        rwLock.writeLock().lock();
        try {
            t.setStatus(Transaction.STATUS_COMMITTING);
            for (long logId = 0; logId < maxLogId; logId++) {
                Long undoKey = getOperationId(t.getId(), logId);
                Object[] op = undoLog.get(undoKey);
                if (op == null) {
                    // partially committed: load next
                    undoKey = undoLog.ceilingKey(undoKey);
                    if (undoKey == null ||
                            getTransactionId(undoKey) != t.getId()) {
                        break;
                    }
                    logId = getLogId(undoKey) - 1;
                    continue;
                }
                int mapId = (Integer) op[0];
                MVMap<Object, VersionedValue> map = openMap(mapId);
                if (map != null) { // might be null if map was removed later
                    Object key = op[1];
                    VersionedValue value = map.get(key);
                    if (value != null) {
                        // only commit (remove/update) value if we've reached
                        // last undoLog entry for a given key
                        if (value.operationId == undoKey) {
                            if (value.value == null) {
                                map.remove(key);
                            } else {
                                VersionedValue v2 = new VersionedValue();
                                v2.value = value.value;
                                map.put(key, v2);
                            }
                        }
                    }
                }
                undoLog.remove(undoKey);
            }
        } finally {
            rwLock.writeLock().unlock();
>>>>>>> 5841c4df
        }
    }

    /**
     * Open the map with the given name.
     *
     * @param <K> the key type
     * @param name the map name
     * @param keyType the key type
     * @param valueType the value type
     * @return the map
     */
    synchronized <K> MVMap<K, VersionedValue> openMap(String name,
            DataType keyType, DataType valueType) {
        if (keyType == null) {
            keyType = new ObjectDataType();
        }
        if (valueType == null) {
            valueType = new ObjectDataType();
        }
        VersionedValueType vt = new VersionedValueType(valueType);
        MVMap<K, VersionedValue> map;
        MVMap.Builder<K, VersionedValue> builder =
                new MVMap.Builder<K, VersionedValue>().
                keyType(keyType).valueType(vt);
        map = store.openMap(name, builder);
        @SuppressWarnings("unchecked")
        MVMap<Object, VersionedValue> m = (MVMap<Object, VersionedValue>) map;
        maps.put(map.getId(), m);
        return map;
    }

    /**
     * Open the map with the given id.
     *
     * @param mapId the id
     * @return the map
     */
    private synchronized MVMap<Object, VersionedValue> openMap(int mapId) {
        MVMap<Object, VersionedValue> map = maps.get(mapId);
        if (map == null) {
            String mapName = store.getMapName(mapId);
            if (mapName != null) { // could be null if the map was removed later on
                VersionedValueType vt = new VersionedValueType(dataType);
                MVMap.Builder<Object, VersionedValue> mapBuilder =
                        new MVMap.Builder<Object, VersionedValue>().
                                keyType(dataType).valueType(vt);
                map = store.openMap(mapName, mapBuilder);
                maps.put(mapId, map);
            }
        }
        return map;
    }

    /**
     * Create a temporary map. Such maps are removed when opening the store.
     *
     * @return the map
     */
    synchronized MVMap<Object, Integer> createTempMap() {
        String mapName = "temp." + nextTempMapId++;
        return openTempMap(mapName);
    }

    /**
     * Open a temporary map.
     *
     * @param mapName the map name
     * @return the map
     */
    private MVMap<Object, Integer> openTempMap(String mapName) {
        MVMap.Builder<Object, Integer> mapBuilder =
                new MVMap.Builder<Object, Integer>().
                keyType(dataType);
        return store.openMap(mapName, mapBuilder);
    }

    /**
     * End this transaction
     *
     * @param t the transaction
     */
    synchronized void endTransaction(Transaction t) {
        if (t.getStatus() == Transaction.STATUS_PREPARED) {
            preparedTransactions.remove(t.getId());
        }
        t.setStatus(Transaction.STATUS_CLOSED);
        openTransactions.clear(t.transactionId);
        if (store.getAutoCommitDelay() == 0) {
            store.commit();
            return;
        }
        // to avoid having to store the transaction log,
        // if there is no open transaction,
        // and if there have been many changes, store them now
        if (undoLog.isEmpty()) {
            int unsaved = store.getUnsavedMemory();
            int max = store.getAutoCommitMemory();
            // save at 3/4 capacity
            if (unsaved * 4 > max * 3) {
                store.commit();
            }
        }
    }

    /**
     * Rollback to an old savepoint.
     *
     * @param t the transaction
     * @param maxLogId the last log id
     * @param toLogId the log id to roll back to
     */
<<<<<<< HEAD
    void rollbackTo(final Transaction t, long maxLogId, long toLogId) {
        for (long logId = maxLogId - 1; logId >= toLogId; logId--) {
            Long undoKey = getOperationId(t.getId(), logId);
//*
            undoLog.operate(undoKey, null, new RollbackDecisionMaker());
/*/
            Object[] op = undoLog.get(undoKey);
            if (op == null) {
                // partially rolled back: load previous
                undoKey = undoLog.floorKey(undoKey);
                if (undoKey == null ||
                        getTransactionId(undoKey) != t.getId()) {
                    break;
=======
    void rollbackTo(Transaction t, long maxLogId, long toLogId) {
        // TODO could synchronize on blocks (100 at a time or so)
        rwLock.writeLock().lock();
        try {
            for (long logId = maxLogId - 1; logId >= toLogId; logId--) {
                Long undoKey = getOperationId(t.getId(), logId);
                Object[] op = undoLog.get(undoKey);
                if (op == null) {
                    // partially rolled back: load previous
                    undoKey = undoLog.floorKey(undoKey);
                    if (undoKey == null ||
                            getTransactionId(undoKey) != t.getId()) {
                        break;
                    }
                    logId = getLogId(undoKey) + 1;
                    continue;
>>>>>>> 5841c4df
                }
                logId = getLogId(undoKey) + 1;
                continue;
            }
            int mapId = ((Integer) op[0]).intValue();
            MVMap<Object, VersionedValue> map = openMap(mapId);
            if (map != null) {
                Object key = op[1];
                VersionedValue oldValue = (VersionedValue) op[2];
                if (oldValue == null) {
                    // this transaction added the value
                    map.remove(key);
                } else {
                    // this transaction updated the value
                    map.put(key, oldValue);
                }
            }
<<<<<<< HEAD
            undoLog.remove(undoKey);
//*/
=======
        } finally {
            rwLock.writeLock().unlock();
>>>>>>> 5841c4df
        }
    }

    /**
     * Get the changes of the given transaction, starting from the latest log id
     * back to the given log id.
     *
     * @param t the transaction
     * @param maxLogId the maximum log id
     * @param toLogId the minimum log id
     * @return the changes
     */
    Iterator<Change> getChanges(final Transaction t, final long maxLogId,
            final long toLogId) {
        return new Iterator<Change>() {

            private long logId = maxLogId - 1;
            private Change current;

            {
                fetchNext();
            }

            private void fetchNext() {
<<<<<<< HEAD
                while (logId >= toLogId) {
                    Long undoKey = getOperationId(t.getId(), logId);
                    Record op = undoLog.get(undoKey);
                    logId--;
                    if (op == null) {
                        // partially rolled back: load previous
                        undoKey = undoLog.floorKey(undoKey);
                        if (undoKey == null || getTransactionId(undoKey) != t.getId()) {
                            break;
=======
                rwLock.writeLock().lock();
                try {
                    while (logId >= toLogId) {
                        Long undoKey = getOperationId(t.getId(), logId);
                        Object[] op = undoLog.get(undoKey);
                        logId--;
                        if (op == null) {
                            // partially rolled back: load previous
                            undoKey = undoLog.floorKey(undoKey);
                            if (undoKey == null ||
                                    getTransactionId(undoKey) != t.getId()) {
                                break;
                            }
                            logId = getLogId(undoKey);
                            continue;
                        }
                        int mapId = ((Integer) op[0]).intValue();
                        MVMap<Object, VersionedValue> m = openMap(mapId);
                        if (m == null) {
                            // map was removed later on
                        } else {
                            current = new Change();
                            current.mapName = m.getName();
                            current.key = op[1];
                            VersionedValue oldValue = (VersionedValue) op[2];
                            current.value = oldValue == null ?
                                    null : oldValue.value;
                            return;
>>>>>>> 5841c4df
                        }
                        logId = getLogId(undoKey);
                        continue;
                    }
                    int mapId = op.mapId;
                    MVMap<Object, VersionedValue> m = openMap(mapId);
                    if (m != null) { // could be null if map was removed later on
                        current = new Change(m.getName(), op.key, op.oldValue == null ? null : op.oldValue.value);
                        return;
                    }
                } finally {
                    rwLock.writeLock().unlock();
                }
                current = null;
            }

            @Override
            public boolean hasNext() {
                return current != null;
            }

            @Override
            public Change next() {
                if (current == null) {
                    throw DataUtils.newUnsupportedOperationException("no data");
                }
                Change result = current;
                fetchNext();
                return result;
            }

            @Override
            public void remove() {
                throw DataUtils.newUnsupportedOperationException("remove");
            }

        };
    }

    /**
     * A change in a map.
     */
    public static final class Change {

        /**
         * The name of the map where the change occurred.
         */
        public final String mapName;

        /**
         * The key.
         */
        public final Object key;

        /**
         * The value.
         */
        public final Object value;

        public Change(String mapName, Object key, Object value) {
            this.mapName = mapName;
            this.key = key;
            this.value = value;
        }
    }

    /**
     * A transaction.
     */
    public static final class Transaction {

        /**
         * The status of a closed transaction (committed or rolled back).
         */
        public static final int STATUS_CLOSED = 0;

        /**
         * The status of an open transaction.
         */
        public static final int STATUS_OPEN = 1;

        /**
         * The status of a prepared transaction.
         */
        public static final int STATUS_PREPARED = 2;

        /**
         * The status of a transaction that is being committed, but possibly not
         * yet finished. A transactions can go into this state when the store is
         * closed while the transaction is committing. When opening a store,
         * such transactions should be committed.
         */
        public static final int STATUS_COMMITTING = 3;

        /**
         * The transaction store.
         */
        final TransactionStore store;

        /**
         * The transaction id.
         */
        final int transactionId;

        /**
         * The log id of the last entry in the undo log map.
         */
        long logId;

        private int status;

        private String name;

        Transaction(TransactionStore store, int transactionId, int status,
                String name, long logId) {
            this.store = store;
            this.transactionId = transactionId;
            this.status = status;
            this.name = name;
            this.logId = logId;
        }

        public int getId() {
            return transactionId;
        }

        public int getStatus() {
            return status;
        }

        void setStatus(int status) {
            this.status = status;
        }

        public void setName(String name) {
            checkNotClosed();
            this.name = name;
            store.storeTransaction(this);
        }

        public String getName() {
            return name;
        }

        /**
         * Create a new savepoint.
         *
         * @return the savepoint id
         */
        public long setSavepoint() {
            return logId;
        }

        /**
         * Add a log entry.
         *
         * @param mapId the map id
         * @param key the key
         * @param oldValue the old value
         */
        void log(int mapId, Object key, VersionedValue oldValue) {
            store.log(this, logId, mapId, key, oldValue);
            // only increment the log id if logging was successful
            logId++;
        }

        /**
         * Remove the last log entry.
         */
        void logUndo() {
            store.logUndo(this, --logId);
        }

        /**
         * Open a data map.
         *
         * @param <K> the key type
         * @param <V> the value type
         * @param name the name of the map
         * @return the transaction map
         */
        public <K, V> TransactionMap<K, V> openMap(String name) {
            return openMap(name, null, null);
        }

        /**
         * Open the map to store the data.
         *
         * @param <K> the key type
         * @param <V> the value type
         * @param name the name of the map
         * @param keyType the key data type
         * @param valueType the value data type
         * @return the transaction map
         */
        public <K, V> TransactionMap<K, V> openMap(String name,
                DataType keyType, DataType valueType) {
            checkNotClosed();
            MVMap<K, VersionedValue> map = store.openMap(name, keyType,
                    valueType);
            int mapId = map.getId();
            return new TransactionMap<K, V>(this, map, mapId);
        }

        /**
         * Open the transactional version of the given map.
         *
         * @param <K> the key type
         * @param <V> the value type
         * @param map the base map
         * @return the transactional map
         */
        public <K, V> TransactionMap<K, V> openMap(
                MVMap<K, VersionedValue> map) {
            checkNotClosed();
            int mapId = map.getId();
            return new TransactionMap<K, V>(this, map, mapId);
        }

        /**
         * Prepare the transaction. Afterwards, the transaction can only be
         * committed or rolled back.
         */
        public void prepare() {
            checkNotClosed();
            status = STATUS_PREPARED;
            store.storeTransaction(this);
        }

        /**
         * Commit the transaction. Afterwards, this transaction is closed.
         */
        public void commit() {
            checkNotClosed();
            store.commit(this, logId);
        }

        /**
         * Roll back to the given savepoint. This is only allowed if the
         * transaction is open.
         *
         * @param savepointId the savepoint id
         */
        public void rollbackToSavepoint(long savepointId) {
            checkNotClosed();
            store.rollbackTo(this, logId, savepointId);
            logId = savepointId;
        }

        /**
         * Roll the transaction back. Afterwards, this transaction is closed.
         */
        public void rollback() {
            checkNotClosed();
            store.rollbackTo(this, logId, 0);
            store.endTransaction(this);
        }

        /**
         * Get the list of changes, starting with the latest change, up to the
         * given savepoint (in reverse order than they occurred). The value of
         * the change is the value before the change was applied.
         *
         * @param savepointId the savepoint id, 0 meaning the beginning of the
         *            transaction
         * @return the changes
         */
        public Iterator<Change> getChanges(long savepointId) {
            return store.getChanges(this, logId, savepointId);
        }

        /**
         * Check whether this transaction is open or prepared.
         */
        void checkNotClosed() {
            if (status == STATUS_CLOSED) {
                throw DataUtils.newIllegalStateException(
                        DataUtils.ERROR_CLOSED, "Transaction is closed");
            }
        }

        /**
         * Remove the map.
         *
         * @param map the map
         */
        public <K, V> void removeMap(TransactionMap<K, V> map) {
            store.removeMap(map);
        }

        @Override
        public String toString() {
            return "" + transactionId;
        }

    }

    /**
     * A map that supports transactions.
     *
     * @param <K> the key type
     * @param <V> the value type
     */
    public static final class TransactionMap<K, V> {

        /**
         * The map id.
         */
        final int mapId;

        /**
         * If a record was read that was updated by this transaction, and the
         * update occurred before this log id, the older version is read. This
         * is so that changes are not immediately visible, to support statement
         * processing (for example "update test set id = id + 1").
         */
        long readLogId = Long.MAX_VALUE;

        /**
         * The map used for writing (the latest version).
         * <p>
         * Key: key the key of the data.
         * Value: { transactionId, oldVersion, value }
         */
        final MVMap<K, VersionedValue> map;

        private final Transaction transaction;

        TransactionMap(Transaction transaction, MVMap<K, VersionedValue> map,
                int mapId) {
            this.transaction = transaction;
            this.map = map;
            this.mapId = mapId;
        }

        /**
         * Set the savepoint. Afterwards, reads are based on the specified
         * savepoint.
         *
         * @param savepoint the savepoint
         */
        public void setSavepoint(long savepoint) {
            this.readLogId = savepoint;
        }

        /**
         * Get a clone of this map for the given transaction.
         *
         * @param transaction the transaction
         * @param savepoint the savepoint
         * @return the map
         */
        public TransactionMap<K, V> getInstance(Transaction transaction,
                long savepoint) {
            TransactionMap<K, V> m =
                    new TransactionMap<K, V>(transaction, map, mapId);
            m.setSavepoint(savepoint);
            return m;
        }

        /**
         * Get the size of the raw map. This includes uncommitted entries, and
         * transiently removed entries, so it is the maximum number of entries.
         *
         * @return the maximum size
         */
        public long sizeAsLongMax() {
            return map.sizeAsLong();
        }

        /**
         * Get the size of the map as seen by this transaction.
         *
         * @return the size
         */
        public long sizeAsLong() {
            long sizeRaw = map.sizeAsLong();
            MVMap<Long, Record> undo = transaction.store.undoLog;
            long undoLogSize;
            synchronized (undo) {
                undoLogSize = undo.sizeAsLong();
            }
            if (undoLogSize == 0) {
                return sizeRaw;
            }
            if (undoLogSize > sizeRaw) {
                // the undo log is larger than the map -
                // count the entries of the map
                long size = 0;
                Cursor<K, VersionedValue> cursor = map.cursor(null);
                while (cursor.hasNext()) {
                    VersionedValue data;
<<<<<<< HEAD
//                    synchronized (transaction.store.undoLog) {
                        K key = cursor.next();
                        data = getValue(key, readLogId, cursor.getValue());
//                    }
=======
                    transaction.store.rwLock.readLock().lock();
                    try {
                        K key = cursor.next();
                        data = getValue(key, readLogId, cursor.getValue());
                    } finally {
                        transaction.store.rwLock.readLock().unlock();
                    }
>>>>>>> 5841c4df
                    if (data != null && data.value != null) {
                        size++;
                    }
                }
                return size;
            }
            // the undo log is smaller than the map -
            // scan the undo log and subtract invisible entries
            synchronized (undo) {
                // re-fetch in case any transaction was committed now
                long size = map.sizeAsLong();
                MVMap<Object, Integer> temp = transaction.store.createTempMap();
                try {
                    for (Entry<Long, Record> e : undo.entrySet()) {
                        Record op = e.getValue();
                        int m = op.mapId;
                        if (m != mapId) {
                            // a different map - ignore
                            continue;
                        }
                        @SuppressWarnings("unchecked")
                        K key = (K) op.key;
                        if (get(key) == null) {
                            Integer old = temp.put(key, 1);
                            // count each key only once (there might be multiple
                            // changes for the same key)
                            if (old == null) {
                                size--;
                            }
                        }
                    }
                } finally {
                    transaction.store.store.removeMap(temp);
                }
                return size;
            }
        }

        /**
         * Remove an entry.
         * <p>
         * If the row is locked, this method will retry until the row could be
         * updated or until a lock timeout.
         *
         * @param key the key
         * @throws IllegalStateException if a lock timeout occurs
         */
        public V remove(K key) {
            return set(key, null);
        }

        /**
         * Update the value for the given key.
         * <p>
         * If the row is locked, this method will retry until the row could be
         * updated or until a lock timeout.
         *
         * @param key the key
         * @param value the new value (not null)
         * @return the old value
         * @throws IllegalStateException if a lock timeout occurs
         */
        public V put(K key, V value) {
            DataUtils.checkArgument(value != null, "The value may not be null");
            return set(key, value);
        }

        /**
         * Update the value for the given key, without adding an undo log entry.
         *
         * @param key the key
         * @param value the value
         * @return the old value
         */
        @SuppressWarnings("unchecked")
        public V putCommitted(K key, V value) {
            DataUtils.checkArgument(value != null, "The value may not be null");
            VersionedValue newValue = new VersionedValue(value);
            VersionedValue oldValue = map.put(key, newValue);
            return (V) (oldValue == null ? null : oldValue.value);
        }

        private V set(K key, V value) {
            transaction.checkNotClosed();
            TxDecisionMaker decisionMaker = new TxDecisionMaker(mapId, key, transaction);
            long operationId = getOperationId(transaction.transactionId, transaction.logId);
            VersionedValue newValue = new VersionedValue(operationId, value);
            VersionedValue result = map.put(key, newValue, decisionMaker);
            if(decisionMaker.decide(result, newValue) != MVMap.Decision.ABORT) {
                VersionedValue versionedValue = getValue(key, readLogId, result);
                return versionedValue == null ? null : (V)versionedValue.value;
            }
            throw DataUtils.newIllegalStateException(
                    DataUtils.ERROR_TRANSACTION_LOCKED, "Entry is locked");
        }

        /**
         * Try to remove the value for the given key.
         * <p>
         * This will fail if the row is locked by another transaction (that
         * means, if another open transaction changed the row).
         *
         * @param key the key
         * @return whether the entry could be removed
         */
        public boolean tryRemove(K key) {
            return trySet(key, null, false);
        }

        /**
         * Try to update the value for the given key.
         * <p>
         * This will fail if the row is locked by another transaction (that
         * means, if another open transaction changed the row).
         *
         * @param key the key
         * @param value the new value
         * @return whether the entry could be updated
         */
        public boolean tryPut(K key, V value) {
            DataUtils.checkArgument(value != null, "The value may not be null");
            return trySet(key, value, false);
        }

        /**
         * Try to set or remove the value. When updating only unchanged entries,
         * then the value is only changed if it was not changed after opening
         * the map.
         *
         * @param key the key
         * @param value the new value (null to remove the value)
         * @param onlyIfUnchanged only set the value if it was not changed (by
         *            this or another transaction) since the map was opened
         * @return true if the value was set, false if there was a concurrent
         *         update
         */
        public boolean trySet(K key, V value, boolean onlyIfUnchanged) {
            if (onlyIfUnchanged) {
                VersionedValue current = map.get(key);
                VersionedValue old = getValue(key, readLogId, current);
                if (!map.areValuesEqual(old, current)) {
                    long tx = getTransactionId(current.operationId);
                    if (tx == transaction.transactionId) {
                        if (value == null) {
                            // ignore removing an entry
                            // if it was added or changed
                            // in the same statement
                            return true;
                        } else if (current.value == null) {
                            // add an entry that was removed
                            // in the same statement
                        } else {
                            return false;
                        }
                    } else {
                        return false;
                    }
                }
            }
            TxDecisionMaker decisionMaker = new TxDecisionMaker(mapId, key, transaction);
            long operationId = getOperationId(transaction.transactionId, transaction.logId);
            VersionedValue newValue = new VersionedValue(operationId, value);
            VersionedValue result = map.put(key, newValue, decisionMaker);
            return decisionMaker.decide(result, newValue) != MVMap.Decision.ABORT;
        }

        /**
         * Get the value for the given key at the time when this map was opened.
         *
         * @param key the key
         * @return the value or null
         */
        public V get(K key) {
            return get(key, readLogId);
        }

        /**
         * Get the most recent value for the given key.
         *
         * @param key the key
         * @return the value or null
         */
        public V getLatest(K key) {
            return get(key, Long.MAX_VALUE);
        }

        /**
         * Whether the map contains the key.
         *
         * @param key the key
         * @return true if the map contains an entry for this key
         */
        public boolean containsKey(K key) {
            return get(key) != null;
        }

        /**
         * Get the value for the given key.
         *
         * @param key the key
         * @param maxLogId the maximum log id
         * @return the value or null
         */
        @SuppressWarnings("unchecked")
        public V get(K key, long maxLogId) {
            VersionedValue data = getValue(key, maxLogId);
            return data == null ? null : (V) data.value;
        }

        /**
         * Whether the entry for this key was added or removed from this
         * session.
         *
         * @param key the key
         * @return true if yes
         */
        public boolean isSameTransaction(K key) {
            VersionedValue data = map.get(key);
            if (data == null) {
                // doesn't exist or deleted by a committed transaction
                return false;
            }
            int tx = getTransactionId(data.operationId);
            return tx == transaction.transactionId;
        }

        private VersionedValue getValue(K key, long maxLog) {
<<<<<<< HEAD
            VersionedValue data = map.get(key);
            return getValue(key, maxLog, data);
=======
            transaction.store.rwLock.readLock().lock();
            try {
                VersionedValue data = map.get(key);
                return getValue(key, maxLog, data);
            } finally {
                transaction.store.rwLock.readLock().unlock();
            }
>>>>>>> 5841c4df
        }

        /**
         * Get the versioned value for the given key.
         *
         * @param key the key
         * @param maxLog the maximum log id of the entry
         * @param data the value stored in the main map
         * @return the value
         */
        VersionedValue getValue(K key, long maxLog, VersionedValue data) {
            while (true) {
                if (data == null) {
                    // doesn't exist or deleted by a committed transaction
                    return null;
                }
                long id = data.operationId;
                if (id == 0) {
                    // it is committed
                    return data;
                }
                int tx = getTransactionId(id);
                if (tx == transaction.transactionId) {
                    // added by this transaction
                    if (getLogId(id) < maxLog) {
                        return data;
                    }
                }
                // get the value before the uncommitted transaction
                Record d = transaction.store.undoLog.get(id);
                if (d == null || d.mapId != map.getId() || !map.areValuesEqual(map.getKeyType(), d.key, key)) {
                    if (transaction.store.store.isReadOnly()) {
                        // uncommitted transaction for a read-only store
                        return null;
                    }
                    // this entry should be committed or rolled back
                    // in the meantime (the transaction might still be open)
                    // or it might be changed again in a different
                    // transaction (possibly one with the same id)
                    data = map.get(key);
                } else {
                    data = d.oldValue;
                }
            }
        }

        /**
         * Check whether this map is closed.
         *
         * @return true if closed
         */
        public boolean isClosed() {
            return map.isClosed();
        }

        /**
         * Clear the map.
         */
        public void clear() {
            // TODO truncate transactionally?
            map.clear();
        }

        /**
         * Get the first key.
         *
         * @return the first key, or null if empty
         */
        public K firstKey() {
            Iterator<K> it = keyIterator(null);
            return it.hasNext() ? it.next() : null;
        }

        /**
         * Get the last key.
         *
         * @return the last key, or null if empty
         */
        public K lastKey() {
            K k = map.lastKey();
            while (true) {
                if (k == null) {
                    return null;
                }
                if (get(k) != null) {
                    return k;
                }
                k = map.lowerKey(k);
            }
        }

        /**
         * Get the smallest key that is larger than the given key, or null if no
         * such key exists.
         *
         * @param key the key (may not be null)
         * @return the result
         */
        public K higherKey(K key) {
            while (true) {
                K k = map.higherKey(key);
                if (k == null || get(k) != null) {
                    return k;
                }
                key = k;
            }
        }

        /**
         * Get one of the previous or next keys. There might be no value
         * available for the returned key.
         *
         * @param key the key (may not be null)
         * @param offset how many keys to skip (-1 for previous, 1 for next)
         * @return the key
         */
        public K relativeKey(K key, long offset) {
            K k = offset > 0 ? map.ceilingKey(key) : map.floorKey(key);
            if (k == null) {
                return k;
            }
            long index = map.getKeyIndex(k);
            return map.getKey(index + offset);
        }

        /**
         * Get the largest key that is smaller than the given key, or null if no
         * such key exists.
         *
         * @param key the key (may not be null)
         * @return the result
         */
        public K lowerKey(K key) {
            while (true) {
                K k = map.lowerKey(key);
                if (k == null || get(k) != null) {
                    return k;
                }
                key = k;
            }
        }

        /**
         * Iterate over keys.
         *
         * @param from the first key to return
         * @return the iterator
         */
        public Iterator<K> keyIterator(K from) {
            return keyIterator(from, false);
        }

        /**
         * Iterate over keys.
         *
         * @param from the first key to return
         * @param includeUncommitted whether uncommitted entries should be
         *            included
         * @return the iterator
         */
        public Iterator<K> keyIterator(final K from, final boolean includeUncommitted) {
            return new Iterator<K>() {
                private K currentKey = from;
                private Cursor<K, VersionedValue> cursor = map.cursor(currentKey);

                {
                    fetchNext();
                }

                private void fetchNext() {
                    while (cursor.hasNext()) {
                        K k;
                        try {
                            k = cursor.next();
                        } catch (IllegalStateException e) {
                            // TODO this is a bit ugly
                            if (DataUtils.getErrorCode(e.getMessage()) ==
                                    DataUtils.ERROR_CHUNK_NOT_FOUND) {
                                cursor = map.cursor(currentKey);
                                // we (should) get the current key again,
                                // we need to ignore that one
                                if (!cursor.hasNext()) {
                                    break;
                                }
                                cursor.next();
                                if (!cursor.hasNext()) {
                                    break;
                                }
                                k = cursor.next();
                            } else {
                                throw e;
                            }
                        }
                        currentKey = k;
                        if (includeUncommitted) {
                            return;
                        }
                        if (containsKey(k)) {
                            return;
                        }
                    }
                    currentKey = null;
                }

                @Override
                public boolean hasNext() {
                    return currentKey != null;
                }

                @Override
                public K next() {
                    K result = currentKey;
                    fetchNext();
                    return result;
                }

                @Override
                public void remove() {
                    throw DataUtils.newUnsupportedOperationException(
                            "Removing is not supported");
                }
            };
        }

        /**
         * Iterate over entries.
         *
         * @param from the first key to return
         * @return the iterator
         */
        public Iterator<Entry<K, V>> entryIterator(final K from) {
            return new Iterator<Entry<K, V>>() {
                private Entry<K, V> current;
                private K currentKey = from;
                private Cursor<K, VersionedValue> cursor = map.cursor(currentKey);

                {
                    fetchNext();
                }

                private void fetchNext() {
                    while (cursor.hasNext()) {
<<<<<<< HEAD
//                        synchronized (getUndoLog()) {
=======
                        transaction.store.rwLock.readLock().lock();
                        try {
>>>>>>> 5841c4df
                            K k;
                            try {
                                k = cursor.next();
                            } catch (IllegalStateException e) {
                                // TODO this is a bit ugly
                                if (DataUtils.getErrorCode(e.getMessage()) ==
                                        DataUtils.ERROR_CHUNK_NOT_FOUND) {
                                    cursor = map.cursor(currentKey);
                                    // we (should) get the current key again,
                                    // we need to ignore that one
                                    if (!cursor.hasNext()) {
                                        break;
                                    }
                                    cursor.next();
                                    if (!cursor.hasNext()) {
                                        break;
                                    }
                                    k = cursor.next();
                                } else {
                                    throw e;
                                }
                            }
                            final K key = k;
                            VersionedValue data = cursor.getValue();
                            data = getValue(key, readLogId, data);
                            if (data != null && data.value != null) {
                                @SuppressWarnings("unchecked")
                                final V value = (V) data.value;
                                current = new DataUtils.MapEntry<K, V>(key, value);
                                currentKey = key;
                                return;
                            }
<<<<<<< HEAD
//                        }
=======
                        } finally {
                            transaction.store.rwLock.readLock().unlock();
                        }
>>>>>>> 5841c4df
                    }
                    current = null;
                    currentKey = null;
                }

                @Override
                public boolean hasNext() {
                    return current != null;
                }

                @Override
                public Entry<K, V> next() {
                    Entry<K, V> result = current;
                    fetchNext();
                    return result;
                }

                @Override
                public void remove() {
                    throw DataUtils.newUnsupportedOperationException(
                            "Removing is not supported");
                }
            };

        }

        /**
         * Iterate over keys.
         *
         * @param iterator the iterator to wrap
         * @param includeUncommitted whether uncommitted entries should be
         *            included
         * @return the iterator
         */
        public Iterator<K> wrapIterator(final Iterator<K> iterator,
                final boolean includeUncommitted) {
            // TODO duplicate code for wrapIterator and entryIterator
            return new Iterator<K>() {
                private K current;

                {
                    fetchNext();
                }

                private void fetchNext() {
                    while (iterator.hasNext()) {
                        current = iterator.next();
                        if (includeUncommitted) {
                            return;
                        }
                        if (containsKey(current)) {
                            return;
                        }
                    }
                    current = null;
                }

                @Override
                public boolean hasNext() {
                    return current != null;
                }

                @Override
                public K next() {
                    K result = current;
                    fetchNext();
                    return result;
                }

                @Override
                public void remove() {
                    throw DataUtils.newUnsupportedOperationException(
                            "Removing is not supported");
                }
            };
        }

        public Transaction getTransaction() {
            return transaction;
        }

        public DataType getKeyType() {
            return map.getKeyType();
        }

        private static final class TxDecisionMaker extends MVMap.DecisionMaker<VersionedValue> {
            private final int mapId;
            private final Object key;
            private final Transaction transaction;
            private MVMap.Decision decision;

            public TxDecisionMaker(int mapId, Object key, Transaction transaction) {
                this.mapId = mapId;
                this.key = key;
                this.transaction = transaction;
            }

            @Override
            public MVMap.Decision decide(VersionedValue existingValue, VersionedValue providedValue) {
                if(decision == null) {
                    assert providedValue != null;
                    assert getTransactionId(providedValue.operationId) == transaction.transactionId;
                    long id;
                    // if map does not have that entry yet
                    if(existingValue == null ||
                            // or entry is a committed one
                            (id = existingValue.operationId) == 0 ||
                            // or it came from the same transaction
                            getTransactionId(id) == transaction.transactionId) {
                        // a new value
                        decision = MVMap.Decision.PUT;
                        transaction.log(mapId, key, existingValue);
                    } else {
                        // this entry comes from a different transaction and it's not committed yet
                        decision = MVMap.Decision.ABORT;
                    }
                }
                return decision;
            }

            @Override
            public void reset() {
                if(decision != MVMap.Decision.ABORT) {
                    // map was updated after our decision has been made
                    transaction.logUndo();
                }
                decision = null;
            }

            @Override
            public String toString() {
                return "tx "+transaction.transactionId;
            }
        }
    }

    /**
     * A versioned value (possibly null). It contains a pointer to the old
     * value, and the value itself.
     */
    static final class VersionedValue {

        /**
         * The operation id.
         */
        public final long operationId;

        /**
         * The value.
         */
        public final Object value;

        public VersionedValue(Object value) {
            this(0, value);
        }

        public VersionedValue(long operationId, Object value) {
            this.operationId = operationId;
            this.value = value;
        }

        @Override
        public String toString() {
            return value + (operationId == 0 ? "" : (
                    " " +
                    getTransactionId(operationId) + "/" +
                    getLogId(operationId)));
        }

    }

    /**
     * The value type for a versioned value.
     */
    public static final class VersionedValueType implements DataType {

        private final DataType valueType;

        VersionedValueType(DataType valueType) {
            this.valueType = valueType;
        }

        @Override
        public int getMemory(Object obj) {
            if(obj == null) return 0;
            VersionedValue v = (VersionedValue) obj;
            return valueType.getMemory(v.value) + 8;
        }

        @Override
        public int compare(Object aObj, Object bObj) {
            if (aObj == bObj) {
                return 0;
            }
            VersionedValue a = (VersionedValue) aObj;
            VersionedValue b = (VersionedValue) bObj;
            int comp = Long.compare(a.operationId, b.operationId);
            if (comp == 0) {
                comp = valueType.compare(a.value, b.value);
            }
            return comp;
        }

        @Override
        public void read(ByteBuffer buff, Object[] obj, int len, boolean key) {
            if (buff.get() == 0) {
                // fast path (no op ids or null entries)
                for (int i = 0; i < len; i++) {
                    obj[i] = new VersionedValue(valueType.read(buff));
                }
            } else {
                // slow path (some entries may be null)
                for (int i = 0; i < len; i++) {
                    obj[i] = read(buff);
                }
            }
        }

        @Override
        public Object read(ByteBuffer buff) {
            long operationId = DataUtils.readVarLong(buff);
            byte hasValue = buff.get();
            Object value = hasValue == 1 ? valueType.read(buff) : null;
            return new VersionedValue(operationId, value);
        }

        @Override
        public void write(WriteBuffer buff, Object[] obj, int len, boolean key) {
            boolean fastPath = true;
            for (int i = 0; i < len; i++) {
                VersionedValue v = (VersionedValue) obj[i];
                if (v.operationId != 0 || v.value == null) {
                    fastPath = false;
                }
            }
            if (fastPath) {
                buff.put((byte) 0);
                for (int i = 0; i < len; i++) {
                    VersionedValue v = (VersionedValue) obj[i];
                    valueType.write(buff, v.value);
                }
            } else {
                // slow path:
                // store op ids, and some entries may be null
                buff.put((byte) 1);
                for (int i = 0; i < len; i++) {
                    write(buff, obj[i]);
                }
            }
        }

        @Override
        public void write(WriteBuffer buff, Object obj) {
            VersionedValue v = (VersionedValue) obj;
            buff.putVarLong(v.operationId);
            if (v.value == null) {
                buff.put((byte) 0);
            } else {
                buff.put((byte) 1);
                valueType.write(buff, v.value);
            }
        }

    }

    private static final class Record {
        private final int mapId;
        private final Object key;
        private final VersionedValue oldValue;

        public Record(int mapId, Object key, VersionedValue oldValue) {
            this.mapId = mapId;
            this.key = key;
            this.oldValue = oldValue;
        }
    }

    /**
     * A data type that contains an array of objects with the specified data
     * types.
     */
    public static final class RecordType implements DataType {
        private final DataType keyType;
        private final VersionedValueType valueType;

        public RecordType(DataType keyType, VersionedValueType valueType) {
            this.keyType = keyType;
            this.valueType = valueType;
        }

        @Override
        public int getMemory(Object obj) {
            Record record = (Record) obj;
            return 4 + 2 * Constants.MEMORY_POINTER +
                    keyType.getMemory(record.key) +
                    valueType.getMemory(record.oldValue);
        }

        @Override
        public int compare(Object aObj, Object bObj) {
            if (aObj == bObj) {
                return 0;
            }
            Record a = (Record) aObj;
            Record b = (Record) bObj;
            int comp = Integer.compare(a.mapId, b.mapId);
            if(comp == 0) {
                comp = keyType.compare(a.key, b.key);
                if(comp == 0) {
                    comp = valueType.compare(a.oldValue, b.oldValue);
                }
            }
            return comp;
        }

        @Override
        public void read(ByteBuffer buff, Object[] obj,
                int len, boolean key) {
            for (int i = 0; i < len; i++) {
                obj[i] = read(buff);
            }
        }

        @Override
        public void write(WriteBuffer buff, Object[] obj,
                int len, boolean key) {
            for (int i = 0; i < len; i++) {
                write(buff, obj[i]);
            }
        }

        @Override
        public void write(WriteBuffer buff, Object obj) {
            Record record = (Record) obj;
            buff.putVarInt(record.mapId);
            keyType.write(buff, record.key);
            VersionedValue oldValue = record.oldValue;
            if(oldValue == null) {
                buff.put((byte) 0);
            } else {
                buff.put((byte) 1);
                valueType.write(buff, oldValue);
            }
        }

        @Override
        public Object read(ByteBuffer buff) {
            int mapId = DataUtils.readVarInt(buff);
            Object key = keyType.read(buff);
            VersionedValue oldValue = null;
            if(buff.get() == 1) {
                oldValue = (VersionedValue) valueType.read(buff);
            }
            return new Record(mapId, key, oldValue);
        }

    }

    private class CommitDecisionMaker extends MVMap.DecisionMaker<Record> {
        private final int            transactionId;
        private       MVMap.Decision decision;

        CommitDecisionMaker(int transactionId) {
            this.transactionId = transactionId;
        }

        @Override
        public MVMap.Decision decide(Record existingValue, Record providedValue) {
            if(decision == null) {
                if (existingValue == null) {
                    decision = MVMap.Decision.ABORT;
                } else {
                    int mapId = existingValue.mapId;
                    MVMap<Object, VersionedValue> map = openMap(mapId);
                    if (map != null) { // could be null if map was later removed
                        Object key = existingValue.key;
                        map.operate(key, null, new FinalCommitDecisionMaker(transactionId));
                    }
                    decision = MVMap.Decision.REMOVE;
                }
            }
            return decision;
        }

        @Override
        public void reset() {
            decision = null;
        }

        @Override
        public String toString() {
            return "commit " + transactionId;
        }
    }

    private static class FinalCommitDecisionMaker extends MVMap.DecisionMaker<VersionedValue> {
        private final int            transactionId;
        private       MVMap.Decision decision;
        private       VersionedValue value;

        FinalCommitDecisionMaker(int transactionId) {
            this.transactionId = transactionId;
        }

        @Override
        public MVMap.Decision decide(VersionedValue existingValue, VersionedValue providedValue) {
            if (decision == null) {
                value = existingValue;
                if (existingValue == null) {
                    decision = MVMap.Decision.ABORT;
                } else if (existingValue.value == null) {
                    int tx = getTransactionId(existingValue.operationId);
                    if (tx == transactionId) {
                        // remove the value only if it comes from the same transaction
                        decision = MVMap.Decision.REMOVE;
                    } else {
                        decision = MVMap.Decision.ABORT;
                    }
                } else {
                    decision = MVMap.Decision.PUT;
                    value = new VersionedValue(existingValue.value);
                }
            }
            return decision;
        }

        @Override
        public VersionedValue selectValue(VersionedValue existingValue, VersionedValue providedValue) {
            return value;
        }

        @Override
        public void reset() {
            decision = null;
        }

        @Override
        public String toString() {
            return "final_commit " + transactionId;
        }
    }

    private final class RollbackDecisionMaker extends MVMap.DecisionMaker<Record> {
        private MVMap.Decision decision;

        @Override
        public MVMap.Decision decide(Record existingValue, Record providedValue) {
            if(decision == null) {
                assert existingValue != null;
//                if(existingValue == null) {
//                    decision = MVMap.Decision.ABORT;
//                } else {
                    int mapId = existingValue.mapId;
                    MVMap<Object, VersionedValue> map = openMap(mapId);
                    if(map != null) {
                        Object key = existingValue.key;
                        VersionedValue oldValue = existingValue.oldValue;
                        if (oldValue == null) {
                            // this transaction added the value
                            map.remove(key);
                        } else {
                            // this transaction updated the value
                            map.put(key, oldValue);
                        }
                    }
                }
                decision = MVMap.Decision.REMOVE;
//            }
            return decision;
        }

        @Override
        public String toString() {
            return "rollback ";
        }
    }
}<|MERGE_RESOLUTION|>--- conflicted
+++ resolved
@@ -12,12 +12,8 @@
 import java.util.Iterator;
 import java.util.List;
 import java.util.Map.Entry;
-<<<<<<< HEAD
 
 import org.h2.engine.Constants;
-=======
-import java.util.concurrent.locks.ReentrantReadWriteLock;
->>>>>>> 5841c4df
 import org.h2.mvstore.Cursor;
 import org.h2.mvstore.DataUtils;
 import org.h2.mvstore.MVMap;
@@ -54,12 +50,6 @@
      * Key: opId, value: [ mapId, key, oldValue ].
      */
     final MVMap<Long, Record> undoLog;
-
-    /**
-     * the reader/writer lock for the undo-log. Allows us to process multiple
-     * selects in parallel.
-     */
-    final ReentrantReadWriteLock rwLock = new ReentrantReadWriteLock();
 
     /**
      * The map of maps.
@@ -130,23 +120,11 @@
                 store.removeMap(temp);
             }
         }
-<<<<<<< HEAD
         if (!undoLog.isEmpty()) {
             for (Long key : undoLog.keySet()) {
                 int transactionId = getTransactionId(key);
                 openTransactions.set(transactionId);
-=======
-        rwLock.writeLock().lock();
-        try {
-            if (undoLog.size() > 0) {
-                for (Long key : undoLog.keySet()) {
-                    int transactionId = getTransactionId(key);
-                    openTransactions.set(transactionId);
-                }
->>>>>>> 5841c4df
-            }
-        } finally {
-            rwLock.writeLock().unlock();
+            }
         }
     }
 
@@ -202,7 +180,6 @@
      * @return the list of transactions (sorted by id)
      */
     public List<Transaction> getOpenTransactions() {
-<<<<<<< HEAD
         ArrayList<Transaction> list = New.arrayList();
         Long key = undoLog.firstKey();
         while (key != null) {
@@ -215,26 +192,6 @@
             if (data == null) {
                 if (undoLog.containsKey(getOperationId(transactionId, 0))) {
                     status = Transaction.STATUS_OPEN;
-=======
-        rwLock.readLock().lock();
-        try {
-            ArrayList<Transaction> list = New.arrayList();
-            Long key = undoLog.firstKey();
-            while (key != null) {
-                int transactionId = getTransactionId(key);
-                key = undoLog.lowerKey(getOperationId(transactionId + 1, 0));
-                long logId = getLogId(key) + 1;
-                Object[] data = preparedTransactions.get(transactionId);
-                int status;
-                String name;
-                if (data == null) {
-                    if (undoLog.containsKey(getOperationId(transactionId, 0))) {
-                        status = Transaction.STATUS_OPEN;
-                    } else {
-                        status = Transaction.STATUS_COMMITTING;
-                    }
-                    name = null;
->>>>>>> 5841c4df
                 } else {
                     status = Transaction.STATUS_COMMITTING;
                 }
@@ -243,16 +200,10 @@
                 status = (Integer) data[0];
                 name = (String) data[1];
             }
-<<<<<<< HEAD
             Transaction t = new Transaction(this, transactionId, status,
                     name, logId);
             list.add(t);
             key = undoLog.ceilingKey(getOperationId(transactionId + 1, 0));
-=======
-            return list;
-        } finally {
-            rwLock.readLock().unlock();
->>>>>>> 5841c4df
         }
         return list;
     }
@@ -311,14 +262,8 @@
      */
     void log(Transaction t, long logId, int mapId, Object key, VersionedValue oldValue) {
         Long undoKey = getOperationId(t.getId(), logId);
-<<<<<<< HEAD
         Record log = new Record(mapId, key, oldValue);
         if(undoLog.putIfAbsent(undoKey, log) != null) {
-=======
-        Object[] log = new Object[] { mapId, key, oldValue };
-        rwLock.writeLock().lock();
-        try {
->>>>>>> 5841c4df
             if (logId == 0) {
                 throw DataUtils.newIllegalStateException(
                         DataUtils.ERROR_TOO_MANY_OPEN_TRANSACTIONS,
@@ -326,16 +271,10 @@
                         "is still open: {0}",
                         t.getId());
             }
-<<<<<<< HEAD
             throw DataUtils.newIllegalStateException(
                     DataUtils.ERROR_TRANSACTION_CORRUPT,
                     "Duplicate keys in transaction log {0}/{1}",
                     t.getId(), logId);
-=======
-            undoLog.put(undoKey, log);
-        } finally {
-            rwLock.writeLock().unlock();
->>>>>>> 5841c4df
         }
     }
 
@@ -347,25 +286,11 @@
      */
     public void logUndo(Transaction t, long logId) {
         Long undoKey = getOperationId(t.getId(), logId);
-<<<<<<< HEAD
         if (undoLog.remove(undoKey) == null) {
             throw DataUtils.newIllegalStateException(
                     DataUtils.ERROR_TRANSACTION_ILLEGAL_STATE,
                     "Transaction {0} was concurrently rolled back",
                     t.getId());
-=======
-        rwLock.writeLock().lock();
-        try {
-            Object[] old = undoLog.remove(undoKey);
-            if (old == null) {
-                throw DataUtils.newIllegalStateException(
-                        DataUtils.ERROR_TRANSACTION_ILLEGAL_STATE,
-                        "Transaction {0} was concurrently rolled back",
-                        t.getId());
-            }
-        } finally {
-            rwLock.writeLock().unlock();
->>>>>>> 5841c4df
         }
     }
 
@@ -388,7 +313,6 @@
      * @param maxLogId the last log id
      */
     void commit(Transaction t, long maxLogId) {
-<<<<<<< HEAD
         if (!store.isClosed()) {
             t.setStatus(Transaction.STATUS_COMMITTING);
             for (long logId = 0; logId < maxLogId; logId++) {
@@ -396,51 +320,6 @@
                 undoLog.operate(undoKey, null, new CommitDecisionMaker(t.transactionId));
             }
             endTransaction(t);
-=======
-        if (store.isClosed()) {
-            return;
-        }
-        // TODO could synchronize on blocks (100 at a time or so)
-        rwLock.writeLock().lock();
-        try {
-            t.setStatus(Transaction.STATUS_COMMITTING);
-            for (long logId = 0; logId < maxLogId; logId++) {
-                Long undoKey = getOperationId(t.getId(), logId);
-                Object[] op = undoLog.get(undoKey);
-                if (op == null) {
-                    // partially committed: load next
-                    undoKey = undoLog.ceilingKey(undoKey);
-                    if (undoKey == null ||
-                            getTransactionId(undoKey) != t.getId()) {
-                        break;
-                    }
-                    logId = getLogId(undoKey) - 1;
-                    continue;
-                }
-                int mapId = (Integer) op[0];
-                MVMap<Object, VersionedValue> map = openMap(mapId);
-                if (map != null) { // might be null if map was removed later
-                    Object key = op[1];
-                    VersionedValue value = map.get(key);
-                    if (value != null) {
-                        // only commit (remove/update) value if we've reached
-                        // last undoLog entry for a given key
-                        if (value.operationId == undoKey) {
-                            if (value.value == null) {
-                                map.remove(key);
-                            } else {
-                                VersionedValue v2 = new VersionedValue();
-                                v2.value = value.value;
-                                map.put(key, v2);
-                            }
-                        }
-                    }
-                }
-                undoLog.remove(undoKey);
-            }
-        } finally {
-            rwLock.writeLock().unlock();
->>>>>>> 5841c4df
         }
     }
 
@@ -553,7 +432,6 @@
      * @param maxLogId the last log id
      * @param toLogId the log id to roll back to
      */
-<<<<<<< HEAD
     void rollbackTo(final Transaction t, long maxLogId, long toLogId) {
         for (long logId = maxLogId - 1; logId >= toLogId; logId--) {
             Long undoKey = getOperationId(t.getId(), logId);
@@ -567,24 +445,6 @@
                 if (undoKey == null ||
                         getTransactionId(undoKey) != t.getId()) {
                     break;
-=======
-    void rollbackTo(Transaction t, long maxLogId, long toLogId) {
-        // TODO could synchronize on blocks (100 at a time or so)
-        rwLock.writeLock().lock();
-        try {
-            for (long logId = maxLogId - 1; logId >= toLogId; logId--) {
-                Long undoKey = getOperationId(t.getId(), logId);
-                Object[] op = undoLog.get(undoKey);
-                if (op == null) {
-                    // partially rolled back: load previous
-                    undoKey = undoLog.floorKey(undoKey);
-                    if (undoKey == null ||
-                            getTransactionId(undoKey) != t.getId()) {
-                        break;
-                    }
-                    logId = getLogId(undoKey) + 1;
-                    continue;
->>>>>>> 5841c4df
                 }
                 logId = getLogId(undoKey) + 1;
                 continue;
@@ -602,13 +462,8 @@
                     map.put(key, oldValue);
                 }
             }
-<<<<<<< HEAD
             undoLog.remove(undoKey);
 //*/
-=======
-        } finally {
-            rwLock.writeLock().unlock();
->>>>>>> 5841c4df
         }
     }
 
@@ -633,7 +488,6 @@
             }
 
             private void fetchNext() {
-<<<<<<< HEAD
                 while (logId >= toLogId) {
                     Long undoKey = getOperationId(t.getId(), logId);
                     Record op = undoLog.get(undoKey);
@@ -643,36 +497,6 @@
                         undoKey = undoLog.floorKey(undoKey);
                         if (undoKey == null || getTransactionId(undoKey) != t.getId()) {
                             break;
-=======
-                rwLock.writeLock().lock();
-                try {
-                    while (logId >= toLogId) {
-                        Long undoKey = getOperationId(t.getId(), logId);
-                        Object[] op = undoLog.get(undoKey);
-                        logId--;
-                        if (op == null) {
-                            // partially rolled back: load previous
-                            undoKey = undoLog.floorKey(undoKey);
-                            if (undoKey == null ||
-                                    getTransactionId(undoKey) != t.getId()) {
-                                break;
-                            }
-                            logId = getLogId(undoKey);
-                            continue;
-                        }
-                        int mapId = ((Integer) op[0]).intValue();
-                        MVMap<Object, VersionedValue> m = openMap(mapId);
-                        if (m == null) {
-                            // map was removed later on
-                        } else {
-                            current = new Change();
-                            current.mapName = m.getName();
-                            current.key = op[1];
-                            VersionedValue oldValue = (VersionedValue) op[2];
-                            current.value = oldValue == null ?
-                                    null : oldValue.value;
-                            return;
->>>>>>> 5841c4df
                         }
                         logId = getLogId(undoKey);
                         continue;
@@ -683,8 +507,6 @@
                         current = new Change(m.getName(), op.key, op.oldValue == null ? null : op.oldValue.value);
                         return;
                     }
-                } finally {
-                    rwLock.writeLock().unlock();
                 }
                 current = null;
             }
@@ -1065,20 +887,8 @@
                 Cursor<K, VersionedValue> cursor = map.cursor(null);
                 while (cursor.hasNext()) {
                     VersionedValue data;
-<<<<<<< HEAD
-//                    synchronized (transaction.store.undoLog) {
-                        K key = cursor.next();
-                        data = getValue(key, readLogId, cursor.getValue());
-//                    }
-=======
-                    transaction.store.rwLock.readLock().lock();
-                    try {
-                        K key = cursor.next();
-                        data = getValue(key, readLogId, cursor.getValue());
-                    } finally {
-                        transaction.store.rwLock.readLock().unlock();
-                    }
->>>>>>> 5841c4df
+                    K key = cursor.next();
+                    data = getValue(key, readLogId, cursor.getValue());
                     if (data != null && data.value != null) {
                         size++;
                     }
@@ -1306,18 +1116,8 @@
         }
 
         private VersionedValue getValue(K key, long maxLog) {
-<<<<<<< HEAD
             VersionedValue data = map.get(key);
             return getValue(key, maxLog, data);
-=======
-            transaction.store.rwLock.readLock().lock();
-            try {
-                VersionedValue data = map.get(key);
-                return getValue(key, maxLog, data);
-            } finally {
-                transaction.store.rwLock.readLock().unlock();
-            }
->>>>>>> 5841c4df
         }
 
         /**
@@ -1560,51 +1360,38 @@
 
                 private void fetchNext() {
                     while (cursor.hasNext()) {
-<<<<<<< HEAD
-//                        synchronized (getUndoLog()) {
-=======
-                        transaction.store.rwLock.readLock().lock();
+                        K k;
                         try {
->>>>>>> 5841c4df
-                            K k;
-                            try {
+                            k = cursor.next();
+                        } catch (IllegalStateException e) {
+                            // TODO this is a bit ugly
+                            if (DataUtils.getErrorCode(e.getMessage()) ==
+                                    DataUtils.ERROR_CHUNK_NOT_FOUND) {
+                                cursor = map.cursor(currentKey);
+                                // we (should) get the current key again,
+                                // we need to ignore that one
+                                if (!cursor.hasNext()) {
+                                    break;
+                                }
+                                cursor.next();
+                                if (!cursor.hasNext()) {
+                                    break;
+                                }
                                 k = cursor.next();
-                            } catch (IllegalStateException e) {
-                                // TODO this is a bit ugly
-                                if (DataUtils.getErrorCode(e.getMessage()) ==
-                                        DataUtils.ERROR_CHUNK_NOT_FOUND) {
-                                    cursor = map.cursor(currentKey);
-                                    // we (should) get the current key again,
-                                    // we need to ignore that one
-                                    if (!cursor.hasNext()) {
-                                        break;
-                                    }
-                                    cursor.next();
-                                    if (!cursor.hasNext()) {
-                                        break;
-                                    }
-                                    k = cursor.next();
-                                } else {
-                                    throw e;
-                                }
+                            } else {
+                                throw e;
                             }
-                            final K key = k;
-                            VersionedValue data = cursor.getValue();
-                            data = getValue(key, readLogId, data);
-                            if (data != null && data.value != null) {
-                                @SuppressWarnings("unchecked")
-                                final V value = (V) data.value;
-                                current = new DataUtils.MapEntry<K, V>(key, value);
-                                currentKey = key;
-                                return;
-                            }
-<<<<<<< HEAD
-//                        }
-=======
-                        } finally {
-                            transaction.store.rwLock.readLock().unlock();
                         }
->>>>>>> 5841c4df
+                        final K key = k;
+                        VersionedValue data = cursor.getValue();
+                        data = getValue(key, readLogId, data);
+                        if (data != null && data.value != null) {
+                            @SuppressWarnings("unchecked")
+                            final V value = (V) data.value;
+                            current = new DataUtils.MapEntry<K, V>(key, value);
+                            currentKey = key;
+                            return;
+                        }
                     }
                     current = null;
                     currentKey = null;
