/*
 * Copyright 2004-2014 H2 Group. Multiple-Licensed under the MPL 2.0,
 * and the EPL 1.0 (http://h2database.com/html/license.html).
 * Initial Developer: H2 Group
 */
package org.h2.mvstore.db;

import java.nio.ByteBuffer;
import java.util.ArrayList;
import java.util.Arrays;
import java.util.BitSet;
import java.util.Iterator;
import java.util.List;
import java.util.Map;
import java.util.Map.Entry;
import java.util.concurrent.atomic.AtomicLong;
import java.util.concurrent.atomic.AtomicReference;
import java.util.concurrent.atomic.AtomicReferenceArray;

import org.h2.engine.Constants;
import org.h2.engine.Database;
import org.h2.mvstore.BasicDataType;
import org.h2.mvstore.Cursor;
import org.h2.mvstore.DataUtils;
import org.h2.mvstore.MVMap;
import org.h2.mvstore.MVStore;
import org.h2.mvstore.Page;
import org.h2.mvstore.WriteBuffer;
import org.h2.mvstore.rtree.MVRTreeMap;
import org.h2.mvstore.type.DataType;
import org.h2.mvstore.type.LongDataType;
import org.h2.mvstore.type.ObjectDataType;
import org.h2.mvstore.type.StringDataType;
import org.h2.util.New;
import org.h2.util.Utils;

/**
 * A store that supports concurrent MVCC read-committed transactions.
 */
public final class TransactionStore {

    private static final int AVG_OPEN_TRANSACTIONS = 0x100;
    private static final String TYPE_REGISTRY_NAME = "_";

    /**
     * The store.
     */
    final MVStore store;

    private final long timeoutMillis;

    /**
     * The persisted map of prepared transactions.
     * Key: transactionId, value: [ status, name ].
     */
    private final MVMap<Integer, Object[]> preparedTransactions;

    /**
     * The undo log.
     * <p>
     * If the first entry for a transaction doesn't have a logId
     * of 0, then the transaction is partially committed (which means rollback
     * is not possible). Log entries are written before the data is changed
     * (write-ahead).
     * <p>
     * Key: opId, value: [ mapId, key, oldValue ].
     */
    private final MVMap<Long, Record> undoLog;

    private final MVMap<String, DataType> typeRegistry;

    private final DataType dataType;


    private boolean init;

    private int maxTransactionId = 0xffff;
    private final AtomicReferenceArray<Transaction> transactions = new AtomicReferenceArray<>(AVG_OPEN_TRANSACTIONS);
    private volatile Transaction[] spilledTransactions = new Transaction[AVG_OPEN_TRANSACTIONS];
    private final AtomicReference<BitSet> openTransactions = new AtomicReference<>(new BitSet());
    private final AtomicReference<BitSet> committingTransactions = new AtomicReference<>(new BitSet());


    /**
     * The next id of a temporary map.
     */
    private int nextTempMapId;

    /**
     * Create a new transaction store.
     *
     * @param store the store
     */
    public TransactionStore(MVStore store) {
        this(store, new DBMetaType(null, store.backgroundExceptionHandler), new ObjectDataType(), 0);
    }

    /**
     * Create a new transaction store.
     * @param store the store
     * @param dataType the data type for map keys and values
     * @param timeoutMillis lock aquisition timeout in milliseconds, 0 means no wait
     */
    public TransactionStore(MVStore store, DataType metaDataType, DataType dataType, long timeoutMillis) {
        this.store = store;
        this.dataType = dataType;
        this.timeoutMillis = timeoutMillis;
        MVMap.Builder<String, DataType> typeRegistryBuilder =
                                    new MVMap.Builder<String, DataType>()
                                                .keyType(StringDataType.INSTANCE)
                                                .valueType(metaDataType);
        typeRegistry = store.openMap(TYPE_REGISTRY_NAME, typeRegistryBuilder);
        preparedTransactions = store.openMap("openTransactions",
                                             new MVMap.Builder<Integer, Object[]>());
        RecordType undoLogValueType = new RecordType(this);
        MVMap.Builder<Long, Record> builder = new MVMap.Builder<Long, Record>()
                        .keyType(LongDataType.INSTANCE)
                        .valueType(undoLogValueType);
        undoLog = store.openMap("undoLog", builder);
    }

    /**
     * Initialize the store. This is needed before a transaction can be opened.
     * If the transaction store is corrupt, this method can throw an exception,
     * in which case the store can only be used for reading.
     */
    public void init() {
        init(RollbackListener.NONE);
    }

    public synchronized void init(RollbackListener listener) {
        if(!init) {
            Long key = undoLog.firstKey();
            while (key != null) {
                int transactionId = getTransactionId(key);
                key = undoLog.lowerKey(getOperationId(transactionId + 1, 0));
                long logId = getLogId(key) + 1;
                Object[] data = preparedTransactions.get(transactionId);
                int status;
                String name;
                if (data == null) {
                    if (undoLog.containsKey(getOperationId(transactionId, 0))) {
                        status = Transaction.STATUS_OPEN;
                    } else {
                        status = Transaction.STATUS_COMMITTING;
                    }
                    name = null;
                } else {
                    status = (Integer) data[0];
                    name = (String) data[1];
                }
                boolean success;
                do {
                    BitSet original = openTransactions.get();
                    BitSet clone = (BitSet) original.clone();
                    assert !clone.get(transactionId);
                    clone.set(transactionId);
                    success = openTransactions.compareAndSet(original, clone);
                } while(!success);
                registerTransaction(transactionId, status, name, logId, timeoutMillis, listener);

                key = undoLog.ceilingKey(getOperationId(transactionId + 1, 0));
            }
            init = true;
        }
    }

    /**
     * Commit all transactions that are in the committing state, and
     * rollback all open transactions.
     */
    public void endLeftoverTransactions() {
        List<Transaction> list = getOpenTransactions();
        for (Transaction t : list) {
            if(t.getStatus() == Transaction.STATUS_COMMITTING) {
                t.commit();
            } else if(t.getStatus() != Transaction.STATUS_PREPARED) {
                t.rollback();
            }
        }
    }

    /**
     * Set the maximum transaction id, after which ids are re-used. If the old
     * transaction is still in use when re-using an old id, the new transaction
     * fails.
     *
     * @param max the maximum id
     */
    public void setMaxTransactionId(int max) {
        this.maxTransactionId = max;
    }

    /**
     * Combine the transaction id and the log id to an operation id.
     *
     * @param transactionId the transaction id
     * @param logId the log id
     * @return the operation id
     */
    static long getOperationId(int transactionId, long logId) {
        DataUtils.checkArgument(transactionId >= 0 && transactionId < (1 << 24),
                "Transaction id out of range: {0}", transactionId);
        DataUtils.checkArgument(logId >= 0 && logId < (1L << 40),
                "Transaction log id out of range: {0}", logId);
        return ((long) transactionId << 40) | logId;
    }

    /**
     * Get the transaction id for the given operation id.
     *
     * @param operationId the operation id
     * @return the transaction id
     */
    public static int getTransactionId(long operationId) {
        return (int) (operationId >>> 40);
    }

    /**
     * Get the log id for the given operation id.
     *
     * @param operationId the operation id
     * @return the log id
     */
    static long getLogId(long operationId) {
        return operationId & ((1L << 40) - 1);
    }

    /**
     * Get the list of unclosed transactions that have pending writes.
     *
     * @return the list of transactions (sorted by id)
     */
    public List<Transaction> getOpenTransactions() {
        ArrayList<Transaction> list = New.arrayList();
        if(!init) {
            init();
        }
        int transactionId = 0;
        BitSet bitSet = openTransactions.get();
        while((transactionId = bitSet.nextSetBit(transactionId + 1)) > 0) {
            Transaction transaction = getTransaction(transactionId);
            if(transaction != null) {
                transaction = new Transaction(transaction);
                if(transaction.getStatus() != Transaction.STATUS_CLOSED) {
                    list.add(transaction);
                }
            }
        }
        return list;
    }

    /**
     * Close the transaction store.
     */
    public synchronized void close() {
        store.commit();
    }

    /**
     * Begin a new transaction.
     *
     * @return the transaction
     */
    public Transaction begin() {
        return begin(RollbackListener.NONE, timeoutMillis);
    }

    public Transaction begin(RollbackListener listener, long timeoutMillis) {
        int transactionId;
        boolean success;
        do {
            BitSet original = openTransactions.get();
            transactionId = original.nextClearBit(1);
            if (transactionId > maxTransactionId) {
                throw DataUtils.newIllegalStateException(
                        DataUtils.ERROR_TOO_MANY_OPEN_TRANSACTIONS,
                        "There are {0} open transactions",
                        transactionId - 1);
            }
            BitSet clone = (BitSet) original.clone();
            clone.set(transactionId);
            success = openTransactions.compareAndSet(original, clone);
        } while(!success);
        int status = Transaction.STATUS_OPEN;
        if(timeoutMillis <= 0) {
            timeoutMillis = this.timeoutMillis;
        }
        Transaction transaction = registerTransaction(transactionId, status, null, 0, timeoutMillis, listener);
        return transaction;
    }

    private Transaction registerTransaction(int transactionId, int status, String name,
                                     long logId, long timeoutMillis, RollbackListener listener) {
        Transaction transaction = new Transaction(this, transactionId, status, name, logId, timeoutMillis, listener);
        if(transactionId < AVG_OPEN_TRANSACTIONS) {
            transactions.set(transactionId, transaction);
        } else {
            transactionId -= AVG_OPEN_TRANSACTIONS;
            if(spilledTransactions.length <= transactionId) {
                int newLength = Math.max(spilledTransactions.length + AVG_OPEN_TRANSACTIONS, transactionId + 1);
                spilledTransactions = Arrays.copyOf(spilledTransactions, newLength);
            }
            spilledTransactions[transactionId] = transaction;
        }
        return transaction;
    }

    /**
     * Store a transaction.
     *
     * @param t the transaction
     */
    void storeTransaction(Transaction t) {
        if (t.getStatus() == Transaction.STATUS_PREPARED ||
                t.getName() != null) {
            Object[] v = { t.getStatus(), t.getName() };
            preparedTransactions.put(t.getId(), v);
        }
    }

    /**
     * Log a log entry.
     * @param undoKey transactionId/LogId
     * @param record Record to add
     *
     * @return true if success, false otherwise
     */
    boolean addUndoLogRecord(Long undoKey, Record record) {
        return undoLog.putIfAbsent(undoKey, record) == null;
    }

    /**
     * Remove a log entry.
     * @param undoKey transactionId/LogId
     *
     * @return true if success, false otherwise
     */
    boolean removeUndoLogRecord(Long undoKey) {
        return undoLog.remove(undoKey) != null;
    }

    /**
     * Remove the given map.
     *
     * @param <K> the key type
     * @param <V> the value type
     * @param map the map
     */
    <K, V> void removeMap(TransactionMap<K, V> map) {
        store.removeMap(map.map, true);
    }

    /**
     * Commit a transaction.
     *  @param t the transaction
     *
     */
    private void commit(Transaction t) {
        if (!store.isClosed()) {
            boolean success;
            int transactionId = t.transactionId;
            do {
                BitSet original = committingTransactions.get();
                assert !original.get(transactionId) : "Double commit";
                BitSet clone = (BitSet) original.clone();
                clone.set(transactionId);
                success = committingTransactions.compareAndSet(original, clone);
            } while(!success);
            try {
                long state = t.setStatus(Transaction.STATUS_COMMITTED);
                long maxLogId = Transaction.getTxLogId(state);
                CommitDecisionMaker decisionMaker = new CommitDecisionMaker(this);
                for (long logId = 0; logId < maxLogId; logId++) {
                    long undoKey = getOperationId(t.getId(), logId);
                    decisionMaker.setOperationId(undoKey);
                    undoLog.operate(undoKey, null, decisionMaker);
                    if (decisionMaker.decision == MVMap.Decision.ABORT) // entry was not there
                    {
                        // partially committed: load next
                        Long nextKey = undoLog.ceilingKey(undoKey);
                        if (nextKey == null || getTransactionId(nextKey) != transactionId) {
                            break;
                        }
                        logId = getLogId(nextKey) - 1;
                    }
                }
            } finally {
                do {
                    BitSet original = committingTransactions.get();
                    assert original.get(transactionId) : "Mysterious bit's disappearance";
                    BitSet clone = (BitSet) original.clone();
                    clone.clear(transactionId);
                    success = committingTransactions.compareAndSet(original, clone);
                } while(!success);
            }
        }
    }

    /**
     * Open the map with the given name.
     *
     * @param <K> the key type
     * @param name the map name
     * @param keyType the key type
     * @param valueType the value type
     * @return the map
     */
    <K> MVMap<K, VersionedValue> openMap(String name,
            DataType keyType, DataType valueType) {
        VersionedValueType vt = valueType == null ? null : new VersionedValueType(valueType);
        MVMap.Builder<K, VersionedValue> builder = new TxMapBuilder<K,VersionedValue>(typeRegistry, dataType)
                .keyType(keyType).valueType(vt);
        MVMap<K, VersionedValue> map = store.openMap(name, builder);
        return map;
    }

    /**
     * Open the map with the given id.
     *
     * @param mapId the id
     * @return the map
     */
    private MVMap<Object, VersionedValue> openMap(int mapId) {
        MVMap<Object, VersionedValue> map = store.getMap(mapId);
        if (map == null) {
            MVMap.Builder<Object, VersionedValue> builder = new TxMapBuilder<Object,VersionedValue>(typeRegistry, dataType);
            map = store.openMap(mapId, builder);
        }
        return map;
    }

    private MVMap<Object,VersionedValue> getMap(int mapId) {
        MVMap<Object, VersionedValue> map = store.getMap(mapId);
        if (map == null && !init) {
            map = openMap(mapId);
        }
        assert map != null : "map with id " + mapId + " is missing" +
                                (init ? "" : " during initialization");
        return map;
    }

    /**
     * Create a temporary map. Such maps are removed when opening the store.
     *
     * @return the map
     */
    synchronized <K,V> MVMap<K,V> createTempMap(DataType keyType, DataType valueType) {
        String mapName = "temp." + nextTempMapId++;
        MVMap.Builder<K, V> builder = new MVMap.Builder<K,V>()
                .keyType(keyType)
                .valueType(valueType);

        return store.openMap(mapName, builder);
    }

    /**
     * Open a temporary map.
     *
     * @param mapName the map name
     * @return the map
     */
    private MVMap<Object, Integer> openTempMap(String mapName) {
        MVMap.Builder<Object, Integer> mapBuilder =
                new MVMap.Builder<Object, Integer>().
                keyType(dataType);
        return store.openMap(mapName, mapBuilder);
    }

    /**
     * End this transaction
     *
     * @param t the transaction
     */
    void endTransaction(Transaction t) {
        int txId = t.transactionId;

        int status = t.getStatus();
        t.closeIt();
        store.deregisterVersionUsage(t.txCounter);

        assert verifyUndoIsEmptyForTx(txId);

        if(t.transactionId < AVG_OPEN_TRANSACTIONS) {
            transactions.set(t.transactionId, null);
        } else {
            spilledTransactions[t.transactionId - AVG_OPEN_TRANSACTIONS] = null;
            int prospectiveLength = spilledTransactions.length >> 1;
            if(prospectiveLength > AVG_OPEN_TRANSACTIONS && openTransactions.get().length() < prospectiveLength) {
                spilledTransactions = Arrays.copyOf(spilledTransactions, prospectiveLength);
            }
        }

        boolean success;
        do {
            BitSet original = openTransactions.get();
            assert original.get(t.transactionId);
            BitSet clone = (BitSet) original.clone();
            clone.clear(t.transactionId);
            success = openTransactions.compareAndSet(original, clone);
        } while(!success);

        assert verifyUndoIsEmptyWhenIdle();

        if (status == Transaction.STATUS_PREPARED
                || status == Transaction.STATUS_COMMITTING
                || status == Transaction.STATUS_COMMITTED) {
            if(!preparedTransactions.isClosed()) {
                preparedTransactions.remove(txId);
            }
        }

        if (store.getAutoCommitDelay() == 0) {
            store.commit();
        } else if (undoLog.isEmpty()) {
            // to avoid having to store the transaction log,
            // if there is no open transaction,
            // and if there have been many changes, store them now
            int unsaved = store.getUnsavedMemory();
            int max = store.getAutoCommitMemory();
            // save at 3/4 capacity
            if (unsaved * 4 > max * 3) {
                store.commit();
            }
        }
    }

    private boolean verifyUndoIsEmptyForTx(int txId) {
        Long ceilingKey = undoLog.ceilingKey(getOperationId(txId, 0));
        assert ceilingKey == null || getTransactionId(ceilingKey) != txId :
                "undoLog has leftovers for " + txId + " : " + getTransactionId(ceilingKey) +
                        "/" + getLogId(ceilingKey) + " -> " + undoLog.get(ceilingKey);
        return true;
    }

    private boolean verifyUndoIsEmptyWhenIdle() {
        // if there is no open transaction, undo log suppose to be empty
        Page undLogRootPage = undoLog.getRootPage();
        long count = undLogRootPage.getTotalCount();
        assert count == 0
            || openTransactions.get().cardinality() > 0
            || undLogRootPage != undoLog.getRootPage() : count + " orphan undoLog entries";
        return true;
    }

    private Transaction getTransaction(int transactionId) {
        return  transactionId < AVG_OPEN_TRANSACTIONS ?
                transactions.get(transactionId) :
                spilledTransactions[transactionId - AVG_OPEN_TRANSACTIONS];
    }

    /**
     * Rollback to an old savepoint.
     *
     * @param t the transaction
     * @param toLogId the log id to roll back to
     */
    void rollbackTo(final Transaction t, long fromLogId, long toLogId) {
        int transactionId = t.getId();
        RollbackDecisionMaker decisionMaker = new RollbackDecisionMaker(this, transactionId, toLogId, t.listener);
        for (long logId = fromLogId - 1; logId >= toLogId; logId--) {
            Long undoKey = getOperationId(transactionId, logId);
            undoLog.operate(undoKey, null, decisionMaker);
            decisionMaker.reset();
        }
    }

    /**
     * Get the changes of the given transaction, starting from the latest log id
     * back to the given log id.
     *
     * @param t the transaction
     * @param maxLogId the maximum log id
     * @param toLogId the minimum log id
     * @return the changes
     */
    Iterator<Change> getChanges(final Transaction t, final long maxLogId,
            final long toLogId) {
        return new Iterator<Change>() {

            private long logId = maxLogId - 1;
            private Change current;

            private void fetchNext() {
                while (logId >= toLogId) {
                    Long undoKey = getOperationId(t.getId(), logId);
                    Record op = undoLog.get(undoKey);
                    logId--;
                    if (op == null) {
                        // partially rolled back: load previous
                        undoKey = undoLog.floorKey(undoKey);
                        if (undoKey == null || getTransactionId(undoKey) != t.getId()) {
                            break;
                        }
                        logId = getLogId(undoKey);
                        continue;
                    }
                    int mapId = op.mapId;
                    MVMap<Object, VersionedValue> m = openMap(mapId);
                    if (m != null) { // could be null if map was removed later on
                        current = new Change(m.getName(), op.key, op.oldValue == null ? null : op.oldValue.value);
                        return;
                    }
                }
                current = null;
            }

            @Override
            public boolean hasNext() {
                if(current == null) {
                    fetchNext();
                }
                return current != null;
            }

            @Override
            public Change next() {
                if(!hasNext()) {
                    throw DataUtils.newUnsupportedOperationException("no data");
                }
                Change result = current;
                current = null;
                return result;
            }

            @Override
            public void remove() {
                throw DataUtils.newUnsupportedOperationException("remove");
            }

        };
    }

    public static final class TxMapBuilder<K,V> extends MVMap.Builder<K,V> {

        private final MVMap<String, DataType> typeRegistry;
        private final DataType defaultDataType;

        public TxMapBuilder(MVMap<String, DataType> typeRegistry, DataType defaultDataType) {
            this.typeRegistry = typeRegistry;
            this.defaultDataType = defaultDataType;
        }

        private String registerDataType(DataType dataType) {
            String key = getDataTypeRegistrationKey(dataType);
            DataType registeredDataType = typeRegistry.putIfAbsent(key, dataType);
            if(registeredDataType != null) {
                // TODO: ensure type consistency
            }
            return key;
        }

        private static String getDataTypeRegistrationKey(DataType dataType) {
            return Integer.toHexString(Utils.hashCode(dataType));
        }

        @Override
        public MVMap<K,V> create(MVStore store, Map<String, Object> config) {
            DataType keyType = getKeyType();
            if (keyType == null) {
                String keyTypeKey = (String) config.remove("key");
                if (keyTypeKey != null) {
                    keyType = typeRegistry.get(keyTypeKey);
                    if (keyType == null) {
                        throw DataUtils.newIllegalStateException(DataUtils.ERROR_UNKNOWN_DATA_TYPE,
                                "Data type with hash {0} can not be found", keyTypeKey);
                    }
                    setKeyType(keyType);
                }
            } else {
                registerDataType(keyType);
            }

            DataType valueType = getValueType();
            if (valueType == null) {
                String valueTypeKey = (String) config.remove("val");
                if (valueTypeKey != null) {
                    valueType = typeRegistry.get(valueTypeKey);
                    if (valueType == null) {
                        throw DataUtils.newIllegalStateException(DataUtils.ERROR_UNKNOWN_DATA_TYPE,
                                "Data type with hash {0} can not be found", valueTypeKey);
                    }
                    setValueType(valueType);
                }
            } else {
                registerDataType(valueType);
            }

            if (getKeyType() == null) {
                setKeyType(defaultDataType);
                registerDataType(getKeyType());
            }
            if (getValueType() == null) {
                setValueType(new VersionedValueType(defaultDataType));
                registerDataType(getValueType());
            }

            config.put("store", store);
            config.put("key", getKeyType());
            config.put("val", getValueType());
            return create(config);
        }


        @Override
        protected MVMap<K,V> create(Map<String,Object> config) {
            if("rtree".equals(config.get("type"))) {
                MVMap<K, V> map = (MVMap<K, V>) new MVRTreeMap<V>(config);
                return map;
            }
            return new TMVMap<>(config);
        }

        private static final class TMVMap<K,V> extends MVMap<K,V> {
            private final String type;

            private TMVMap(Map<String, Object> config) {
                super(config);
                type = (String)config.get("type");
            }

            private TMVMap(MVMap<K, V> source) {
                super(source);
                type = source.getType();
            }

            @Override
            protected MVMap<K, V> cloneIt() {
                return new TMVMap<K, V>(this);
            }

            @Override
            public String getType() {
                return type;
            }

            @Override
            protected String asString(String name) {
                StringBuilder buff = new StringBuilder();
                buff.append(super.asString(name));
                DataUtils.appendMap(buff, "key", getDataTypeRegistrationKey(getKeyType()));
                DataUtils.appendMap(buff, "val", getDataTypeRegistrationKey(getValueType()));
                return buff.toString();
            }
        }
    }

    /**
     * A change in a map.
     */
    public static final class Change {

        /**
         * The name of the map where the change occurred.
         */
        public final String mapName;

        /**
         * The key.
         */
        public final Object key;

        /**
         * The value.
         */
        public final Object value;

        public Change(String mapName, Object key, Object value) {
            this.mapName = mapName;
            this.key = key;
            this.value = value;
        }
    }

    /**
     * A transaction.
     */
    public static final class Transaction {

        /**
         * The status of a closed transaction (committed or rolled back).
         */
        public static final int STATUS_CLOSED = 0;

        /**
         * The status of an open transaction.
         */
        public static final int STATUS_OPEN = 1;

        /**
         * The status of a prepared transaction.
         */
        public static final int STATUS_PREPARED = 2;

        /**
         * The status of a transaction that is being committed, but possibly not
         * yet finished. A transactions can go into this state when the store is
         * closed while the transaction is committing. When opening a store,
         * such transactions should be committed.
         */
        public static final int STATUS_COMMITTING   = 3;

        /**
         * The status of a transaction that has been logically committed or rather
         * marked as committed, because it might be still listed among prepared,
         * if it was prepared for commit, undo log entries might still exists for it
         * and not all of it's changes within map's are re-written as committed yet.
         * Nevertheless, those changes should be already viewed by other
         * transactions as committed.
         * This transaction's id can not be re-used until all the above is completed
         * and transaction is closed.
         */
        public static final int STATUS_COMMITTED    = 4;

        /**
         * The status of a transaction that currently in a process of rolling back
         * to a savepoint.
         */
        public static final int STATUS_ROLLING_BACK = 5;

        /**
         * The status of a transaction that has been rolled back completely,
         * but undo operations are not finished yet.
         */
        public static final int STATUS_ROLLED_BACK  = 6;

        private static final String STATUS_NAMES[] = {
                "CLOSED", "OPEN", "PREPARED", "COMMITTING",
                "COMMITTED", "ROLLING_BACK", "ROLLED_BACK"
        };

        /**
         * The transaction store.
         */
        final TransactionStore store;

        private final RollbackListener listener;

        /**
         * The transaction id.
         */
        public final int transactionId;

        /*
         * Transation state is an atomic composite field:
         * bit 44       : flag whether transaction had rollback(s)
         * bits 42-40   : status
         * bits 39-0    : log id
         */
        private final AtomicLong statusAndLogId;

        private String name;

        private final long timeoutMillis;

        private int blockingTransactionId;

        private int ownerId;

        private MVStore.TxCounter txCounter;

        private Transaction(TransactionStore store, int transactionId, int status,
                            String name, long logId, long timeoutMillis, RollbackListener listener) {
            this.store = store;
            this.transactionId = transactionId;
            this.statusAndLogId = new AtomicLong(composeState(status, logId, false));
            this.name = name;
            this.timeoutMillis = timeoutMillis;
            this.listener = listener;
        }

        private Transaction(Transaction tx) {
            this.store = tx.store;
            this.transactionId = tx.transactionId;
            this.statusAndLogId = new AtomicLong(tx.statusAndLogId.get());
            this.name = tx.name;
            this.timeoutMillis = tx.timeoutMillis;
            this.blockingTransactionId = tx.blockingTransactionId;
            this.ownerId = tx.ownerId;
            this.txCounter = tx.txCounter;
            this.listener = RollbackListener.NONE;
        }

        public int getId() {
            return transactionId;
        }

        public static int getStatus(long state) {
            return (int)(state >>> 40) & 15;
        }

        public static long getTxLogId(long state) {
            return state & ((1L << 40) - 1);
        }

        public static boolean hasRollback(long state) {
            return (state & (1L << 44)) != 0;
        }

        public static boolean hasChanges(long state) {
            return getTxLogId(state) != 0;
        }

        public static long composeState(int status, long logId, boolean hasRollback) {
            if (hasRollback) {
                status |= 16;
            }
            return ((long)status << 40) | logId;
        }

        public int getStatus() {
            return getStatus(statusAndLogId.get());
        }

        private long setStatus(int status) {
            while (true) {
                long currentState = statusAndLogId.get();
                long logId = getTxLogId(currentState);
                int currentStatus = getStatus(currentState);
                validateStatusTransition(currentStatus, status);
                long newState = composeState(status, logId, hasRollback(currentState));
                if (statusAndLogId.compareAndSet(currentState, newState)) {
                    return currentState;
                }
            }
        }

        private static void validateStatusTransition(int currentStatus, int newStatus) {
            boolean valid;
            switch (newStatus) {
                case STATUS_OPEN:
                    valid = currentStatus == STATUS_CLOSED ||
                            currentStatus == STATUS_ROLLING_BACK;
                    break;
                case STATUS_ROLLING_BACK:
                    valid = currentStatus == STATUS_OPEN;
                    break;
                case STATUS_PREPARED:
                    valid = currentStatus == STATUS_OPEN;
                    break;
                case STATUS_COMMITTING:
                    valid = currentStatus == STATUS_OPEN ||
                            currentStatus == STATUS_PREPARED ||
                            // this case is only possible if called
                            // from endLeftoverTransactions()
                            currentStatus == STATUS_COMMITTING;
                    break;
                case STATUS_COMMITTED:
                    valid = currentStatus == STATUS_COMMITTING;
                    break;
                case STATUS_ROLLED_BACK:
                    valid = currentStatus == STATUS_OPEN ||
                            currentStatus == STATUS_PREPARED;
                    break;
                case STATUS_CLOSED:
                    valid = currentStatus == STATUS_COMMITTING ||
                            currentStatus == STATUS_COMMITTED ||
                            currentStatus == STATUS_ROLLED_BACK;
                    break;
               default:
                   valid = false;
                   break;
            }
            if (!valid) {
                throw DataUtils.newIllegalStateException(
                        DataUtils.ERROR_TRANSACTION_ILLEGAL_STATE,
                        "Transaction was illegally transitioned from {0} to {1}",
                        STATUS_NAMES[currentStatus], STATUS_NAMES[newStatus]);
            }
        }

        public long getLogId() {
            return getTxLogId(statusAndLogId.get());
        }

        public boolean hasChanges() {
            return hasChanges(statusAndLogId.get());
        }

        private int getOwnerId() {
            return ownerId;
        }

        public void setOwnerId(int ownerId) {
            assert this.ownerId == 0 : this.ownerId;
            this.ownerId = ownerId;
        }

        public void setName(String name) {
            checkNotClosed();
            this.name = name;
            store.storeTransaction(this);
        }

        public String getName() {
            return name;
        }

        public int getBlockerId() {
            if(blockingTransactionId != 0) {
                Transaction tx = store.getTransaction(blockingTransactionId);
                if(tx != null) {
                    return tx.getOwnerId();
                }
            }
            return 0;
        }

        /**
         * Create a new savepoint.
         *
         * @return the savepoint id
         */
        public long setSavepoint() {
            return getLogId();
        }

        public void markStatementStart() {
            markStatementEnd();
            txCounter = store.store.registerVersionUsage();
        }

        public void markStatementEnd() {
            MVStore.TxCounter counter = txCounter;
            txCounter = null;
            if(counter != null) {
                store.store.deregisterVersionUsage(counter);
            }
        }

        /**
         * Add a log entry.
         *
         * @param mapId the map id
         * @param key the key
         * @param oldValue the old value
         */
        void log(int mapId, Object key, VersionedValue oldValue) {
            long currentState = statusAndLogId.getAndIncrement();
            long logId = getTxLogId(currentState);
            int currentStatus = getStatus(currentState);
            checkOpen(currentStatus);
            Long undoKey = getOperationId(transactionId, logId);
            Record log = new Record(mapId, key, oldValue);
            if(!store.addUndoLogRecord(undoKey, log)) {
                if (logId == 0) {
                    throw DataUtils.newIllegalStateException(
                            DataUtils.ERROR_TOO_MANY_OPEN_TRANSACTIONS,
                            "An old transaction with the same id " +
                            "is still open: {0}",
                            transactionId);
                }
                throw DataUtils.newIllegalStateException(
                        DataUtils.ERROR_TRANSACTION_CORRUPT,
                        "Duplicate keys in transaction log {0}/{1}",
                        transactionId, logId);
            }
        }

        /**
         * Remove the last log entry.
         */
        void logUndo() {
            long currentState = statusAndLogId.decrementAndGet();
            long logId = getTxLogId(currentState);
            int currentStatus = getStatus(currentState);
            checkOpen(currentStatus);
            Long undoKey = getOperationId(transactionId, logId);
            if (!store.removeUndoLogRecord(undoKey)) {
                throw DataUtils.newIllegalStateException(
                        DataUtils.ERROR_TRANSACTION_ILLEGAL_STATE,
                        "Transaction {0} was concurrently rolled back",
                        transactionId);
            }
            assert logId > 0 || store.verifyUndoIsEmptyForTx(transactionId);
        }

        /**
         * Open a data map.
         *
         * @param <K> the key type
         * @param <V> the value type
         * @param name the name of the map
         * @return the transaction map
         */
        public <K, V> TransactionMap<K, V> openMap(String name) {
            return openMap(name, null, null);
        }

        /**
         * Open the map to store the data.
         *
         * @param <K> the key type
         * @param <V> the value type
         * @param name the name of the map
         * @param keyType the key data type
         * @param valueType the value data type
         * @return the transaction map
         */
        public <K, V> TransactionMap<K, V> openMap(String name,
                DataType keyType, DataType valueType) {
            checkNotClosed();
            MVMap<K, VersionedValue> map = store.openMap(name, keyType,
                    valueType);
            return new TransactionMap<>(this, map);
        }

        /**
         * Open the transactional version of the given map.
         *
         * @param <K> the key type
         * @param <V> the value type
         * @param map the base map
         * @return the transactional map
         */
        public <K, V> TransactionMap<K, V> openMap(
                MVMap<K, VersionedValue> map) {
            checkNotClosed();
            return new TransactionMap<>(this, map);
        }

        /**
         * Prepare the transaction. Afterwards, the transaction can only be
         * committed or completely rolled back.
         */
        public void prepare() {
            setStatus(STATUS_PREPARED);
            store.storeTransaction(this);
        }

        /**
         * Commit the transaction. Afterwards, this transaction is closed.
         */
        public void commit() {
            assert store.openTransactions.get().get(transactionId);
            long state = setStatus(STATUS_COMMITTING);
            Throwable ex = null;
            try {
                if (hasChanges(state)) {
                    store.commit(this);
                }
            } catch (Throwable e) {
                ex = e;
                throw e;
            } finally {
                try {
                    store.endTransaction(this);
                } catch (Throwable e) {
                    if (ex == null) {
                        throw e;
                    } else {
                        ex.addSuppressed(e);
                    }
                }
            }
        }

        /**
         * Roll back to the given savepoint. This is only allowed if the
         * transaction is open.
         *
         * @param savepointId the savepoint id
         */
        public void rollbackToSavepoint(long savepointId) {
            long lastState = setStatus(STATUS_ROLLING_BACK);
            long logId = getTxLogId(lastState);
            Throwable ex = null;
            try {
                store.rollbackTo(this, logId, savepointId);
                assert savepointId > 0 || store.verifyUndoIsEmptyForTx(transactionId);
            } catch (Throwable e) {
                ex = e;
            } finally {
                long expectedState = composeState(STATUS_ROLLING_BACK, logId, hasRollback(lastState));
                long newState = composeState(STATUS_OPEN, savepointId, true);
                if (!statusAndLogId.compareAndSet(expectedState, newState)) {
                    throw DataUtils.newIllegalStateException(
                            DataUtils.ERROR_TRANSACTION_ILLEGAL_STATE,
                            "Transaction {0} concurrently modified " +
                                    "while rollback to savepoint was in progress",
                            transactionId, ex);
                }
            }
        }

        /**
         * Roll the transaction back. Afterwards, this transaction is closed.
         */
        public void rollback() {
            long lastState = setStatus(STATUS_ROLLED_BACK);
            long logId = getTxLogId(lastState);
            if(logId > 0) {
                store.rollbackTo(this, logId, 0);
            }
            store.endTransaction(this);
        }

        /**
         * Get the list of changes, starting with the latest change, up to the
         * given savepoint (in reverse order than they occurred). The value of
         * the change is the value before the change was applied.
         *
         * @param savepointId the savepoint id, 0 meaning the beginning of the
         *            transaction
         * @return the changes
         */
        public Iterator<Change> getChanges(long savepointId) {
            return store.getChanges(this, getLogId(), savepointId);
        }

        /**
         * Check whether this transaction is open.
         */
        private void checkOpen(int status) {
            if (status != STATUS_OPEN) {
                throw DataUtils.newIllegalStateException(
                        DataUtils.ERROR_TRANSACTION_ILLEGAL_STATE,
                        "Transaction {0} has status {1}, not open", transactionId, status);
            }
        }

        /**
         * Check whether this transaction is open or prepared.
         */
        void checkNotClosed(int status) {
            if (status == STATUS_CLOSED) {
                throw DataUtils.newIllegalStateException(
                        DataUtils.ERROR_CLOSED, "Transaction {0} is closed", transactionId);
            }
        }

        private void checkNotClosed() {
            checkNotClosed(getStatus());
        }

        private void closeIt() {
            long lastState = setStatus(STATUS_CLOSED);
            if(hasChanges(lastState) || hasRollback(lastState)) {
                _closeIt();
            }
        }

        private synchronized void _closeIt() {
            notifyAll();
        }

        public boolean waitFor(Transaction toWaitFor) {
            synchronized (this) {
                blockingTransactionId = toWaitFor.transactionId;
            }
            return toWaitFor.waitForThisToEnd(timeoutMillis);
        }

        private synchronized boolean waitForThisToEnd(long millis) {
            long until = System.currentTimeMillis() + millis;
            while(getStatus() != STATUS_CLOSED) {
                long dur = until - System.currentTimeMillis();
                if(dur <= 0) {
                    return false;
                }
                try {
                    wait(dur);
                } catch (InterruptedException ex) {
                    return false;
                }
            }
            return true;
        }

        /**
         * Remove the map.
         *
         * @param map the map
         */
        public <K, V> void removeMap(TransactionMap<K, V> map) {
            store.removeMap(map);
        }

        @Override
        public String toString() {
            return "" + transactionId;
        }

    }

    /**
     * A map that supports transactions.
     *
     * @param <K> the key type
     * @param <V> the value type
     */
    public static final class TransactionMap<K, V> {

        /**
         * If a record was read that was updated by this transaction, and the
         * update occurred before this log id, the older version is read. This
         * is so that changes are not immediately visible, to support statement
         * processing (for example "update test set id = id + 1").
         */
        private long readLogId = Long.MAX_VALUE;

        /**
         * The map used for writing (the latest version).
         * <p>
         * Key: key the key of the data.
         * Value: { transactionId, oldVersion, value }
         */
        final MVMap<K, VersionedValue> map;

        private final Transaction transaction;

        TransactionMap(Transaction transaction, MVMap<K, VersionedValue> map) {
            this.transaction = transaction;
            this.map = map;
        }

        /**
         * Set the savepoint. Afterwards, reads are based on the specified
         * savepoint.
         *
         * @param savepoint the savepoint
         */
        public void setSavepoint(long savepoint) {
            this.readLogId = savepoint;
        }

        /**
         * Get a clone of this map for the given transaction.
         *
         * @param transaction the transaction
         * @param savepoint the savepoint
         * @return the map
         */
        public TransactionMap<K, V> getInstance(Transaction transaction,
                long savepoint) {
            TransactionMap<K, V> m = new TransactionMap<>(transaction, map);
            m.setSavepoint(savepoint);
            return m;
        }

        /**
         * Get the size of the raw map. This includes uncommitted entries, and
         * transiently removed entries, so it is the maximum number of entries.
         *
         * @return the maximum size
         */
        public long sizeAsLongMax() {
            return map.sizeAsLong();
        }

        /**
         * Get the size of the map as seen by this transaction.
         *
         * @return the size
         */
        public long sizeAsLong() {
            BitSet committingTransactions;
            MVMap.RootReference mapRootReference;
            MVMap.RootReference undoLogRootReference;
            do {
                committingTransactions = transaction.store.committingTransactions.get();
                mapRootReference = map.getRoot();
                undoLogRootReference = transaction.store.undoLog.getRoot();
            } while(mapRootReference != map.getRoot() || committingTransactions != transaction.store.committingTransactions.get());
            long size = mapRootReference.root.getTotalCount();
            long undoLogSize = undoLogRootReference.root.getTotalCount();
            if (undoLogSize == 0) {
                return size;
            }
            if (undoLogSize > size) {
                // the undo log is larger than the map -
                // count the entries of the map
                size = 0;
                Cursor<K, VersionedValue> cursor = new Cursor<>(map, mapRootReference.root, null);
                while (cursor.hasNext()) {
                    K key = cursor.next();
                    VersionedValue data = getValue(key, readLogId, undoLogRootReference.root, committingTransactions, cursor.getValue());
                    if (data != null && data.value != null) {
                        size++;
                    }
                }
                return size;
            }
            // the undo log is smaller than the map -
            // scan the undo log and subtract invisible entries
            MVMap<Object,Object> temp = transaction.store.createTempMap(map.getKeyType(),ObjectDataType.NoneType.INSTANCE);
            try {
                Cursor<Long, Record> cursor = new Cursor<>(transaction.store.undoLog, undoLogRootReference.root, null);
                while (cursor.hasNext()) {
                    /*Long undoKey = */cursor.next();
                    Record op = cursor.getValue();
                    int mapId = op.mapId;
                    if (mapId == map.getId()) {
                        @SuppressWarnings("unchecked")
                        K key = (K) op.key;
                        if (get(key) == null) {
                            // count each key only once (there might be multiple
                            // changes for the same key)
                            if (temp.putIfAbsent(key, ObjectDataType.NoneType.INSTANCE) == null) {
                                size--;
                            }
                        }
                    }
                }
            } finally {
                transaction.store.store.removeMap(temp);
            }
            return size;
        }

        /**
         * Remove an entry.
         * <p>
         * If the row is locked, this method will retry until the row could be
         * updated or until a lock timeout.
         *
         * @param key the key
         * @throws IllegalStateException if a lock timeout occurs
         */
        public V remove(K key) {
            return set(key, null);
        }

        /**
         * Update the value for the given key.
         * <p>
         * If the row is locked, this method will retry until the row could be
         * updated or until a lock timeout.
         *
         * @param key the key
         * @param value the new value (not null)
         * @return the old value
         * @throws IllegalStateException if a lock timeout occurs
         */
        public V put(K key, V value) {
            DataUtils.checkArgument(value != null, "The value may not be null");
            return set(key, value);
        }

        /**
         * Update the value for the given key, without adding an undo log entry.
         *
         * @param key the key
         * @param value the value
         * @return the old value
         */
        @SuppressWarnings("unchecked")
        public V putCommitted(K key, V value) {
            DataUtils.checkArgument(value != null, "The value may not be null");
            VersionedValue newValue = new VersionedValue(value);
            VersionedValue oldValue = map.put(key, newValue);
            return (V) (oldValue == null ? null : oldValue.value);
        }

        public MVMap.BufferingAgent<K,V> getBufferingAgent() {
            final MVMap.BufferingAgent<K, VersionedValue> agent = map.getBufferingAgent();
            return new MVMap.BufferingAgent<K, V>() {
                @Override
                public void put(K key, V value) {
                    agent.put(key, new VersionedValue(value));
                }

                @Override
                public void close() {
                    agent.close();
                }
            };
        }

        private V set(K key, V value) {
            TxDecisionMaker decisionMaker = new TxDecisionMaker(map.getId(), key, transaction);
            Transaction blockingTransaction;
            do {
                long txState = transaction.statusAndLogId.get();
                transaction.checkNotClosed(Transaction.getStatus(txState));
                transaction.blockingTransactionId = 0;

                long operationId = getOperationId(transaction.transactionId, Transaction.getTxLogId(txState));
                VersionedValue newValue = new VersionedValue(operationId, value);
                VersionedValue result = map.put(key, newValue, decisionMaker);
                assert decisionMaker.decision != null;
                if (decisionMaker.decision != MVMap.Decision.ABORT) {
                    //noinspection unchecked
                    return result == null ? null : (V) result.value;
                }
                blockingTransaction = decisionMaker.blockingTransaction;
                assert blockingTransaction != null : "Tx " + decisionMaker.blockingId +
                        " is missing, open: " + transaction.store.openTransactions.get().get(decisionMaker.blockingId) +
                        ", committing: " + transaction.store.committingTransactions.get().get(decisionMaker.blockingId);
                decisionMaker.reset();
            } while (transaction.waitFor(blockingTransaction));
            throw DataUtils.newIllegalStateException(DataUtils.ERROR_TRANSACTION_LOCKED,
                    "Map entry <{0}> with key <{1}> is locked", map.getName(), key);
        }

        /**
         * Try to remove the value for the given key.
         * <p>
         * This will fail if the row is locked by another transaction (that
         * means, if another open transaction changed the row).
         *
         * @param key the key
         * @return whether the entry could be removed
         */
        public boolean tryRemove(K key) {
            return trySet(key, null, false);
        }

        /**
         * Try to update the value for the given key.
         * <p>
         * This will fail if the row is locked by another transaction (that
         * means, if another open transaction changed the row).
         *
         * @param key the key
         * @param value the new value
         * @return whether the entry could be updated
         */
        public boolean tryPut(K key, V value) {
            DataUtils.checkArgument(value != null, "The value may not be null");
            return trySet(key, value, false);
        }

        /**
         * Try to set or remove the value. When updating only unchanged entries,
         * then the value is only changed if it was not changed after opening
         * the map.
         *
         * @param key the key
         * @param value the new value (null to remove the value)
         * @param onlyIfUnchanged only set the value if it was not changed (by
         *            this or another transaction) since the map was opened
         * @return true if the value was set, false if there was a concurrent
         *         update
         */
        public boolean trySet(K key, V value, boolean onlyIfUnchanged) {

            if (onlyIfUnchanged) {
                BitSet committingTransactions;
                MVMap.RootReference mapRootReference;
                MVMap.RootReference undoLogRootReference;
                do {
                    committingTransactions = transaction.store.committingTransactions.get();
                    mapRootReference = map.getRoot();
                    undoLogRootReference = transaction.store.undoLog.getRoot();
                } while(mapRootReference != map.getRoot() || committingTransactions != transaction.store.committingTransactions.get());

                VersionedValue current = (VersionedValue) Page.get(mapRootReference.root, key);
                VersionedValue old = getValue(key, readLogId, undoLogRootReference.root, committingTransactions, current);
                if (!map.areValuesEqual(old, current)) {
                    long tx = getTransactionId(current.operationId);
                    if (tx == transaction.transactionId) {
                        if (value == null) {
                            // ignore removing an entry
                            // if it was added or changed
                            // in the same statement
                            return true;
                        } else if (current.value == null) {
                            // add an entry that was removed
                            // in the same statement
                        } else {
                            return false;
                        }
                    } else {
                        return false;
                    }
                }
            }
            try {
                set(key, value);
                return true;
            } catch (IllegalStateException e) {
                return false;
            }
        }

        /**
         * Get the value for the given key at the time when this map was opened.
         *
         * @param key the key
         * @return the value or null
         */
        public V get(K key) {
            return get(key, readLogId);
        }

        /**
         * Whether the map contains the key.
         *
         * @param key the key
         * @return true if the map contains an entry for this key
         */
        public boolean containsKey(K key) {
            return get(key) != null;
        }

        /**
         * Get the value for the given key.
         *
         * @param key the key
         * @param maxLogId the maximum log id
         * @return the value or null
         */
        @SuppressWarnings("unchecked")
        public V get(K key, long maxLogId) {
            VersionedValue data = getValue(key, maxLogId);
            return data == null ? null : (V) data.value;
        }

        /**
         * Whether the entry for this key was added or removed from this
         * session.
         *
         * @param key the key
         * @return true if yes
         */
        public boolean isSameTransaction(K key) {
            VersionedValue data = map.get(key);
            if (data == null) {
                // doesn't exist or deleted by a committed transaction
                return false;
            }
            int tx = getTransactionId(data.operationId);
            return tx == transaction.transactionId;
        }

        private VersionedValue getValue(K key, long maxLog) {
            BitSet committingTransactions;
            MVMap.RootReference mapRootReference;
            MVMap.RootReference undoLogRootReference;
            do {
                committingTransactions = transaction.store.committingTransactions.get();
                mapRootReference = map.getRoot();
                undoLogRootReference = transaction.store.undoLog.getRoot();
            } while(mapRootReference != map.getRoot() || committingTransactions != transaction.store.committingTransactions.get());

            VersionedValue data = (VersionedValue) Page.get(mapRootReference.root, key);
            return getValue(key, maxLog, undoLogRootReference.root, committingTransactions, data);
        }

        /**
         * Get the versioned value for the given key.
         *
         * @param key the key
         * @param maxLog the maximum log id of the entry
         * @param undoLogRootPage undoLog snapshot
         * @param committingTransactions set of transactions being committed
         *                              at the time of undoLog snapshot
         * @param data the value stored in the main map
         * @return the value
         */
        private VersionedValue getValue(K key, long maxLog, Page undoLogRootPage,
                                        BitSet committingTransactions, VersionedValue data) {
            boolean first = true;
            while (true) {
                if (data == null) {
                    // doesn't exist or deleted by a committed transaction
                    return null;
                }
                long id = data.operationId;
                if (id == 0) {
                    // it is committed
                    return data;
                }
                int tx = getTransactionId(id);
                if (tx == transaction.transactionId) {
                    // added by this transaction
                    if (getLogId(id) < maxLog) {
                        return data;
                    }
                } else if(first && committingTransactions.get(tx)) {
                    return data;
                }
                first = false;
                // get the value before the uncommitted transaction
                Record d = (Record) Page.get(undoLogRootPage, id);
                assert d != null : getTransactionId(id)+"/"+getLogId(id);
                assert d.mapId == map.getId() : d.mapId + " != " + map.getId();
                assert MVMap.areValuesEqual(map.getKeyType(), d.key, key) : d.key + " <> " + key;
                data = d.oldValue;
            }
        }

        /**
         * Check whether this map is closed.
         *
         * @return true if closed
         */
        public boolean isClosed() {
            return map.isClosed();
        }

        /**
         * Clear the map.
         */
        public void clear() {
            // TODO truncate transactionally?
            map.clear();
        }

        /**
         * Get the first key.
         *
         * @return the first key, or null if empty
         */
        public K firstKey() {
            Iterator<K> it = keyIterator(null);
            return it.hasNext() ? it.next() : null;
        }

        /**
         * Get the last key.
         *
         * @return the last key, or null if empty
         */
        public K lastKey() {
            K k = map.lastKey();
            while (true) {
                if (k == null) {
                    return null;
                }
                if (get(k) != null) {
                    return k;
                }
                k = map.lowerKey(k);
            }
        }

        /**
         * Get the smallest key that is larger than the given key, or null if no
         * such key exists.
         *
         * @param key the key (may not be null)
         * @return the result
         */
        public K higherKey(K key) {
            while (true) {
                K k = map.higherKey(key);
                if (k == null || get(k) != null) {
                    return k;
                }
                key = k;
            }
        }

        /**
         * Get one of the previous or next keys. There might be no value
         * available for the returned key.
         *
         * @param key the key (may not be null)
         * @param offset how many keys to skip (-1 for previous, 1 for next)
         * @return the key
         */
        public K relativeKey(K key, long offset) {
            K k = offset > 0 ? map.ceilingKey(key) : map.floorKey(key);
            if (k == null) {
                return null;
            }
            long index = map.getKeyIndex(k);
            return map.getKey(index + offset);
        }

        /**
         * Get the largest key that is smaller than the given key, or null if no
         * such key exists.
         *
         * @param key the key (may not be null)
         * @return the result
         */
        public K lowerKey(K key) {
            while (true) {
                K k = map.lowerKey(key);
                if (k == null || get(k) != null) {
                    return k;
                }
                key = k;
            }
        }

        /**
         * Iterate over keys.
         *
         * @param from the first key to return
         * @return the iterator
         */
        public Iterator<K> keyIterator(K from) {
            return keyIterator(from, false);
        }

        /**
         * Iterate over keys.
         *
         * @param from the first key to return
         * @param includeUncommitted whether uncommitted entries should be
         *            included
         * @return the iterator
         */
        public Iterator<K> keyIterator(K from, boolean includeUncommitted) {
            return new KeyIterator<K>(this, from, includeUncommitted);
        }

        /**
         * Iterate over entries.
         *
         * @param from the first key to return
         * @return the iterator
         */
<<<<<<< HEAD
        public Iterator<Entry<K, V>> entryIterator(final K from) {
            return new EntryIterator<K,V>(this, from);
=======
        public Iterator<Entry<K, V>> entryIterator(final K from, final K to) {
            return new Iterator<Entry<K, V>>() {
                private Entry<K, V> current;
                private K currentKey = from;
                private Cursor<K, VersionedValue> cursor = map.cursor(currentKey);

                {
                    fetchNext();
                }

                private void fetchNext() {
                    while (cursor.hasNext()) {
                        transaction.store.rwLock.readLock().lock();
                        try {
                            K k;
                            try {
                                k = cursor.next();
                            } catch (IllegalStateException e) {
                                // TODO this is a bit ugly
                                if (DataUtils.getErrorCode(e.getMessage()) ==
                                        DataUtils.ERROR_CHUNK_NOT_FOUND) {
                                    cursor = map.cursor(currentKey);
                                    // we (should) get the current key again,
                                    // we need to ignore that one
                                    if (!cursor.hasNext()) {
                                        break;
                                    }
                                    cursor.next();
                                    if (!cursor.hasNext()) {
                                        break;
                                    }
                                    k = cursor.next();
                                } else {
                                    throw e;
                                }
                            }
                            final K key = k;
                            if (to != null && map.getKeyType().compare(k, to) > 0) {
                                break;
                            }
                            VersionedValue data = cursor.getValue();
                            data = getValue(key, readLogId, data);
                            if (data != null && data.value != null) {
                                @SuppressWarnings("unchecked")
                                final V value = (V) data.value;
                                current = new DataUtils.MapEntry<>(key, value);
                                currentKey = key;
                                return;
                            }
                        } finally {
                            transaction.store.rwLock.readLock().unlock();
                        }
                    }
                    current = null;
                    currentKey = null;
                }

                @Override
                public boolean hasNext() {
                    return current != null;
                }

                @Override
                public Entry<K, V> next() {
                    Entry<K, V> result = current;
                    fetchNext();
                    return result;
                }

                @Override
                public void remove() {
                    throw DataUtils.newUnsupportedOperationException(
                            "Removing is not supported");
                }
            };

>>>>>>> 7e8d5029
        }

        /**
         * Iterate over keys.
         *
         * @param iterator the iterator to wrap
         * @param includeUncommitted whether uncommitted entries should be
         *            included
         * @return the iterator
         */
        public Iterator<K> wrapIterator(final Iterator<K> iterator,
                final boolean includeUncommitted) {
            // TODO duplicate code for wrapIterator and entryIterator
            return new Iterator<K>() {
                private K current;

                private void fetchNext() {
                    while (iterator.hasNext()) {
                        current = iterator.next();
                        if (includeUncommitted) {
                            return;
                        }
                        if (containsKey(current)) {
                            return;
                        }
                    }
                    current = null;
                }

                @Override
                public boolean hasNext() {
                    if(current == null) {
                        fetchNext();
                    }
                    return current != null;
                }

                @Override
                public K next() {
                    if(!hasNext()) {
                        return null;
                    }
                    K result = current;
                    current = null;
                    return result;
                }


                @Override
                public void remove() {
                    throw DataUtils.newUnsupportedOperationException(
                            "Removing is not supported");
                }
            };
        }

        public Transaction getTransaction() {
            return transaction;
        }

        public String getName() {
            return map.getName();
        }

        public DataType getKeyType() {
            return map.getKeyType();
        }

        public static final class TxDecisionMaker extends MVMap.DecisionMaker<VersionedValue> {
            private final int            mapId;
            private final Object         key;
            public  final Transaction    transaction;
            private       int            blockingId;
            private       Transaction    blockingTransaction;
            private       MVMap.Decision decision;

            private TxDecisionMaker(int mapId, Object key, Transaction transaction) {
                this.mapId = mapId;
                this.key = key;
                this.transaction = transaction;
            }

            @Override
            public MVMap.Decision decide(VersionedValue existingValue, VersionedValue providedValue) {
                assert decision == null;
                assert providedValue != null;
                assert getTransactionId(providedValue.operationId) == transaction.transactionId;
                assert getLogId(providedValue.operationId) == transaction.getLogId();
                long id;
                // if map does not have that entry yet
                if(existingValue == null ||
                        // or entry is a committed one
                        (id = existingValue.operationId) == 0 ||
                        // or it came from the same transaction
                        (blockingId = getTransactionId(id)) == transaction.transactionId) {
                    decision = MVMap.Decision.PUT;
                    transaction.log(mapId, key, existingValue);
                } else if(transaction.store.committingTransactions.get().get(blockingId)) {
                    // entry belongs to a committing transaction and therefore will be committed soon
                    // we assume that we are looking at final value for this transaction
                    // and if it's not the case, then it will fail later
                    // because a tree root has definitely changed
                    decision = MVMap.Decision.PUT;
                    transaction.log(mapId, key, new VersionedValue(existingValue.value));
                } else {
                    // this entry comes from a different transaction and it's not committed yet
                    blockingTransaction = transaction.store.getTransaction(blockingId);
                    decision = MVMap.Decision.ABORT;
                }
                return decision;
            }

            @Override
            public void reset() {
                if(decision != MVMap.Decision.ABORT) {
                    // map was updated after our decision has been made
                    transaction.logUndo();
                }
                blockingTransaction = null;
                decision = null;
            }

            @Override
            public String toString() {
                return "tx "+transaction.transactionId;
            }
        }
    }

    /**
     * A versioned value (possibly null). It contains a pointer to the old
     * value, and the value itself.
     */
    public static final class VersionedValue {

        /**
         * The operation id.
         */
        public final long operationId;

        /**
         * The value.
         */
        public final Object value;

        public VersionedValue(Object value) {
            this(0, value);
        }

        public VersionedValue(long operationId, Object value) {
            this.operationId = operationId;
            this.value = value;
        }

        @Override
        public String toString() {
            return value + (operationId == 0 ? "" : (
                    " " +
                    getTransactionId(operationId) + "/" +
                    getLogId(operationId)));
        }

    }

    /**
     * The value type for a versioned value.
     */
    public static final class VersionedValueType implements DataType, StatefulDataType {

        private final DataType valueType;

        VersionedValueType(DataType valueType) {
            this.valueType = valueType;
        }

        @Override
        public int getMemory(Object obj) {
            if(obj == null) return 0;
            VersionedValue v = (VersionedValue) obj;
            Object value = v.value;
            return Constants.MEMORY_OBJECT + 8 + Constants.MEMORY_POINTER +
                    (value == null ? 0 : valueType.getMemory(value));
        }

        @Override
        public int compare(Object aObj, Object bObj) {
            if (aObj == bObj) {
                return 0;
            }
            VersionedValue a = (VersionedValue) aObj;
            VersionedValue b = (VersionedValue) bObj;
            int comp = Long.compare(a.operationId, b.operationId);
            if (comp == 0) {
                comp = valueType.compare(a.value, b.value);
            }
            return comp;
        }

        @Override
        public void read(ByteBuffer buff, Object[] obj, int len, boolean key) {
            if (buff.get() == 0) {
                // fast path (no op ids or null entries)
                for (int i = 0; i < len; i++) {
                    obj[i] = new VersionedValue(valueType.read(buff));
                }
            } else {
                // slow path (some entries may be null)
                for (int i = 0; i < len; i++) {
                    obj[i] = read(buff);
                }
            }
        }

        @Override
        public Object read(ByteBuffer buff) {
            long operationId = DataUtils.readVarLong(buff);
            Object value = buff.get() == 1 ? valueType.read(buff) : null;
            return new VersionedValue(operationId, value);
        }

        @Override
        public void write(WriteBuffer buff, Object[] obj, int len, boolean key) {
            boolean fastPath = true;
            for (int i = 0; i < len; i++) {
                VersionedValue v = (VersionedValue) obj[i];
                if (v.operationId != 0 || v.value == null) {
                    fastPath = false;
                }
            }
            if (fastPath) {
                buff.put((byte) 0);
                for (int i = 0; i < len; i++) {
                    VersionedValue v = (VersionedValue) obj[i];
                    valueType.write(buff, v.value);
                }
            } else {
                // slow path:
                // store op ids, and some entries may be null
                buff.put((byte) 1);
                for (int i = 0; i < len; i++) {
                    write(buff, obj[i]);
                }
            }
        }

        @Override
        public void write(WriteBuffer buff, Object obj) {
            VersionedValue v = (VersionedValue) obj;
            buff.putVarLong(v.operationId);
            if (v.value == null) {
                buff.put((byte) 0);
            } else {
                buff.put((byte) 1);
                valueType.write(buff, v.value);
            }
        }

        @Override
        public int hashCode() {
            return getClass().hashCode() + valueType.hashCode();
        }

        @Override
        public void save(WriteBuffer buff, DataType metaDataType, Database database) {
            metaDataType.write(buff, valueType);
        }

        @Override
        public void load(ByteBuffer buff, DataType metaDataType, Database database) {
            throw DataUtils.newUnsupportedOperationException("load()");
        }

        @Override
        public Factory getFactory() {
            return FACTORY;
        }

        private static final Factory FACTORY = new Factory();

        public static final class Factory implements StatefulDataType.Factory {

            @Override
            public DataType create(ByteBuffer buff, DataType metaDataType, Database database) {
                DataType valueType = (DataType) metaDataType.read(buff);
                return new VersionedValueType(valueType);
            }
        }
    }

    private static final class Record {
        private final int mapId;
        private final Object key;
        private final VersionedValue oldValue;

        public Record(int mapId, Object key, VersionedValue oldValue) {
            this.mapId = mapId;
            this.key = key;
            this.oldValue = oldValue;
        }

        @Override
        public String toString() {
            return "mapId=" + mapId + ", key=" + key + ", value=" + oldValue;
        }
    }

    /**
     * A data type for undo log values
     */
    public static final class RecordType extends BasicDataType<Record> {
        private final TransactionStore transactionStore;

        private RecordType(TransactionStore transactionStore) {
            this.transactionStore = transactionStore;
        }

        @Override
        public int getMemory(Object obj) {
            Record record = (Record) obj;
            MVMap<Object, VersionedValue> map = transactionStore.getMap(record.mapId);
            return Constants.MEMORY_OBJECT + 4 + 3 * Constants.MEMORY_POINTER +
                    map.getKeyType().getMemory(record.key) +
                    map.getValueType().getMemory(record.oldValue);
        }

        @Override
        public int compare(Object aObj, Object bObj) {
            throw new UnsupportedOperationException();
        }

        @Override
        public void write(WriteBuffer buff, Object obj) {
            Record record = (Record) obj;
            MVMap<Object, VersionedValue> map = transactionStore.getMap(record.mapId);
            buff.putVarInt(record.mapId);
            map.getKeyType().write(buff, record.key);
            VersionedValue oldValue = record.oldValue;
            if(oldValue == null) {
                buff.put((byte) 0);
            } else {
                buff.put((byte) 1);
                map.getValueType().write(buff, oldValue);
            }
        }

        @Override
        public Record read(ByteBuffer buff) {
            int mapId = DataUtils.readVarInt(buff);
            MVMap<Object, VersionedValue> map = transactionStore.getMap(mapId);
            Object key = map.getKeyType().read(buff);
            VersionedValue oldValue = null;
            if (buff.get() == 1) {
                oldValue = (VersionedValue)map.getValueType().read(buff);
            }
            return new Record(mapId, key, oldValue);
        }

    }

    private static final class CommitDecisionMaker extends MVMap.DecisionMaker<Record> {
        private final TransactionStore store;
        private final FinalCommitDecisionMaker finalCommitDecisionMaker;
        private       MVMap.Decision decision;

        private CommitDecisionMaker(TransactionStore store) {
            this.store = store;
            finalCommitDecisionMaker = new FinalCommitDecisionMaker();
        }

        private void setOperationId(long undoKey) {
            finalCommitDecisionMaker.setOperationId(undoKey);
            reset();
        }

        @Override
        public MVMap.Decision decide(Record existingValue, Record providedValue) {
            assert decision == null;
            if (existingValue == null) {
                decision = MVMap.Decision.ABORT;
            } else {
                int mapId = existingValue.mapId;
                MVMap<Object, VersionedValue> map = store.openMap(mapId);
                if (map != null && !map.isClosed()) { // could be null if map was later removed
                    Object key = existingValue.key;
                    VersionedValue prev = existingValue.oldValue;
                    assert prev == null || prev.operationId == 0 || getTransactionId(prev.operationId) == getTransactionId(finalCommitDecisionMaker.undoKey) ;
                    map.operate(key, null, finalCommitDecisionMaker);
                }
                decision = MVMap.Decision.REMOVE;
            }
            return decision;
        }

        @Override
        public void reset() {
            decision = null;
            finalCommitDecisionMaker.reset();
        }

        @Override
        public String toString() {
            return "commit " + getTransactionId(finalCommitDecisionMaker.undoKey);
        }
    }

    private static final class FinalCommitDecisionMaker extends MVMap.DecisionMaker<VersionedValue> {
        private long undoKey;
        private MVMap.Decision decision;
        private VersionedValue value;

        private FinalCommitDecisionMaker() {}

        private void setOperationId(long undoKey) {
            this.undoKey = undoKey;
        }

        @Override
        public MVMap.Decision decide(VersionedValue existingValue, VersionedValue providedValue) {
            assert decision == null;
            if (existingValue == null) {
                decision = MVMap.Decision.ABORT;
            } else {
                if (existingValue.operationId == undoKey) {
                    if (existingValue.value == null) {
                        // remove the value only if it comes from the same transaction
                        decision = MVMap.Decision.REMOVE;
                    } else {
                        // put the value only if it comes from the same transaction
                        decision = MVMap.Decision.PUT;
                        value = new VersionedValue(existingValue.value);
                    }
                } else {
                    decision = MVMap.Decision.ABORT;
                }
            }
            return decision;
        }

        @Override
        public VersionedValue selectValue(VersionedValue existingValue, VersionedValue providedValue) {
            assert decision == MVMap.Decision.PUT;
            assert value != null;
            assert value.operationId == 0;
            assert existingValue != null;
            assert value.value == existingValue.value;
            return value;
        }

        @Override
        public void reset() {
            value = null;
            decision = null;
        }

        @Override
        public String toString() {
            return "final_commit " + getTransactionId(undoKey);
        }
    }

    public interface RollbackListener {
        RollbackListener NONE = new RollbackListener() {
            @Override
            public void onRollback(MVMap<Object, VersionedValue> map, Object key, VersionedValue existingValue, VersionedValue restoredValue) {

            }
        };
        void onRollback(MVMap<Object,VersionedValue> map, Object key,
                        VersionedValue existingValue, VersionedValue restoredValue);
    }

    private static final class RollbackDecisionMaker extends MVMap.DecisionMaker<Record> {
        private final TransactionStore store;
        private final long             transactionId;
        private final long             toLogId;
        private final RollbackListener listener;
        private       MVMap.Decision   decision;

        private RollbackDecisionMaker(TransactionStore store, long transactionId, long toLogId, RollbackListener listener) {
            this.store = store;
            this.transactionId = transactionId;
            this.toLogId = toLogId;
            this.listener = listener;
        }

        @Override
        public MVMap.Decision decide(Record existingValue, Record providedValue) {
            assert decision == null;
            assert existingValue != null;
            VersionedValue valueToRestore = existingValue.oldValue;
            long operationId;
            if(valueToRestore == null ||
                    (operationId = valueToRestore.operationId) == 0 ||
                    getTransactionId(operationId) == transactionId
                            && getLogId(operationId) < toLogId) {
                int mapId = existingValue.mapId;
                MVMap<Object, VersionedValue> map = store.openMap(mapId);
                if(map != null && !map.isClosed()) {
                    Object key = existingValue.key;
                    VersionedValue previousValue = map.operate(key, valueToRestore, MVMap.DecisionMaker.DEFAULT);
                    listener.onRollback(map, key, previousValue, valueToRestore);
                }
            }
            decision = MVMap.Decision.REMOVE;
            return decision;
        }

        @Override
        public void reset() {
            decision = null;
        }

        @Override
        public String toString() {
            return "rollback ";
        }
    }

    private static final class KeyIterator<K> extends TMIterator<K,K> {
        private final boolean includeUncommitted;

        public KeyIterator(TransactionMap<K, ?> transactionMap, K from, boolean includeUncommitted) {
            super(transactionMap, from);
            this.includeUncommitted = includeUncommitted;
        }

        @Override
        protected void fetchNext() {
            while (cursor.hasNext()) {
                K key = cursor.next();
                current = key;
                VersionedValue data = cursor.getValue();
                if (!includeUncommitted) {
                    data = getCommittedValue(key, data);
                }
                if(data != null && data.value != null) {
                    return;
                }
            }
            current = null;
        }
    }

    private static final class EntryIterator<K,V> extends TMIterator<K,Entry<K,V>> {

        public EntryIterator(TransactionMap<K, ?> transactionMap, K from) {
            super(transactionMap, from);
        }

        @Override
        protected void fetchNext() {
            while (cursor.hasNext()) {
                K key = cursor.next();
                VersionedValue data = cursor.getValue();
                data = getCommittedValue(key, data);
                if (data != null && data.value != null) {
                    @SuppressWarnings("unchecked")
                    V value = (V) data.value;
                    current = new DataUtils.MapEntry<K, V>(key, value);
                    return;
                }
            }
            current = null;
        }
    }

    private abstract static class TMIterator<K,X> implements Iterator<X> {
        private   final TransactionMap<K,?>       transactionMap;
        private   final BitSet                    committingTransactions;
        private   final Page                      undoLogRootPage;
        protected final Cursor<K, VersionedValue> cursor;
        protected       X                         current;

        protected TMIterator(TransactionMap<K,?> transactionMap, K from)
        {
            this.transactionMap = transactionMap;
            TransactionStore store = transactionMap.transaction.store;
            MVMap<K, VersionedValue> map = transactionMap.map;
            BitSet committingTransactions;
            MVMap.RootReference mapRootReference;
            MVMap.RootReference undoLogRootReference;
            do {
                committingTransactions = store.committingTransactions.get();
                mapRootReference = map.getRoot();
                undoLogRootReference = store.undoLog.getRoot();
            } while(mapRootReference != map.getRoot() || committingTransactions != store.committingTransactions.get());
            this.committingTransactions = committingTransactions;
            this.undoLogRootPage = undoLogRootReference.root;
            this.cursor = new Cursor<>(map, mapRootReference.root, from);
        }

        protected abstract void fetchNext();

        @Override
        public final boolean hasNext() {
            if(current == null) {
                fetchNext();
            }
            return current != null;
        }

        @Override
        public final X next() {
            if(!hasNext()) {
                return null;
            }
            X result = current;
            current = null;
            return result;
        }

        @Override
        public final void remove() {
            throw DataUtils.newUnsupportedOperationException(
                    "Removing is not supported");
        }

        protected final VersionedValue getCommittedValue(K key, VersionedValue data) {
            return transactionMap.getValue(key, transactionMap.readLogId, undoLogRootPage,
                                           committingTransactions, data);
        }
    }
}<|MERGE_RESOLUTION|>--- conflicted
+++ resolved
@@ -1805,87 +1805,8 @@
          * @param from the first key to return
          * @return the iterator
          */
-<<<<<<< HEAD
-        public Iterator<Entry<K, V>> entryIterator(final K from) {
-            return new EntryIterator<K,V>(this, from);
-=======
         public Iterator<Entry<K, V>> entryIterator(final K from, final K to) {
-            return new Iterator<Entry<K, V>>() {
-                private Entry<K, V> current;
-                private K currentKey = from;
-                private Cursor<K, VersionedValue> cursor = map.cursor(currentKey);
-
-                {
-                    fetchNext();
-                }
-
-                private void fetchNext() {
-                    while (cursor.hasNext()) {
-                        transaction.store.rwLock.readLock().lock();
-                        try {
-                            K k;
-                            try {
-                                k = cursor.next();
-                            } catch (IllegalStateException e) {
-                                // TODO this is a bit ugly
-                                if (DataUtils.getErrorCode(e.getMessage()) ==
-                                        DataUtils.ERROR_CHUNK_NOT_FOUND) {
-                                    cursor = map.cursor(currentKey);
-                                    // we (should) get the current key again,
-                                    // we need to ignore that one
-                                    if (!cursor.hasNext()) {
-                                        break;
-                                    }
-                                    cursor.next();
-                                    if (!cursor.hasNext()) {
-                                        break;
-                                    }
-                                    k = cursor.next();
-                                } else {
-                                    throw e;
-                                }
-                            }
-                            final K key = k;
-                            if (to != null && map.getKeyType().compare(k, to) > 0) {
-                                break;
-                            }
-                            VersionedValue data = cursor.getValue();
-                            data = getValue(key, readLogId, data);
-                            if (data != null && data.value != null) {
-                                @SuppressWarnings("unchecked")
-                                final V value = (V) data.value;
-                                current = new DataUtils.MapEntry<>(key, value);
-                                currentKey = key;
-                                return;
-                            }
-                        } finally {
-                            transaction.store.rwLock.readLock().unlock();
-                        }
-                    }
-                    current = null;
-                    currentKey = null;
-                }
-
-                @Override
-                public boolean hasNext() {
-                    return current != null;
-                }
-
-                @Override
-                public Entry<K, V> next() {
-                    Entry<K, V> result = current;
-                    fetchNext();
-                    return result;
-                }
-
-                @Override
-                public void remove() {
-                    throw DataUtils.newUnsupportedOperationException(
-                            "Removing is not supported");
-                }
-            };
-
->>>>>>> 7e8d5029
+            return new EntryIterator<K,V>(this, from, to);
         }
 
         /**
