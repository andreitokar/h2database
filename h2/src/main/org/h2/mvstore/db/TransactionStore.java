/*
 * Copyright 2004-2014 H2 Group. Multiple-Licensed under the MPL 2.0,
 * and the EPL 1.0 (http://h2database.com/html/license.html).
 * Initial Developer: H2 Group
 */
package org.h2.mvstore.db;

import java.nio.ByteBuffer;
import java.util.ArrayList;
import java.util.BitSet;
import java.util.HashMap;
import java.util.Iterator;
import java.util.List;
import java.util.Map.Entry;

import org.h2.engine.Constants;
import org.h2.mvstore.Cursor;
import org.h2.mvstore.DataUtils;
import org.h2.mvstore.MVMap;
import org.h2.mvstore.MVStore;
import org.h2.mvstore.WriteBuffer;
import org.h2.mvstore.type.DataType;
import org.h2.mvstore.type.ObjectDataType;
import org.h2.util.New;

/**
 * A store that supports concurrent MVCC read-committed transactions.
 */
public final class TransactionStore {

    /**
     * The store.
     */
    final MVStore store;

    /**
     * The persisted map of prepared transactions.
     * Key: transactionId, value: [ status, name ].
     */
    private final MVMap<Integer, Object[]> preparedTransactions;

    /**
     * The undo log.
     * <p>
     * If the first entry for a transaction doesn't have a logId
     * of 0, then the transaction is partially committed (which means rollback
     * is not possible). Log entries are written before the data is changed
     * (write-ahead).
     * <p>
     * Key: opId, value: [ mapId, key, oldValue ].
     */
    final MVMap<Long, Record> undoLog;

    /**
     * The map of maps.
     */
    private HashMap<Integer, MVMap<Object, VersionedValue>> maps =
            New.hashMap();

    private final DataType dataType;

    private final BitSet openTransactions = new BitSet();

    private boolean init;

    private int maxTransactionId = 0xffff;

    /**
     * The next id of a temporary map.
     */
    private int nextTempMapId;

    /**
     * Create a new transaction store.
     *
     * @param store the store
     */
    public TransactionStore(MVStore store) {
        this(store, new ObjectDataType());
    }

    /**
     * Create a new transaction store.
     *
     * @param store the store
     * @param dataType the data type for map keys and values
     */
    public TransactionStore(MVStore store, DataType dataType) {
        this.store = store;
        this.dataType = dataType;
        preparedTransactions = store.openMap("openTransactions",
                new MVMap.Builder<Integer, Object[]>());

        VersionedValueType oldValueType = new VersionedValueType(dataType);
        RecordType undoLogValueType = new RecordType(dataType, oldValueType);

        MVMap.Builder<Long, Record> builder =
                new MVMap.Builder<Long, Record>().
                        keyType(new ObjectDataType.LongType()).
                        valueType(undoLogValueType);
        undoLog = store.openMap("undoLog", builder);
        if (undoLog.getValueType() != undoLogValueType) {
            throw DataUtils.newIllegalStateException(
                    DataUtils.ERROR_TRANSACTION_CORRUPT,
                    "Undo map open with a different value type");
        }
    }

    /**
     * Initialize the store. This is needed before a transaction can be opened.
     * If the transaction store is corrupt, this method can throw an exception,
     * in which case the store can only be used for reading.
     */
    public synchronized void init() {
        init = true;
        // remove all temporary maps
        for (String mapName : store.getMapNames()) {
            if (mapName.startsWith("temp.")) {
                MVMap<Object, Integer> temp = openTempMap(mapName);
                store.removeMap(temp);
            }
        }
        if (!undoLog.isEmpty()) {
            for (Long key : undoLog.keySet()) {
                int transactionId = getTransactionId(key);
                openTransactions.set(transactionId);
            }
        }
    }

    /**
     * Set the maximum transaction id, after which ids are re-used. If the old
     * transaction is still in use when re-using an old id, the new transaction
     * fails.
     *
     * @param max the maximum id
     */
    public void setMaxTransactionId(int max) {
        this.maxTransactionId = max;
    }

    /**
     * Combine the transaction id and the log id to an operation id.
     *
     * @param transactionId the transaction id
     * @param logId the log id
     * @return the operation id
     */
    static long getOperationId(int transactionId, long logId) {
        DataUtils.checkArgument(transactionId >= 0 && transactionId < (1 << 24),
                "Transaction id out of range: {0}", transactionId);
        DataUtils.checkArgument(logId >= 0 && logId < (1L << 40),
                "Transaction log id out of range: {0}", logId);
        return ((long) transactionId << 40) | logId;
    }

    /**
     * Get the transaction id for the given operation id.
     *
     * @param operationId the operation id
     * @return the transaction id
     */
    static int getTransactionId(long operationId) {
        return (int) (operationId >>> 40);
    }

    /**
     * Get the log id for the given operation id.
     *
     * @param operationId the operation id
     * @return the log id
     */
    static long getLogId(long operationId) {
        return operationId & ((1L << 40) - 1);
    }

    /**
     * Get the list of unclosed transactions that have pending writes.
     *
     * @return the list of transactions (sorted by id)
     */
    public List<Transaction> getOpenTransactions() {
        ArrayList<Transaction> list = New.arrayList();
        Long key = undoLog.firstKey();
        while (key != null) {
            int transactionId = getTransactionId(key);
            key = undoLog.lowerKey(getOperationId(transactionId + 1, 0));
            long logId = getLogId(key) + 1;
            Object[] data = preparedTransactions.get(transactionId);
            int status;
            String name;
            if (data == null) {
                if (undoLog.containsKey(getOperationId(transactionId, 0))) {
                    status = Transaction.STATUS_OPEN;
                } else {
                    status = Transaction.STATUS_COMMITTING;
                }
                name = null;
            } else {
                status = (Integer) data[0];
                name = (String) data[1];
            }
            Transaction t = new Transaction(this, transactionId, status,
                    name, logId);
            list.add(t);
            key = undoLog.ceilingKey(getOperationId(transactionId + 1, 0));
        }
        return list;
    }

    /**
     * Close the transaction store.
     */
    public synchronized void close() {
        store.commit();
    }

    /**
     * Begin a new transaction.
     *
     * @return the transaction
     */
    public synchronized Transaction begin() {
        if (!init) {
            throw DataUtils.newIllegalStateException(
                    DataUtils.ERROR_TRANSACTION_ILLEGAL_STATE,
                    "Not initialized");
        }
        int transactionId = openTransactions.nextClearBit(1);
        if (transactionId > maxTransactionId) {
            throw DataUtils.newIllegalStateException(
                    DataUtils.ERROR_TOO_MANY_OPEN_TRANSACTIONS,
                    "There are {0} open transactions",
                    transactionId - 1);
        }
        openTransactions.set(transactionId);
        int status = Transaction.STATUS_OPEN;
        return new Transaction(this, transactionId, status, null, 0);
    }

    /**
     * Store a transaction.
     *
     * @param t the transaction
     */
    synchronized void storeTransaction(Transaction t) {
        if (t.getStatus() == Transaction.STATUS_PREPARED ||
                t.getName() != null) {
            Object[] v = { t.getStatus(), t.getName() };
            preparedTransactions.put(t.getId(), v);
        }
    }

    /**
     * Log an entry.
     *
     * @param t the transaction
     * @param logId the log id
     * @param mapId the map id
     * @param key the key
     * @param oldValue the old value
     */
    void log(Transaction t, long logId, int mapId, Object key, VersionedValue oldValue) {
        Long undoKey = getOperationId(t.getId(), logId);
        Record log = new Record(mapId, key, oldValue);
        if(undoLog.putIfAbsent(undoKey, log) != null) {
            if (logId == 0) {
                throw DataUtils.newIllegalStateException(
                        DataUtils.ERROR_TOO_MANY_OPEN_TRANSACTIONS,
                        "An old transaction with the same id " +
                        "is still open: {0}",
                        t.getId());
            }
            throw DataUtils.newIllegalStateException(
                    DataUtils.ERROR_TRANSACTION_CORRUPT,
                    "Duplicate keys in transaction log {0}/{1}",
                    t.getId(), logId);
        }
    }

    /**
     * Remove a log entry.
     *
     * @param t the transaction
     * @param logId the log id
     */
    public void logUndo(Transaction t, long logId) {
        Long undoKey = getOperationId(t.getId(), logId);
        if (undoLog.remove(undoKey) == null) {
            throw DataUtils.newIllegalStateException(
                    DataUtils.ERROR_TRANSACTION_ILLEGAL_STATE,
                    "Transaction {0} was concurrently rolled back",
                    t.getId());
        }
    }

    /**
     * Remove the given map.
     *
     * @param <K> the key type
     * @param <V> the value type
     * @param map the map
     */
    synchronized <K, V> void removeMap(TransactionMap<K, V> map) {
        maps.remove(map.mapId);
        store.removeMap(map.map);
    }

    /**
     * Commit a transaction.
     *
     * @param t the transaction
     * @param maxLogId the last log id
     */
    void commit(Transaction t, long maxLogId) {
        if (!store.isClosed()) {
            t.setStatus(Transaction.STATUS_COMMITTING);
            for (long logId = 0; logId < maxLogId; logId++) {
                Long undoKey = getOperationId(t.getId(), logId);
                undoLog.operate(undoKey, null, new CommitDecisionMaker(t.transactionId));
            }
            endTransaction(t);
        }
    }

    /**
     * Open the map with the given name.
     *
     * @param <K> the key type
     * @param name the map name
     * @param keyType the key type
     * @param valueType the value type
     * @return the map
     */
    synchronized <K> MVMap<K, VersionedValue> openMap(String name,
            DataType keyType, DataType valueType) {
        if (keyType == null) {
            keyType = new ObjectDataType();
        }
        if (valueType == null) {
            valueType = new ObjectDataType();
        }
        VersionedValueType vt = new VersionedValueType(valueType);
        MVMap<K, VersionedValue> map;
        MVMap.Builder<K, VersionedValue> builder =
                new MVMap.Builder<K, VersionedValue>().
                keyType(keyType).valueType(vt);
        map = store.openMap(name, builder);
        @SuppressWarnings("unchecked")
        MVMap<Object, VersionedValue> m = (MVMap<Object, VersionedValue>) map;
        maps.put(map.getId(), m);
        return map;
    }

    /**
     * Open the map with the given id.
     *
     * @param mapId the id
     * @return the map
     */
    private synchronized MVMap<Object, VersionedValue> openMap(int mapId) {
        MVMap<Object, VersionedValue> map = maps.get(mapId);
        if (map == null) {
            String mapName = store.getMapName(mapId);
            if (mapName != null) { // could be null if the map was removed later on
                VersionedValueType vt = new VersionedValueType(dataType);
                MVMap.Builder<Object, VersionedValue> mapBuilder =
                        new MVMap.Builder<Object, VersionedValue>().
                                keyType(dataType).valueType(vt);
                map = store.openMap(mapName, mapBuilder);
                maps.put(mapId, map);
            }
        }
        return map;
    }

    /**
     * Create a temporary map. Such maps are removed when opening the store.
     *
     * @return the map
     */
    synchronized MVMap<Object, Integer> createTempMap() {
        String mapName = "temp." + nextTempMapId++;
        return openTempMap(mapName);
    }

    /**
     * Open a temporary map.
     *
     * @param mapName the map name
     * @return the map
     */
    private MVMap<Object, Integer> openTempMap(String mapName) {
        MVMap.Builder<Object, Integer> mapBuilder =
                new MVMap.Builder<Object, Integer>().
                keyType(dataType);
        return store.openMap(mapName, mapBuilder);
    }

    /**
     * End this transaction
     *
     * @param t the transaction
     */
    synchronized void endTransaction(Transaction t) {
        if (t.getStatus() == Transaction.STATUS_PREPARED) {
            preparedTransactions.remove(t.getId());
        }
        t.setStatus(Transaction.STATUS_CLOSED);
        openTransactions.clear(t.transactionId);
        if (store.getAutoCommitDelay() == 0) {
            store.commit();
            return;
        }
        // to avoid having to store the transaction log,
        // if there is no open transaction,
        // and if there have been many changes, store them now
        if (undoLog.isEmpty()) {
            int unsaved = store.getUnsavedMemory();
            int max = store.getAutoCommitMemory();
            // save at 3/4 capacity
            if (unsaved * 4 > max * 3) {
                store.commit();
            }
        }
    }

    /**
     * Rollback to an old savepoint.
     *
     * @param t the transaction
     * @param maxLogId the last log id
     * @param toLogId the log id to roll back to
     */
    void rollbackTo(final Transaction t, long maxLogId, long toLogId) {
        for (long logId = maxLogId - 1; logId >= toLogId; logId--) {
            Long undoKey = getOperationId(t.getId(), logId);
//*
            undoLog.operate(undoKey, null, new RollbackDecisionMaker());
/*/
            Object[] op = undoLog.get(undoKey);
            if (op == null) {
                // partially rolled back: load previous
                undoKey = undoLog.floorKey(undoKey);
                if (undoKey == null ||
                        getTransactionId(undoKey) != t.getId()) {
                    break;
                }
                logId = getLogId(undoKey) + 1;
                continue;
            }
            int mapId = ((Integer) op[0]).intValue();
            MVMap<Object, VersionedValue> map = openMap(mapId);
            if (map != null) {
                Object key = op[1];
                VersionedValue oldValue = (VersionedValue) op[2];
                if (oldValue == null) {
                    // this transaction added the value
                    map.remove(key);
                } else {
                    // this transaction updated the value
                    map.put(key, oldValue);
                }
            }
            undoLog.remove(undoKey);
//*/
        }
    }

    /**
     * Get the changes of the given transaction, starting from the latest log id
     * back to the given log id.
     *
     * @param t the transaction
     * @param maxLogId the maximum log id
     * @param toLogId the minimum log id
     * @return the changes
     */
    Iterator<Change> getChanges(final Transaction t, final long maxLogId,
            final long toLogId) {
        return new Iterator<Change>() {

            private long logId = maxLogId - 1;
            private Change current;

            {
                fetchNext();
            }

            private void fetchNext() {
                while (logId >= toLogId) {
                    Long undoKey = getOperationId(t.getId(), logId);
                    Record op = undoLog.get(undoKey);
                    logId--;
                    if (op == null) {
                        // partially rolled back: load previous
                        undoKey = undoLog.floorKey(undoKey);
                        if (undoKey == null || getTransactionId(undoKey) != t.getId()) {
                            break;
                        }
                        logId = getLogId(undoKey);
                        continue;
                    }
                    int mapId = op.mapId;
                    MVMap<Object, VersionedValue> m = openMap(mapId);
                    if (m != null) { // could be null if map was removed later on
                        current = new Change(m.getName(), op.key, op.oldValue == null ? null : op.oldValue.value);
                        return;
                    }
                }
                current = null;
            }

            @Override
            public boolean hasNext() {
                return current != null;
            }

            @Override
            public Change next() {
                if (current == null) {
                    throw DataUtils.newUnsupportedOperationException("no data");
                }
                Change result = current;
                fetchNext();
                return result;
            }

            @Override
            public void remove() {
                throw DataUtils.newUnsupportedOperationException("remove");
            }

        };
    }

    /**
     * A change in a map.
     */
    public static final class Change {

        /**
         * The name of the map where the change occurred.
         */
        public final String mapName;

        /**
         * The key.
         */
        public final Object key;

        /**
         * The value.
         */
        public final Object value;

        public Change(String mapName, Object key, Object value) {
            this.mapName = mapName;
            this.key = key;
            this.value = value;
        }
    }

    /**
     * A transaction.
     */
    public static final class Transaction {

        /**
         * The status of a closed transaction (committed or rolled back).
         */
        public static final int STATUS_CLOSED = 0;

        /**
         * The status of an open transaction.
         */
        public static final int STATUS_OPEN = 1;

        /**
         * The status of a prepared transaction.
         */
        public static final int STATUS_PREPARED = 2;

        /**
         * The status of a transaction that is being committed, but possibly not
         * yet finished. A transactions can go into this state when the store is
         * closed while the transaction is committing. When opening a store,
         * such transactions should be committed.
         */
        public static final int STATUS_COMMITTING = 3;

        /**
         * The transaction store.
         */
        final TransactionStore store;

        /**
         * The transaction id.
         */
        final int transactionId;

        /**
         * The log id of the last entry in the undo log map.
         */
        long logId;

        private int status;

        private String name;

        Transaction(TransactionStore store, int transactionId, int status,
                String name, long logId) {
            this.store = store;
            this.transactionId = transactionId;
            this.status = status;
            this.name = name;
            this.logId = logId;
        }

        public int getId() {
            return transactionId;
        }

        public int getStatus() {
            return status;
        }

        void setStatus(int status) {
            this.status = status;
        }

        public void setName(String name) {
            checkNotClosed();
            this.name = name;
            store.storeTransaction(this);
        }

        public String getName() {
            return name;
        }

        /**
         * Create a new savepoint.
         *
         * @return the savepoint id
         */
        public long setSavepoint() {
            return logId;
        }

        /**
         * Add a log entry.
         *
         * @param mapId the map id
         * @param key the key
         * @param oldValue the old value
         */
        void log(int mapId, Object key, VersionedValue oldValue) {
            store.log(this, logId, mapId, key, oldValue);
            // only increment the log id if logging was successful
            logId++;
        }

        /**
         * Remove the last log entry.
         */
        void logUndo() {
            store.logUndo(this, --logId);
        }

        /**
         * Open a data map.
         *
         * @param <K> the key type
         * @param <V> the value type
         * @param name the name of the map
         * @return the transaction map
         */
        public <K, V> TransactionMap<K, V> openMap(String name) {
            return openMap(name, null, null);
        }

        /**
         * Open the map to store the data.
         *
         * @param <K> the key type
         * @param <V> the value type
         * @param name the name of the map
         * @param keyType the key data type
         * @param valueType the value data type
         * @return the transaction map
         */
        public <K, V> TransactionMap<K, V> openMap(String name,
                DataType keyType, DataType valueType) {
            checkNotClosed();
            MVMap<K, VersionedValue> map = store.openMap(name, keyType,
                    valueType);
            int mapId = map.getId();
            return new TransactionMap<>(this, map, mapId);
        }

        /**
         * Open the transactional version of the given map.
         *
         * @param <K> the key type
         * @param <V> the value type
         * @param map the base map
         * @return the transactional map
         */
        public <K, V> TransactionMap<K, V> openMap(
                MVMap<K, VersionedValue> map) {
            checkNotClosed();
            int mapId = map.getId();
            return new TransactionMap<>(this, map, mapId);
        }

        /**
         * Prepare the transaction. Afterwards, the transaction can only be
         * committed or rolled back.
         */
        public void prepare() {
            checkNotClosed();
            status = STATUS_PREPARED;
            store.storeTransaction(this);
        }

        /**
         * Commit the transaction. Afterwards, this transaction is closed.
         */
        public void commit() {
            checkNotClosed();
            store.commit(this, logId);
        }

        /**
         * Roll back to the given savepoint. This is only allowed if the
         * transaction is open.
         *
         * @param savepointId the savepoint id
         */
        public void rollbackToSavepoint(long savepointId) {
            checkNotClosed();
            store.rollbackTo(this, logId, savepointId);
            logId = savepointId;
        }

        /**
         * Roll the transaction back. Afterwards, this transaction is closed.
         */
        public void rollback() {
            checkNotClosed();
            store.rollbackTo(this, logId, 0);
            store.endTransaction(this);
        }

        /**
         * Get the list of changes, starting with the latest change, up to the
         * given savepoint (in reverse order than they occurred). The value of
         * the change is the value before the change was applied.
         *
         * @param savepointId the savepoint id, 0 meaning the beginning of the
         *            transaction
         * @return the changes
         */
        public Iterator<Change> getChanges(long savepointId) {
            return store.getChanges(this, logId, savepointId);
        }

        /**
         * Check whether this transaction is open or prepared.
         */
        void checkNotClosed() {
            if (status == STATUS_CLOSED) {
                throw DataUtils.newIllegalStateException(
                        DataUtils.ERROR_CLOSED, "Transaction is closed");
            }
        }

        /**
         * Remove the map.
         *
         * @param map the map
         */
        public <K, V> void removeMap(TransactionMap<K, V> map) {
            store.removeMap(map);
        }

        @Override
        public String toString() {
            return "" + transactionId;
        }

    }

    /**
     * A map that supports transactions.
     *
     * @param <K> the key type
     * @param <V> the value type
     */
    public static final class TransactionMap<K, V> {

        /**
         * The map id.
         */
        final int mapId;

        /**
         * If a record was read that was updated by this transaction, and the
         * update occurred before this log id, the older version is read. This
         * is so that changes are not immediately visible, to support statement
         * processing (for example "update test set id = id + 1").
         */
        long readLogId = Long.MAX_VALUE;

        /**
         * The map used for writing (the latest version).
         * <p>
         * Key: key the key of the data.
         * Value: { transactionId, oldVersion, value }
         */
        final MVMap<K, VersionedValue> map;

        private final Transaction transaction;

        TransactionMap(Transaction transaction, MVMap<K, VersionedValue> map,
                int mapId) {
            this.transaction = transaction;
            this.map = map;
            this.mapId = mapId;
        }

        /**
         * Set the savepoint. Afterwards, reads are based on the specified
         * savepoint.
         *
         * @param savepoint the savepoint
         */
        public void setSavepoint(long savepoint) {
            this.readLogId = savepoint;
        }

        /**
         * Get a clone of this map for the given transaction.
         *
         * @param transaction the transaction
         * @param savepoint the savepoint
         * @return the map
         */
        public TransactionMap<K, V> getInstance(Transaction transaction,
                long savepoint) {
            TransactionMap<K, V> m =
                    new TransactionMap<>(transaction, map, mapId);
            m.setSavepoint(savepoint);
            return m;
        }

        /**
         * Get the size of the raw map. This includes uncommitted entries, and
         * transiently removed entries, so it is the maximum number of entries.
         *
         * @return the maximum size
         */
        public long sizeAsLongMax() {
            return map.sizeAsLong();
        }

        /**
         * Get the size of the map as seen by this transaction.
         *
         * @return the size
         */
        public long sizeAsLong() {
            long sizeRaw = map.sizeAsLong();
            MVMap<Long, Record> undo = transaction.store.undoLog;
            long undoLogSize;
            synchronized (undo) {
                undoLogSize = undo.sizeAsLong();
            }
            if (undoLogSize == 0) {
                return sizeRaw;
            }
            if (undoLogSize > sizeRaw) {
                // the undo log is larger than the map -
                // count the entries of the map
                long size = 0;
                Cursor<K, VersionedValue> cursor = map.cursor(null);
                while (cursor.hasNext()) {
                    VersionedValue data;
                    K key = cursor.next();
                    data = getValue(key, readLogId, cursor.getValue());
                    if (data != null && data.value != null) {
                        size++;
                    }
                }
                return size;
            }
            // the undo log is smaller than the map -
            // scan the undo log and subtract invisible entries
            synchronized (undo) {
                // re-fetch in case any transaction was committed now
                long size = map.sizeAsLong();
                MVMap<Object, Integer> temp = transaction.store.createTempMap();
                try {
                    for (Entry<Long, Record> e : undo.entrySet()) {
                        Record op = e.getValue();
                        int m = op.mapId;
                        if (m != mapId) {
                            // a different map - ignore
                            continue;
                        }
                        @SuppressWarnings("unchecked")
                        K key = (K) op.key;
                        if (get(key) == null) {
                            Integer old = temp.put(key, 1);
                            // count each key only once (there might be multiple
                            // changes for the same key)
                            if (old == null) {
                                size--;
                            }
                        }
                    }
                } finally {
                    transaction.store.store.removeMap(temp);
                }
                return size;
            }
        }

        /**
         * Remove an entry.
         * <p>
         * If the row is locked, this method will retry until the row could be
         * updated or until a lock timeout.
         *
         * @param key the key
         * @throws IllegalStateException if a lock timeout occurs
         */
        public V remove(K key) {
            return set(key, null);
        }

        /**
         * Update the value for the given key.
         * <p>
         * If the row is locked, this method will retry until the row could be
         * updated or until a lock timeout.
         *
         * @param key the key
         * @param value the new value (not null)
         * @return the old value
         * @throws IllegalStateException if a lock timeout occurs
         */
        public V put(K key, V value) {
            DataUtils.checkArgument(value != null, "The value may not be null");
            return set(key, value);
        }

        /**
         * Update the value for the given key, without adding an undo log entry.
         *
         * @param key the key
         * @param value the value
         * @return the old value
         */
        @SuppressWarnings("unchecked")
        public V putCommitted(K key, V value) {
            DataUtils.checkArgument(value != null, "The value may not be null");
            VersionedValue newValue = new VersionedValue(value);
            VersionedValue oldValue = map.put(key, newValue);
            return (V) (oldValue == null ? null : oldValue.value);
        }

        private V set(K key, V value) {
            transaction.checkNotClosed();
            TxDecisionMaker decisionMaker = new TxDecisionMaker(mapId, key, transaction);
            long operationId = getOperationId(transaction.transactionId, transaction.logId);
            VersionedValue newValue = new VersionedValue(operationId, value);
            VersionedValue result = map.put(key, newValue, decisionMaker);
            if(decisionMaker.decide(result, newValue) != MVMap.Decision.ABORT) {
                VersionedValue versionedValue = getValue(key, readLogId, result);
                return versionedValue == null ? null : (V)versionedValue.value;
            }
            throw DataUtils.newIllegalStateException(
                    DataUtils.ERROR_TRANSACTION_LOCKED, "Entry is locked");
        }

        /**
         * Try to remove the value for the given key.
         * <p>
         * This will fail if the row is locked by another transaction (that
         * means, if another open transaction changed the row).
         *
         * @param key the key
         * @return whether the entry could be removed
         */
        public boolean tryRemove(K key) {
            return trySet(key, null, false);
        }

        /**
         * Try to update the value for the given key.
         * <p>
         * This will fail if the row is locked by another transaction (that
         * means, if another open transaction changed the row).
         *
         * @param key the key
         * @param value the new value
         * @return whether the entry could be updated
         */
        public boolean tryPut(K key, V value) {
            DataUtils.checkArgument(value != null, "The value may not be null");
            return trySet(key, value, false);
        }

        /**
         * Try to set or remove the value. When updating only unchanged entries,
         * then the value is only changed if it was not changed after opening
         * the map.
         *
         * @param key the key
         * @param value the new value (null to remove the value)
         * @param onlyIfUnchanged only set the value if it was not changed (by
         *            this or another transaction) since the map was opened
         * @return true if the value was set, false if there was a concurrent
         *         update
         */
        public boolean trySet(K key, V value, boolean onlyIfUnchanged) {
            if (onlyIfUnchanged) {
                VersionedValue current = map.get(key);
                VersionedValue old = getValue(key, readLogId, current);
                if (!map.areValuesEqual(old, current)) {
                    long tx = getTransactionId(current.operationId);
                    if (tx == transaction.transactionId) {
                        if (value == null) {
                            // ignore removing an entry
                            // if it was added or changed
                            // in the same statement
                            return true;
                        } else if (current.value == null) {
                            // add an entry that was removed
                            // in the same statement
                        } else {
                            return false;
                        }
                    } else {
                        return false;
                    }
                }
            }
            TxDecisionMaker decisionMaker = new TxDecisionMaker(mapId, key, transaction);
            long operationId = getOperationId(transaction.transactionId, transaction.logId);
            VersionedValue newValue = new VersionedValue(operationId, value);
            VersionedValue result = map.put(key, newValue, decisionMaker);
            return decisionMaker.decide(result, newValue) != MVMap.Decision.ABORT;
        }

        /**
         * Get the value for the given key at the time when this map was opened.
         *
         * @param key the key
         * @return the value or null
         */
        public V get(K key) {
            return get(key, readLogId);
        }

        /**
         * Get the most recent value for the given key.
         *
         * @param key the key
         * @return the value or null
         */
        public V getLatest(K key) {
            return get(key, Long.MAX_VALUE);
        }

        /**
         * Whether the map contains the key.
         *
         * @param key the key
         * @return true if the map contains an entry for this key
         */
        public boolean containsKey(K key) {
            return get(key) != null;
        }

        /**
         * Get the value for the given key.
         *
         * @param key the key
         * @param maxLogId the maximum log id
         * @return the value or null
         */
        @SuppressWarnings("unchecked")
        public V get(K key, long maxLogId) {
            VersionedValue data = getValue(key, maxLogId);
            return data == null ? null : (V) data.value;
        }

        /**
         * Whether the entry for this key was added or removed from this
         * session.
         *
         * @param key the key
         * @return true if yes
         */
        public boolean isSameTransaction(K key) {
            VersionedValue data = map.get(key);
            if (data == null) {
                // doesn't exist or deleted by a committed transaction
                return false;
            }
            int tx = getTransactionId(data.operationId);
            return tx == transaction.transactionId;
        }

        private VersionedValue getValue(K key, long maxLog) {
            VersionedValue data = map.get(key);
            return getValue(key, maxLog, data);
        }

        /**
         * Get the versioned value for the given key.
         *
         * @param key the key
         * @param maxLog the maximum log id of the entry
         * @param data the value stored in the main map
         * @return the value
         */
        VersionedValue getValue(K key, long maxLog, VersionedValue data) {
            while (true) {
                if (data == null) {
                    // doesn't exist or deleted by a committed transaction
                    return null;
                }
                long id = data.operationId;
                if (id == 0) {
                    // it is committed
                    return data;
                }
                int tx = getTransactionId(id);
                if (tx == transaction.transactionId) {
                    // added by this transaction
                    if (getLogId(id) < maxLog) {
                        return data;
                    }
                }
                // get the value before the uncommitted transaction
                Record d = transaction.store.undoLog.get(id);
                if (d == null || d.mapId != map.getId() || !map.areValuesEqual(map.getKeyType(), d.key, key)) {
                    if (transaction.store.store.isReadOnly()) {
                        // uncommitted transaction for a read-only store
                        return null;
                    }
                    // this entry should be committed or rolled back
                    // in the meantime (the transaction might still be open)
                    // or it might be changed again in a different
                    // transaction (possibly one with the same id)
                    data = map.get(key);
                } else {
                    data = d.oldValue;
                }
            }
        }

        /**
         * Check whether this map is closed.
         *
         * @return true if closed
         */
        public boolean isClosed() {
            return map.isClosed();
        }

        /**
         * Clear the map.
         */
        public void clear() {
            // TODO truncate transactionally?
            map.clear();
        }

        /**
         * Get the first key.
         *
         * @return the first key, or null if empty
         */
        public K firstKey() {
            Iterator<K> it = keyIterator(null);
            return it.hasNext() ? it.next() : null;
        }

        /**
         * Get the last key.
         *
         * @return the last key, or null if empty
         */
        public K lastKey() {
            K k = map.lastKey();
            while (true) {
                if (k == null) {
                    return null;
                }
                if (get(k) != null) {
                    return k;
                }
                k = map.lowerKey(k);
            }
        }

        /**
         * Get the smallest key that is larger than the given key, or null if no
         * such key exists.
         *
         * @param key the key (may not be null)
         * @return the result
         */
        public K higherKey(K key) {
            while (true) {
                K k = map.higherKey(key);
                if (k == null || get(k) != null) {
                    return k;
                }
                key = k;
            }
        }

        /**
         * Get one of the previous or next keys. There might be no value
         * available for the returned key.
         *
         * @param key the key (may not be null)
         * @param offset how many keys to skip (-1 for previous, 1 for next)
         * @return the key
         */
        public K relativeKey(K key, long offset) {
            K k = offset > 0 ? map.ceilingKey(key) : map.floorKey(key);
            if (k == null) {
                return k;
            }
            long index = map.getKeyIndex(k);
            return map.getKey(index + offset);
        }

        /**
         * Get the largest key that is smaller than the given key, or null if no
         * such key exists.
         *
         * @param key the key (may not be null)
         * @return the result
         */
        public K lowerKey(K key) {
            while (true) {
                K k = map.lowerKey(key);
                if (k == null || get(k) != null) {
                    return k;
                }
                key = k;
            }
        }

        /**
         * Iterate over keys.
         *
         * @param from the first key to return
         * @return the iterator
         */
        public Iterator<K> keyIterator(K from) {
            return keyIterator(from, false);
        }

        /**
         * Iterate over keys.
         *
         * @param from the first key to return
         * @param includeUncommitted whether uncommitted entries should be
         *            included
         * @return the iterator
         */
        public Iterator<K> keyIterator(final K from, final boolean includeUncommitted) {
            return new Iterator<K>() {
                private K currentKey = from;
                private Cursor<K, VersionedValue> cursor = map.cursor(currentKey);

                {
                    fetchNext();
                }

                private void fetchNext() {
                    while (cursor.hasNext()) {
                        K k;
                        try {
                            k = cursor.next();
                        } catch (IllegalStateException e) {
                            // TODO this is a bit ugly
                            if (DataUtils.getErrorCode(e.getMessage()) ==
                                    DataUtils.ERROR_CHUNK_NOT_FOUND) {
                                cursor = map.cursor(currentKey);
                                // we (should) get the current key again,
                                // we need to ignore that one
                                if (!cursor.hasNext()) {
                                    break;
                                }
                                cursor.next();
                                if (!cursor.hasNext()) {
                                    break;
                                }
                                k = cursor.next();
                            } else {
                                throw e;
                            }
                        }
                        currentKey = k;
                        if (includeUncommitted) {
                            return;
                        }
                        if (containsKey(k)) {
                            return;
                        }
                    }
                    currentKey = null;
                }

                @Override
                public boolean hasNext() {
                    return currentKey != null;
                }

                @Override
                public K next() {
                    K result = currentKey;
                    fetchNext();
                    return result;
                }

                @Override
                public void remove() {
                    throw DataUtils.newUnsupportedOperationException(
                            "Removing is not supported");
                }
            };
        }

        /**
         * Iterate over entries.
         *
         * @param from the first key to return
         * @return the iterator
         */
        public Iterator<Entry<K, V>> entryIterator(final K from) {
            return new Iterator<Entry<K, V>>() {
                private Entry<K, V> current;
                private K currentKey = from;
                private Cursor<K, VersionedValue> cursor = map.cursor(currentKey);

                {
                    fetchNext();
                }

                private void fetchNext() {
                    while (cursor.hasNext()) {
                        K k;
                        try {
                            k = cursor.next();
                        } catch (IllegalStateException e) {
                            // TODO this is a bit ugly
                            if (DataUtils.getErrorCode(e.getMessage()) ==
                                    DataUtils.ERROR_CHUNK_NOT_FOUND) {
                                cursor = map.cursor(currentKey);
                                // we (should) get the current key again,
                                // we need to ignore that one
                                if (!cursor.hasNext()) {
                                    break;
                                }
                                cursor.next();
                                if (!cursor.hasNext()) {
                                    break;
                                }
                                k = cursor.next();
                            } else {
                                throw e;
                            }
<<<<<<< HEAD
                        }
                        final K key = k;
                        VersionedValue data = cursor.getValue();
                        data = getValue(key, readLogId, data);
                        if (data != null && data.value != null) {
                            @SuppressWarnings("unchecked")
                            final V value = (V) data.value;
                            current = new DataUtils.MapEntry<K, V>(key, value);
                            currentKey = key;
                            return;
=======
                            final K key = k;
                            VersionedValue data = cursor.getValue();
                            data = getValue(key, readLogId, data);
                            if (data != null && data.value != null) {
                                @SuppressWarnings("unchecked")
                                final V value = (V) data.value;
                                current = new DataUtils.MapEntry<>(key, value);
                                currentKey = key;
                                return;
                            }
                        } finally {
                            transaction.store.rwLock.readLock().unlock();
>>>>>>> 894d2362
                        }
                    }
                    current = null;
                    currentKey = null;
                }

                @Override
                public boolean hasNext() {
                    return current != null;
                }

                @Override
                public Entry<K, V> next() {
                    Entry<K, V> result = current;
                    fetchNext();
                    return result;
                }

                @Override
                public void remove() {
                    throw DataUtils.newUnsupportedOperationException(
                            "Removing is not supported");
                }
            };

        }

        /**
         * Iterate over keys.
         *
         * @param iterator the iterator to wrap
         * @param includeUncommitted whether uncommitted entries should be
         *            included
         * @return the iterator
         */
        public Iterator<K> wrapIterator(final Iterator<K> iterator,
                final boolean includeUncommitted) {
            // TODO duplicate code for wrapIterator and entryIterator
            return new Iterator<K>() {
                private K current;

                {
                    fetchNext();
                }

                private void fetchNext() {
                    while (iterator.hasNext()) {
                        current = iterator.next();
                        if (includeUncommitted) {
                            return;
                        }
                        if (containsKey(current)) {
                            return;
                        }
                    }
                    current = null;
                }

                @Override
                public boolean hasNext() {
                    return current != null;
                }

                @Override
                public K next() {
                    K result = current;
                    fetchNext();
                    return result;
                }

                @Override
                public void remove() {
                    throw DataUtils.newUnsupportedOperationException(
                            "Removing is not supported");
                }
            };
        }

        public Transaction getTransaction() {
            return transaction;
        }

        public DataType getKeyType() {
            return map.getKeyType();
        }

        private static final class TxDecisionMaker extends MVMap.DecisionMaker<VersionedValue> {
            private final int mapId;
            private final Object key;
            private final Transaction transaction;
            private MVMap.Decision decision;

            public TxDecisionMaker(int mapId, Object key, Transaction transaction) {
                this.mapId = mapId;
                this.key = key;
                this.transaction = transaction;
            }

            @Override
            public MVMap.Decision decide(VersionedValue existingValue, VersionedValue providedValue) {
                if(decision == null) {
                    assert providedValue != null;
                    assert getTransactionId(providedValue.operationId) == transaction.transactionId;
                    long id;
                    // if map does not have that entry yet
                    if(existingValue == null ||
                            // or entry is a committed one
                            (id = existingValue.operationId) == 0 ||
                            // or it came from the same transaction
                            getTransactionId(id) == transaction.transactionId) {
                        // a new value
                        decision = MVMap.Decision.PUT;
                        transaction.log(mapId, key, existingValue);
                    } else {
                        // this entry comes from a different transaction and it's not committed yet
                        decision = MVMap.Decision.ABORT;
                    }
                }
                return decision;
            }

            @Override
            public void reset() {
                if(decision != MVMap.Decision.ABORT) {
                    // map was updated after our decision has been made
                    transaction.logUndo();
                }
                decision = null;
            }

            @Override
            public String toString() {
                return "tx "+transaction.transactionId;
            }
        }
    }

    /**
     * A versioned value (possibly null). It contains a pointer to the old
     * value, and the value itself.
     */
    static final class VersionedValue {

        /**
         * The operation id.
         */
        public final long operationId;

        /**
         * The value.
         */
        public final Object value;

        public VersionedValue(Object value) {
            this(0, value);
        }

        public VersionedValue(long operationId, Object value) {
            this.operationId = operationId;
            this.value = value;
        }

        @Override
        public String toString() {
            return value + (operationId == 0 ? "" : (
                    " " +
                    getTransactionId(operationId) + "/" +
                    getLogId(operationId)));
        }

    }

    /**
     * The value type for a versioned value.
     */
    public static final class VersionedValueType implements DataType {

        private final DataType valueType;

        VersionedValueType(DataType valueType) {
            this.valueType = valueType;
        }

        @Override
        public int getMemory(Object obj) {
            if(obj == null) return 0;
            VersionedValue v = (VersionedValue) obj;
            return valueType.getMemory(v.value) + 8;
        }

        @Override
        public int compare(Object aObj, Object bObj) {
            if (aObj == bObj) {
                return 0;
            }
            VersionedValue a = (VersionedValue) aObj;
            VersionedValue b = (VersionedValue) bObj;
            int comp = Long.compare(a.operationId, b.operationId);
            if (comp == 0) {
                comp = valueType.compare(a.value, b.value);
            }
            return comp;
        }

        @Override
        public void read(ByteBuffer buff, Object[] obj, int len, boolean key) {
            if (buff.get() == 0) {
                // fast path (no op ids or null entries)
                for (int i = 0; i < len; i++) {
                    obj[i] = new VersionedValue(valueType.read(buff));
                }
            } else {
                // slow path (some entries may be null)
                for (int i = 0; i < len; i++) {
                    obj[i] = read(buff);
                }
            }
        }

        @Override
        public Object read(ByteBuffer buff) {
            long operationId = DataUtils.readVarLong(buff);
            byte hasValue = buff.get();
            Object value = hasValue == 1 ? valueType.read(buff) : null;
            return new VersionedValue(operationId, value);
        }

        @Override
        public void write(WriteBuffer buff, Object[] obj, int len, boolean key) {
            boolean fastPath = true;
            for (int i = 0; i < len; i++) {
                VersionedValue v = (VersionedValue) obj[i];
                if (v.operationId != 0 || v.value == null) {
                    fastPath = false;
                }
            }
            if (fastPath) {
                buff.put((byte) 0);
                for (int i = 0; i < len; i++) {
                    VersionedValue v = (VersionedValue) obj[i];
                    valueType.write(buff, v.value);
                }
            } else {
                // slow path:
                // store op ids, and some entries may be null
                buff.put((byte) 1);
                for (int i = 0; i < len; i++) {
                    write(buff, obj[i]);
                }
            }
        }

        @Override
        public void write(WriteBuffer buff, Object obj) {
            VersionedValue v = (VersionedValue) obj;
            buff.putVarLong(v.operationId);
            if (v.value == null) {
                buff.put((byte) 0);
            } else {
                buff.put((byte) 1);
                valueType.write(buff, v.value);
            }
        }

    }

    private static final class Record {
        private final int mapId;
        private final Object key;
        private final VersionedValue oldValue;

        public Record(int mapId, Object key, VersionedValue oldValue) {
            this.mapId = mapId;
            this.key = key;
            this.oldValue = oldValue;
        }
    }

    /**
     * A data type that contains an array of objects with the specified data
     * types.
     */
    public static final class RecordType implements DataType {
        private final DataType keyType;
        private final VersionedValueType valueType;

        public RecordType(DataType keyType, VersionedValueType valueType) {
            this.keyType = keyType;
            this.valueType = valueType;
        }

        @Override
        public int getMemory(Object obj) {
            Record record = (Record) obj;
            return 4 + 2 * Constants.MEMORY_POINTER +
                    keyType.getMemory(record.key) +
                    valueType.getMemory(record.oldValue);
        }

        @Override
        public int compare(Object aObj, Object bObj) {
            if (aObj == bObj) {
                return 0;
            }
            Record a = (Record) aObj;
            Record b = (Record) bObj;
            int comp = Integer.compare(a.mapId, b.mapId);
            if(comp == 0) {
                comp = keyType.compare(a.key, b.key);
                if(comp == 0) {
                    comp = valueType.compare(a.oldValue, b.oldValue);
                }
            }
            return comp;
        }

        @Override
        public void read(ByteBuffer buff, Object[] obj,
                int len, boolean key) {
            for (int i = 0; i < len; i++) {
                obj[i] = read(buff);
            }
        }

        @Override
        public void write(WriteBuffer buff, Object[] obj,
                int len, boolean key) {
            for (int i = 0; i < len; i++) {
                write(buff, obj[i]);
            }
        }

        @Override
        public void write(WriteBuffer buff, Object obj) {
            Record record = (Record) obj;
            buff.putVarInt(record.mapId);
            keyType.write(buff, record.key);
            VersionedValue oldValue = record.oldValue;
            if(oldValue == null) {
                buff.put((byte) 0);
            } else {
                buff.put((byte) 1);
                valueType.write(buff, oldValue);
            }
        }

        @Override
        public Object read(ByteBuffer buff) {
            int mapId = DataUtils.readVarInt(buff);
            Object key = keyType.read(buff);
            VersionedValue oldValue = null;
            if(buff.get() == 1) {
                oldValue = (VersionedValue) valueType.read(buff);
            }
            return new Record(mapId, key, oldValue);
        }

    }

    private class CommitDecisionMaker extends MVMap.DecisionMaker<Record> {
        private final int            transactionId;
        private       MVMap.Decision decision;

        CommitDecisionMaker(int transactionId) {
            this.transactionId = transactionId;
        }

        @Override
        public MVMap.Decision decide(Record existingValue, Record providedValue) {
            if(decision == null) {
                if (existingValue == null) {
                    decision = MVMap.Decision.ABORT;
                } else {
                    int mapId = existingValue.mapId;
                    MVMap<Object, VersionedValue> map = openMap(mapId);
                    if (map != null) { // could be null if map was later removed
                        Object key = existingValue.key;
                        map.operate(key, null, new FinalCommitDecisionMaker(transactionId));
                    }
                    decision = MVMap.Decision.REMOVE;
                }
            }
            return decision;
        }

        @Override
        public void reset() {
            decision = null;
        }

        @Override
        public String toString() {
            return "commit " + transactionId;
        }
    }

    private static class FinalCommitDecisionMaker extends MVMap.DecisionMaker<VersionedValue> {
        private final int            transactionId;
        private       MVMap.Decision decision;
        private       VersionedValue value;

        FinalCommitDecisionMaker(int transactionId) {
            this.transactionId = transactionId;
        }

        @Override
        public MVMap.Decision decide(VersionedValue existingValue, VersionedValue providedValue) {
            if (decision == null) {
                value = existingValue;
                if (existingValue == null) {
                    decision = MVMap.Decision.ABORT;
                } else if (existingValue.value == null) {
                    int tx = getTransactionId(existingValue.operationId);
                    if (tx == transactionId) {
                        // remove the value only if it comes from the same transaction
                        decision = MVMap.Decision.REMOVE;
                    } else {
                        decision = MVMap.Decision.ABORT;
                    }
                } else {
                    decision = MVMap.Decision.PUT;
                    value = new VersionedValue(existingValue.value);
                }
            }
            return decision;
        }

        @Override
        public VersionedValue selectValue(VersionedValue existingValue, VersionedValue providedValue) {
            return value;
        }

        @Override
        public void reset() {
            decision = null;
        }

        @Override
        public String toString() {
            return "final_commit " + transactionId;
        }
    }

    private final class RollbackDecisionMaker extends MVMap.DecisionMaker<Record> {
        private MVMap.Decision decision;

        @Override
        public MVMap.Decision decide(Record existingValue, Record providedValue) {
            if(decision == null) {
                assert existingValue != null;
//                if(existingValue == null) {
//                    decision = MVMap.Decision.ABORT;
//                } else {
                    int mapId = existingValue.mapId;
                    MVMap<Object, VersionedValue> map = openMap(mapId);
                    if(map != null) {
                        Object key = existingValue.key;
                        VersionedValue oldValue = existingValue.oldValue;
                        if (oldValue == null) {
                            // this transaction added the value
                            map.remove(key);
                        } else {
                            // this transaction updated the value
                            map.put(key, oldValue);
                        }
                    }
                }
                decision = MVMap.Decision.REMOVE;
//            }
            return decision;
        }

        @Override
        public String toString() {
            return "rollback ";
        }
    }
}<|MERGE_RESOLUTION|>--- conflicted
+++ resolved
@@ -1381,7 +1381,6 @@
                             } else {
                                 throw e;
                             }
-<<<<<<< HEAD
                         }
                         final K key = k;
                         VersionedValue data = cursor.getValue();
@@ -1389,23 +1388,9 @@
                         if (data != null && data.value != null) {
                             @SuppressWarnings("unchecked")
                             final V value = (V) data.value;
-                            current = new DataUtils.MapEntry<K, V>(key, value);
+                            current = new DataUtils.MapEntry<>(key, value);
                             currentKey = key;
                             return;
-=======
-                            final K key = k;
-                            VersionedValue data = cursor.getValue();
-                            data = getValue(key, readLogId, data);
-                            if (data != null && data.value != null) {
-                                @SuppressWarnings("unchecked")
-                                final V value = (V) data.value;
-                                current = new DataUtils.MapEntry<>(key, value);
-                                currentKey = key;
-                                return;
-                            }
-                        } finally {
-                            transaction.store.rwLock.readLock().unlock();
->>>>>>> 894d2362
                         }
                     }
                     current = null;
