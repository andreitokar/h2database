/*
 * Copyright 2004-2018 H2 Group. Multiple-Licensed under the MPL 2.0,
 * and the EPL 1.0 (http://h2database.com/html/license.html).
 * Initial Developer: H2 Group
 */
package org.h2.mvstore.db;

import java.io.InputStream;
import java.lang.Thread.UncaughtExceptionHandler;
import java.nio.channels.FileChannel;
import java.util.ArrayList;
import java.util.BitSet;
import java.util.HashMap;
import java.util.List;
import java.util.Map;
import java.util.concurrent.ConcurrentHashMap;
import java.util.concurrent.TimeUnit;

import org.h2.api.ErrorCode;
import org.h2.api.TableEngine;
import org.h2.command.ddl.CreateTableData;
import org.h2.engine.Constants;
import org.h2.engine.Database;
import org.h2.engine.Session;
import org.h2.message.DbException;
import org.h2.mvstore.DataUtils;
import org.h2.mvstore.FileStore;
import org.h2.mvstore.MVStore;
import org.h2.mvstore.MVStoreTool;
import org.h2.mvstore.tx.Transaction;
import org.h2.mvstore.tx.TransactionStore;
import org.h2.store.InDoubtTransaction;
import org.h2.store.fs.FileChannelInputStream;
import org.h2.store.fs.FileUtils;
import org.h2.table.TableBase;
import org.h2.util.StringUtils;
import org.h2.util.Utils;

/**
 * A table engine that internally uses the MVStore.
 */
public class MVTableEngine implements TableEngine {

    /**
     * Initialize the MVStore.
     *
     * @param db the database
     * @return the store
     */
    public static Store init(final Database db) {
        Store store = db.getStore();
        if (store != null) {
            return store;
        }
        byte[] key = db.getFileEncryptionKey();
        String dbPath = db.getDatabasePath();
        MVStore.Builder builder = new MVStore.Builder();
        store = new Store();
        boolean encrypted = false;
        if (dbPath != null) {
            String fileName = dbPath + Constants.SUFFIX_MV_FILE;
            MVStoreTool.compactCleanUp(fileName);
            builder.fileName(fileName);
            builder.pageSplitSize(db.getPageSize());
            if (db.isReadOnly()) {
                builder.readOnly();
            } else {
                // possibly create the directory
                boolean exists = FileUtils.exists(fileName);
                if (exists && !FileUtils.canWrite(fileName)) {
                    // read only
                } else {
                    String dir = FileUtils.getParent(fileName);
                    FileUtils.createDirectories(dir);
                }
            }
            if (key != null) {
                encrypted = true;
                builder.encryptionKey(decodePassword(key));
            }
            if (db.getSettings().compressData) {
                builder.compress();
                // use a larger page split size to improve the compression ratio
                builder.pageSplitSize(64 * 1024);
            }
            builder.backgroundExceptionHandler(new UncaughtExceptionHandler() {

                @Override
                public void uncaughtException(Thread t, Throwable e) {
                    db.setBackgroundException(DbException.convert(e));
                }

            });
            builder.autoCommitDisabled().autoCommitBufferSize(1024);
        }
        store.open(db, builder, encrypted);
        db.setStore(store);
        return store;
    }

    static char[] decodePassword(byte[] key) {
        char[] password = new char[key.length / 2];
        for (int i = 0; i < password.length; i++) {
            password[i] = (char) (((key[i + i] & 255) << 16) |
                    ((key[i + i + 1]) & 255));
        }
        return password;
    }

    @Override
    public TableBase createTable(CreateTableData data) {
        Database db = data.session.getDatabase();
        Store store = init(db);
        return store.createTable(data);
    }

    /**
     * A store with open tables.
     */
    public static class Store {

        /**
         * The map of open tables.
         * Key: the map name, value: the table.
         */
        private final ConcurrentHashMap<String, MVTable> tableMap =
                                                    new ConcurrentHashMap<>();

        /**
         * The store.
         */
        private MVStore mvStore;

        /**
         * The transaction store.
         */
        private TransactionStore transactionStore;

        private long statisticsStart;

        private int temporaryMapId;

        private boolean encrypted;

        private String fileName;

        /**
         * Open the store for this database.
         *
         * @param db the database
         * @param builder the builder
         * @param encrypted whether the store is encrypted
         */
        void open(Database db, MVStore.Builder builder, boolean encrypted) {
            this.encrypted = encrypted;
            try {
                this.mvStore = builder.open();
                FileStore fs = mvStore.getFileStore();
                if (fs != null) {
                    this.fileName = fs.getFileName();
                }
                if (!db.getSettings().reuseSpace) {
                    mvStore.setReuseSpace(false);
                }
                this.transactionStore = new TransactionStore(mvStore,
                                                new DBMetaType(db, mvStore.backgroundExceptionHandler),
                                                new ValueDataType(db, null),
                                                db.getLockTimeout());
            } catch (IllegalStateException e) {
                throw convertIllegalStateException(e);
            }
        }

        public boolean isClosed() {
            return mvStore == null || mvStore.isClosed();
        }

        /**
         * Convert the illegal state exception to the correct database
         * exception.
         *
         * @param e the illegal state exception
         * @return the database exception
         */
        DbException convertIllegalStateException(IllegalStateException e) {
            int errorCode = DataUtils.getErrorCode(e.getMessage());
            if (errorCode == DataUtils.ERROR_FILE_CORRUPT) {
                if (encrypted) {
                    throw DbException.get(
                            ErrorCode.FILE_ENCRYPTION_ERROR_1,
                            e, fileName);
                }
            } else if (errorCode == DataUtils.ERROR_FILE_LOCKED) {
                throw DbException.get(
                        ErrorCode.DATABASE_ALREADY_OPEN_1,
                        e, fileName);
            } else if (errorCode == DataUtils.ERROR_READING_FAILED) {
                throw DbException.get(
                        ErrorCode.IO_EXCEPTION_1,
                        e, fileName);
            } else if (errorCode == DataUtils.ERROR_INTERNAL) {
                throw DbException.get(
                        ErrorCode.GENERAL_ERROR_1,
                        e, fileName);
            }
            throw DbException.get(
                    ErrorCode.FILE_CORRUPTED_1,
                    e, fileName);

        }

        public MVStore getMvStore() {
            return mvStore;
        }

        public TransactionStore getTransactionStore() {
            return transactionStore;
        }

        public MVTable getTable(String tableName) {
            return tableMap.get(tableName);
        }

        /**
         * Create a table.
         *
         * @param data CreateTableData
         * @return table created
         */
        public MVTable createTable(CreateTableData data) {
            MVTable table = new MVTable(data, this);
            tableMap.put(table.getMapName(), table);
            return table;
        }

        /**
         * Remove a table.
         *
         * @param table the table
         */
        public void removeTable(MVTable table) {
            tableMap.remove(table.getMapName());
        }

        /**
         * Store all pending changes.
         */
        public void flush() {
            FileStore s = mvStore.getFileStore();
            if (s == null || s.isReadOnly()) {
                return;
            }
            if (!mvStore.compact(50, 4 * 1024 * 1024)) {
                mvStore.commit();
            }
        }

        /**
         * Close the store, without persisting changes.
         */
        public void closeImmediately() {
            if (isClosed()) {
                return;
            }
            mvStore.closeImmediately();
        }

        /**
         * Remove all temporary maps.
         *
         * @param objectIds the ids of the objects to keep
         */
        public void removeTemporaryMaps(BitSet objectIds) {
            for (String mapName : mvStore.getMapNames()) {
                if (mapName.startsWith("temp.")) {
                    mvStore.removeMap(mapName);
                } else if (mapName.startsWith("table.") || mapName.startsWith("index.")) {
                    int id = StringUtils.parseUInt31(mapName, mapName.indexOf('.') + 1, mapName.length());
                    if (!objectIds.get(id)) {
                        mvStore.removeMap(mapName);
                    }
                }
            }
        }

        /**
         * Get the name of the next available temporary map.
         *
         * @return the map name
         */
        public synchronized String nextTemporaryMapName() {
            return "temp." + temporaryMapId++;
        }

        /**
         * Prepare a transaction.
         *
         * @param session the session
         * @param transactionName the transaction name (may be null)
         */
        public void prepareCommit(Session session, String transactionName) {
            Transaction t = session.getTransaction();
            t.setName(transactionName);
            t.prepare();
            mvStore.commit();
        }

        public ArrayList<InDoubtTransaction> getInDoubtTransactions() {
            List<Transaction> list = transactionStore.getOpenTransactions();
            ArrayList<InDoubtTransaction> result = Utils.newSmallArrayList();
            for (Transaction t : list) {
                if (t.getStatus() == Transaction.STATUS_PREPARED) {
                    result.add(new MVInDoubtTransaction(mvStore, t));
                }
            }
            return result;
        }

        /**
         * Set the maximum memory to be used by the cache.
         *
         * @param kb the maximum size in KB
         */
        public void setCacheSize(int kb) {
            mvStore.setCacheSize(Math.max(1, kb / 1024));
        }

        public InputStream getInputStream() {
            FileChannel fc = mvStore.getFileStore().getEncryptedFile();
            if (fc == null) {
                fc = mvStore.getFileStore().getFile();
            }
            return new FileChannelInputStream(fc, false);
        }

        /**
         * Force the changes to disk.
         */
        public void sync() {
            flush();
            mvStore.sync();
        }

        /**
         * Compact the database file, that is, compact blocks that have a low
         * fill rate, and move chunks next to each other. This will typically
         * shrink the database file. Changes are flushed to the file, and old
         * chunks are overwritten.
         *
         * @param maxCompactTime the maximum time in milliseconds to compact
         */
        public void compactFile(long maxCompactTime) {
            mvStore.setRetentionTime(0);
            long start = System.nanoTime();
            while (mvStore.compact(95, 16 * 1024 * 1024)) {
                mvStore.sync();
                mvStore.compactMoveChunks(95, 16 * 1024 * 1024);
                long time = System.nanoTime() - start;
                if (time > TimeUnit.MILLISECONDS.toNanos(maxCompactTime)) {
                    break;
                }
            }
        }

        /**
         * Close the store. Pending changes are persisted. Chunks with a low
         * fill rate are compacted, but old chunks are kept for some time, so
         * most likely the database file will not shrink.
         *
         * @param compactFully true if storage need to be compacted after closer
         */
<<<<<<< HEAD
        public void close(long maxCompactTime) {
            if (!isClosed()) {
                try {
                    FileStore fileStore = mvStore.getFileStore();
                    if (fileStore != null) {
                        boolean compactFully = false;
                        if (!fileStore.isReadOnly()) {
                            transactionStore.close();
                            compactFully = maxCompactTime == Long.MAX_VALUE;
                        }
                        String fileName = fileStore.getFileName();
                        mvStore.close();
                        if (compactFully && FileUtils.exists(fileName)) {
                            // the file could have been deleted concurrently,
                            // so only compact if the file still exists
                            MVStoreTool.compact(fileName, true);
                        }
                    } else {
                        mvStore.close();
                    }
                } catch (IllegalStateException e) {
                    int errorCode = DataUtils.getErrorCode(e.getMessage());
                    if (errorCode == DataUtils.ERROR_WRITING_FAILED) {
                        // disk full - ok
                    } else if (errorCode == DataUtils.ERROR_FILE_CORRUPT) {
                        // wrong encryption key - ok
=======
        public void close(boolean compactFully) {
            try {
                FileStore fileStore = mvStore.getFileStore();
                if (!mvStore.isClosed() && fileStore != null) {
                    if (fileStore.isReadOnly()) {
                        compactFully = false;
                    } else {
                        transactionStore.close();
                    }
                    String fileName = fileStore.getFileName();
                    mvStore.close();
                    if (compactFully && FileUtils.exists(fileName)) {
                        // the file could have been deleted concurrently,
                        // so only compact if the file still exists
                        MVStoreTool.compact(fileName, true);
>>>>>>> a1314402
                    }
                    mvStore.closeImmediately();
                    throw DbException.get(ErrorCode.IO_EXCEPTION_1, e, "Closing");
                } finally {
                    transactionStore = null;
                    mvStore = null;
                }
            }
        }

        /**
         * Start collecting statistics.
         */
        public void statisticsStart() {
            FileStore fs = mvStore.getFileStore();
            statisticsStart = fs == null ? 0 : fs.getReadCount();
        }

        /**
         * Stop collecting statistics.
         *
         * @return the statistics
         */
        public Map<String, Integer> statisticsEnd() {
            HashMap<String, Integer> map = new HashMap<>();
            FileStore fs = mvStore.getFileStore();
            int reads = fs == null ? 0 : (int) (fs.getReadCount() - statisticsStart);
            map.put("reads", reads);
            return map;
        }

    }

    /**
     * An in-doubt transaction.
     */
    private static class MVInDoubtTransaction implements InDoubtTransaction {

        private final MVStore mvStore;
        private final Transaction transaction;
        private int state = InDoubtTransaction.IN_DOUBT;

        MVInDoubtTransaction(MVStore mvStore, Transaction transaction) {
            this.mvStore = mvStore;
            this.transaction = transaction;
        }

        @Override
        public void setState(int state) {
            if (state == InDoubtTransaction.COMMIT) {
                transaction.commit();
            } else {
                transaction.rollback();
            }
            mvStore.commit();
            this.state = state;
        }

        @Override
        public String getState() {
            switch (state) {
            case IN_DOUBT:
                return "IN_DOUBT";
            case COMMIT:
                return "COMMIT";
            case ROLLBACK:
                return "ROLLBACK";
            default:
                throw DbException.throwInternalError("state="+state);
            }
        }

        @Override
        public String getTransactionName() {
            return transaction.getName();
        }

    }

}<|MERGE_RESOLUTION|>--- conflicted
+++ resolved
@@ -369,39 +369,11 @@
          *
          * @param compactFully true if storage need to be compacted after closer
          */
-<<<<<<< HEAD
-        public void close(long maxCompactTime) {
+        public void close(boolean compactFully) {
             if (!isClosed()) {
                 try {
                     FileStore fileStore = mvStore.getFileStore();
-                    if (fileStore != null) {
-                        boolean compactFully = false;
-                        if (!fileStore.isReadOnly()) {
-                            transactionStore.close();
-                            compactFully = maxCompactTime == Long.MAX_VALUE;
-                        }
-                        String fileName = fileStore.getFileName();
-                        mvStore.close();
-                        if (compactFully && FileUtils.exists(fileName)) {
-                            // the file could have been deleted concurrently,
-                            // so only compact if the file still exists
-                            MVStoreTool.compact(fileName, true);
-                        }
-                    } else {
-                        mvStore.close();
-                    }
-                } catch (IllegalStateException e) {
-                    int errorCode = DataUtils.getErrorCode(e.getMessage());
-                    if (errorCode == DataUtils.ERROR_WRITING_FAILED) {
-                        // disk full - ok
-                    } else if (errorCode == DataUtils.ERROR_FILE_CORRUPT) {
-                        // wrong encryption key - ok
-=======
-        public void close(boolean compactFully) {
-            try {
-                FileStore fileStore = mvStore.getFileStore();
-                if (!mvStore.isClosed() && fileStore != null) {
-                    if (fileStore.isReadOnly()) {
+                    if (!mvStore.isClosed() && fileStore != null) {
                         compactFully = false;
                     } else {
                         transactionStore.close();
@@ -412,7 +384,13 @@
                         // the file could have been deleted concurrently,
                         // so only compact if the file still exists
                         MVStoreTool.compact(fileName, true);
->>>>>>> a1314402
+                    }
+                } catch (IllegalStateException e) {
+                    int errorCode = DataUtils.getErrorCode(e.getMessage());
+                    if (errorCode == DataUtils.ERROR_WRITING_FAILED) {
+                        // disk full - ok
+                    } else if (errorCode == DataUtils.ERROR_FILE_CORRUPT) {
+                        // wrong encryption key - ok
                     }
                     mvStore.closeImmediately();
                     throw DbException.get(ErrorCode.IO_EXCEPTION_1, e, "Closing");
