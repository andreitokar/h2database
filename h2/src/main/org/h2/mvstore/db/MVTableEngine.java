--- conflicted
+++ resolved
@@ -94,15 +94,11 @@
                 }
 
             });
-<<<<<<< HEAD
-            builder.autoCommitDisabled().autoCommitBufferSize(1024);
-=======
             // always start without background thread first, and if necessary,
             // it will be set up later, after db has been fully started,
             // otherwise background thread would compete for store lock
             // with maps opening procedure
-            builder.autoCommitDisabled();
->>>>>>> 443c49bd
+            builder.autoCommitDisabled().autoCommitBufferSize(1024);
         }
         store.open(db, builder, encrypted);
         db.setStore(store);
@@ -397,32 +393,6 @@
          *                              compaction activity, 0 means no compaction,
          *                              -1 means unlimited time (full compaction)
          */
-<<<<<<< HEAD
-        public void close(boolean compactFully) {
-            if (!isClosed()) {
-                try {
-                    FileStore fileStore = mvStore.getFileStore();
-                    if (!mvStore.isClosed() && fileStore != null) {
-                        if (fileStore.isReadOnly()) {
-                            compactFully = false;
-                        } else {
-                            transactionStore.close();
-                        }
-                        String fileName = fileStore.getFileName();
-                        mvStore.close();
-                        if (compactFully && FileUtils.exists(fileName)) {
-                            // the file could have been deleted concurrently,
-                            // so only compact if the file still exists
-                            MVStoreTool.compact(fileName, true);
-                        }
-                    }
-                } catch (IllegalStateException e) {
-                    int errorCode = DataUtils.getErrorCode(e.getMessage());
-                    if (errorCode == DataUtils.ERROR_WRITING_FAILED) {
-                        // disk full - ok
-                    } else if (errorCode == DataUtils.ERROR_FILE_CORRUPT) {
-                        // wrong encryption key - ok
-=======
         public void close(long allowedCompactionTime) {
             try {
                 FileStore fileStore = mvStore.getFileStore();
@@ -444,14 +414,17 @@
                         // the file could have been deleted concurrently,
                         // so only compact if the file still exists
                         MVStoreTool.compact(fileName, true);
->>>>>>> 443c49bd
                     }
-                    mvStore.closeImmediately();
-                    throw DbException.get(ErrorCode.IO_EXCEPTION_1, e, "Closing");
-                } finally {
-                    transactionStore = null;
-                    mvStore = null;
-                }
+                }
+            } catch (IllegalStateException e) {
+                int errorCode = DataUtils.getErrorCode(e.getMessage());
+                if (errorCode == DataUtils.ERROR_WRITING_FAILED) {
+                    // disk full - ok
+                } else if (errorCode == DataUtils.ERROR_FILE_CORRUPT) {
+                    // wrong encryption key - ok
+                }
+                mvStore.closeImmediately();
+                throw DbException.get(ErrorCode.IO_EXCEPTION_1, e, "Closing");
             }
         }
 
