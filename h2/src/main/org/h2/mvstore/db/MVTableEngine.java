/*
 * Copyright 2004-2018 H2 Group. Multiple-Licensed under the MPL 2.0,
 * and the EPL 1.0 (http://h2database.com/html/license.html).
 * Initial Developer: H2 Group
 */
package org.h2.mvstore.db;

import java.io.InputStream;
import java.lang.Thread.UncaughtExceptionHandler;
import java.nio.channels.FileChannel;
import java.util.ArrayList;
import java.util.BitSet;
import java.util.HashMap;
import java.util.List;
import java.util.Map;
import java.util.concurrent.ConcurrentHashMap;
import java.util.concurrent.TimeUnit;

import org.h2.api.ErrorCode;
import org.h2.api.TableEngine;
import org.h2.command.ddl.CreateTableData;
import org.h2.engine.Constants;
import org.h2.engine.Database;
import org.h2.engine.Session;
import org.h2.message.DbException;
import org.h2.mvstore.DataUtils;
import org.h2.mvstore.FileStore;
import org.h2.mvstore.MVStore;
import org.h2.mvstore.MVStoreTool;
import org.h2.mvstore.tx.TransactionStore;
import org.h2.mvstore.tx.Transaction;
import org.h2.store.InDoubtTransaction;
import org.h2.store.fs.FileChannelInputStream;
import org.h2.store.fs.FileUtils;
import org.h2.table.TableBase;
import org.h2.util.New;

/**
 * A table engine that internally uses the MVStore.
 */
public final class MVTableEngine implements TableEngine {

    /**
     * Initialize the MVStore.
     *
     * @param db the database
     * @return the store
     */
    public static Store init(final Database db) {
        Store store = db.getMvStore();
        if (store != null) {
            return store;
        }
        byte[] key = db.getFileEncryptionKey();
        String dbPath = db.getDatabasePath();
        MVStore.Builder builder = new MVStore.Builder();
        store = new Store();
        boolean encrypted = false;
        if (dbPath != null) {
            String fileName = dbPath + Constants.SUFFIX_MV_FILE;
            MVStoreTool.compactCleanUp(fileName);
            builder.fileName(fileName);
            builder.pageSplitSize(db.getPageSize());
            if (db.isReadOnly()) {
                builder.readOnly();
            } else {
                // possibly create the directory
                boolean exists = FileUtils.exists(fileName);
                if (exists && !FileUtils.canWrite(fileName)) {
                    // read only
                } else {
                    String dir = FileUtils.getParent(fileName);
                    FileUtils.createDirectories(dir);
                }
            }
            if (key != null) {
                encrypted = true;
                char[] password = new char[key.length / 2];
                for (int i = 0; i < password.length; i++) {
                    password[i] = (char) (((key[i + i] & 255) << 16) |
                            ((key[i + i + 1]) & 255));
                }
                builder.encryptionKey(password);
            }
            if (db.getSettings().compressData) {
                builder.compress();
                // use a larger page split size to improve the compression ratio
                builder.pageSplitSize(64 * 1024);
            }
            builder.backgroundExceptionHandler(new UncaughtExceptionHandler() {

                @Override
                public void uncaughtException(Thread t, Throwable e) {
                    db.setBackgroundException(DbException.convert(e));
                }

            });
            builder.autoCommitDisabled().autoCommitBufferSize(1024);
        }
        store.open(db, builder, encrypted);
        db.setMvStore(store);
        return store;
    }

    @Override
    public TableBase createTable(CreateTableData data) {
        Database db = data.session.getDatabase();
        Store store = init(db);
        MVTable table = new MVTable(data, store);
        table.init(data.session);
        store.tableMap.put(table.getMapName(), table);
        return table;
    }

    /**
     * A store with open tables.
     */
    public static class Store {

        /**
         * The map of open tables.
         * Key: the map name, value: the table.
         */
        private final ConcurrentHashMap<String, MVTable> tableMap =
                                                    new ConcurrentHashMap<>();

        /**
         * The store.
         */
        private MVStore store;

        /**
         * The transaction store.
         */
        private TransactionStore transactionStore;

        private long statisticsStart;

        private int temporaryMapId;

        private boolean encrypted;

        private String fileName;

        /**
         * Open the store for this database.
         *
         * @param db the database
         * @param builder the builder
         * @param encrypted whether the store is encrypted
         */
        private void open(Database db, MVStore.Builder builder, boolean encrypted) {
            this.encrypted = encrypted;
            try {
                this.store = builder.open();
                FileStore fs = store.getFileStore();
                if (fs != null) {
                    this.fileName = fs.getFileName();
                }
                if (!db.getSettings().reuseSpace) {
                    store.setReuseSpace(false);
                }
<<<<<<< HEAD
                this.transactionStore = new TransactionStore(store, new DBMetaType(db, store.backgroundExceptionHandler),
                                                new ValueDataType(db.getCompareMode(), db, null), db.getLockTimeout());
=======
                this.transactionStore = new TransactionStore(
                        store,
                        new ValueDataType(db.getCompareMode(), db, null));
//                transactionStore.init();
>>>>>>> d6ad398c
            } catch (IllegalStateException e) {
                throw convertIllegalStateException(e);
            }
        }

        public boolean isClosed() {
            return store == null || store.isClosed();
        }

        /**
         * Convert the illegal state exception to the correct database
         * exception.
         *
         * @param e the illegal state exception
         * @return the database exception
         */
        DbException convertIllegalStateException(IllegalStateException e) {
            int errorCode = DataUtils.getErrorCode(e.getMessage());
            if (errorCode == DataUtils.ERROR_FILE_CORRUPT) {
                if (encrypted) {
                    throw DbException.get(
                            ErrorCode.FILE_ENCRYPTION_ERROR_1,
                            e, fileName);
                }
            } else if (errorCode == DataUtils.ERROR_FILE_LOCKED) {
                throw DbException.get(
                        ErrorCode.DATABASE_ALREADY_OPEN_1,
                        e, fileName);
            } else if (errorCode == DataUtils.ERROR_READING_FAILED) {
                throw DbException.get(
                        ErrorCode.IO_EXCEPTION_1,
                        e, fileName);
            } else if (errorCode == DataUtils.ERROR_INTERNAL) {
                throw DbException.get(
                        ErrorCode.GENERAL_ERROR_1,
                        e, fileName);
            }
            throw DbException.get(
                    ErrorCode.FILE_CORRUPTED_1,
                    e, fileName);

        }

        public MVStore getStore() {
            return store;
        }

        public TransactionStore getTransactionStore() {
            return transactionStore;
        }

        public MVTable getTable(String tableName) {
            return tableMap.get(tableName);
        }

        /**
         * Remove a table.
         *
         * @param table the table
         */
        public void removeTable(MVTable table) {
            tableMap.remove(table.getMapName());
        }

        /**
         * Store all pending changes.
         */
        public void flush() {
            FileStore s = store.getFileStore();
            if (s == null || s.isReadOnly()) {
                return;
            }
            if (!store.compact(50, 4 * 1024 * 1024)) {
                store.commit();
            }
        }

        /**
         * Close the store, without persisting changes.
         */
        public void closeImmediately() {
            if (isClosed()) {
                return;
            }
            store.closeImmediately();
        }

        /**
         * Remove all temporary maps.
         *
         * @param objectIds the ids of the objects to keep
         */
        public void removeTemporaryMaps(BitSet objectIds) {
            for (String mapName : store.getMapNames()) {
                if (mapName.startsWith("temp.")) {
                    store.removeMap(mapName);
                } else if (mapName.startsWith("table.") || mapName.startsWith("index.")) {
                    int id = Integer.parseInt(mapName.substring(1 + mapName.indexOf('.')));
                    if (!objectIds.get(id)) {
                        store.removeMap(mapName);
                    }
                }
            }
        }

        /**
         * Get the name of the next available temporary map.
         *
         * @return the map name
         */
        public synchronized String nextTemporaryMapName() {
            return "temp." + temporaryMapId++;
        }

        /**
         * Prepare a transaction.
         *
         * @param session the session
         * @param transactionName the transaction name (may be null)
         */
        public void prepareCommit(Session session, String transactionName) {
            Transaction t = session.getTransaction();
            t.setName(transactionName);
            t.prepare();
            store.commit();
        }

        public ArrayList<InDoubtTransaction> getInDoubtTransactions() {
            List<Transaction> list = transactionStore.getOpenTransactions();
            ArrayList<InDoubtTransaction> result = New.arrayList();
            for (Transaction t : list) {
                if (t.getStatus() == Transaction.STATUS_PREPARED) {
                    result.add(new MVInDoubtTransaction(store, t));
                }
            }
            return result;
        }

        /**
         * Set the maximum memory to be used by the cache.
         *
         * @param kb the maximum size in KB
         */
        public void setCacheSize(int kb) {
            store.setCacheSize(Math.max(1, kb / 1024));
        }

        public InputStream getInputStream() {
            FileChannel fc = store.getFileStore().getEncryptedFile();
            if (fc == null) {
                fc = store.getFileStore().getFile();
            }
            return new FileChannelInputStream(fc, false);
        }

        /**
         * Force the changes to disk.
         */
        public void sync() {
            flush();
            store.sync();
        }

        /**
         * Compact the database file, that is, compact blocks that have a low
         * fill rate, and move chunks next to each other. This will typically
         * shrink the database file. Changes are flushed to the file, and old
         * chunks are overwritten.
         *
         * @param maxCompactTime the maximum time in milliseconds to compact
         */
        public void compactFile(long maxCompactTime) {
            store.setRetentionTime(0);
            long start = System.nanoTime();
            while (store.compact(95, 16 * 1024 * 1024)) {
                store.sync();
                store.compactMoveChunks(95, 16 * 1024 * 1024);
                long time = System.nanoTime() - start;
                if (time > TimeUnit.MILLISECONDS.toNanos(maxCompactTime)) {
                    break;
                }
            }
        }

        /**
         * Close the store. Pending changes are persisted. Chunks with a low
         * fill rate are compacted, but old chunks are kept for some time, so
         * most likely the database file will not shrink.
         *
         * @param maxCompactTime the maximum time in milliseconds to compact
         */
        public void close(long maxCompactTime) {
            if (!isClosed()) {
                try {
                    FileStore fileStore = store.getFileStore();
                    if (fileStore != null) {
                        boolean compactFully = false;
                        if (!fileStore.isReadOnly()) {
                            transactionStore.close();
                            compactFully = maxCompactTime == Long.MAX_VALUE;
                        }
                        String fileName = fileStore.getFileName();
                        store.close();
                        if (compactFully && FileUtils.exists(fileName)) {
                            // the file could have been deleted concurrently,
                            // so only compact if the file still exists
                            MVStoreTool.compact(fileName, true);
                        }
                    } else {
                        store.close();
                    }
                } catch (IllegalStateException e) {
                    int errorCode = DataUtils.getErrorCode(e.getMessage());
                    if (errorCode == DataUtils.ERROR_WRITING_FAILED) {
                        // disk full - ok
                    } else if (errorCode == DataUtils.ERROR_FILE_CORRUPT) {
                        // wrong encryption key - ok
                    }
                    store.closeImmediately();
                    throw DbException.get(ErrorCode.IO_EXCEPTION_1, e, "Closing");
                } finally {
                    transactionStore = null;
                    store = null;
                }
            }
        }

        /**
         * Start collecting statistics.
         */
        public void statisticsStart() {
            FileStore fs = store.getFileStore();
            statisticsStart = fs == null ? 0 : fs.getReadCount();
        }

        /**
         * Stop collecting statistics.
         *
         * @return the statistics
         */
        public Map<String, Integer> statisticsEnd() {
            HashMap<String, Integer> map = new HashMap<>();
            FileStore fs = store.getFileStore();
            int reads = fs == null ? 0 : (int) (fs.getReadCount() - statisticsStart);
            map.put("reads", reads);
            return map;
        }

    }

    /**
     * An in-doubt transaction.
     */
    private static class MVInDoubtTransaction implements InDoubtTransaction {

        private final MVStore store;
        private final Transaction transaction;
        private int state = InDoubtTransaction.IN_DOUBT;

        MVInDoubtTransaction(MVStore store, Transaction transaction) {
            this.store = store;
            this.transaction = transaction;
        }

        @Override
        public void setState(int state) {
            if (state == InDoubtTransaction.COMMIT) {
                transaction.commit();
            } else {
                transaction.rollback();
            }
            store.commit();
            this.state = state;
        }

        @Override
        public String getState() {
            switch (state) {
            case IN_DOUBT:
                return "IN_DOUBT";
            case COMMIT:
                return "COMMIT";
            case ROLLBACK:
                return "ROLLBACK";
            default:
                throw DbException.throwInternalError("state="+state);
            }
        }

        @Override
        public String getTransactionName() {
            return transaction.getName();
        }

    }

}<|MERGE_RESOLUTION|>--- conflicted
+++ resolved
@@ -38,7 +38,7 @@
 /**
  * A table engine that internally uses the MVStore.
  */
-public final class MVTableEngine implements TableEngine {
+public class MVTableEngine implements TableEngine {
 
     /**
      * Initialize the MVStore.
@@ -160,15 +160,8 @@
                 if (!db.getSettings().reuseSpace) {
                     store.setReuseSpace(false);
                 }
-<<<<<<< HEAD
                 this.transactionStore = new TransactionStore(store, new DBMetaType(db, store.backgroundExceptionHandler),
                                                 new ValueDataType(db.getCompareMode(), db, null), db.getLockTimeout());
-=======
-                this.transactionStore = new TransactionStore(
-                        store,
-                        new ValueDataType(db.getCompareMode(), db, null));
-//                transactionStore.init();
->>>>>>> d6ad398c
             } catch (IllegalStateException e) {
                 throw convertIllegalStateException(e);
             }
