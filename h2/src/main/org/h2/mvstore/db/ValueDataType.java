--- conflicted
+++ resolved
@@ -445,7 +445,39 @@
                 put(b);
             break;
         }
-<<<<<<< HEAD
+        case Value.INTERVAL_YEAR:
+        case Value.INTERVAL_MONTH:
+        case Value.INTERVAL_DAY:
+        case Value.INTERVAL_HOUR:
+        case Value.INTERVAL_MINUTE: {
+            ValueInterval interval = (ValueInterval) v;
+            int ordinal = type - Value.INTERVAL_YEAR;
+            if (interval.isNegative()) {
+                ordinal = ~ordinal;
+            }
+            buff.put((byte) Value.INTERVAL_YEAR).
+                put((byte) ordinal).
+                putVarLong(interval.getLeading());
+            break;
+        }
+        case Value.INTERVAL_SECOND:
+        case Value.INTERVAL_YEAR_TO_MONTH:
+        case Value.INTERVAL_DAY_TO_HOUR:
+        case Value.INTERVAL_DAY_TO_MINUTE:
+        case Value.INTERVAL_DAY_TO_SECOND:
+        case Value.INTERVAL_HOUR_TO_MINUTE:
+        case Value.INTERVAL_HOUR_TO_SECOND:
+        case Value.INTERVAL_MINUTE_TO_SECOND: {
+            ValueInterval interval = (ValueInterval) v;
+            int ordinal = type - Value.INTERVAL_YEAR;
+            if (interval.isNegative()) {
+                ordinal = ~ordinal;
+            }
+            buff.put((byte) Value.INTERVAL_YEAR).
+                put((byte) (ordinal)).
+                putVarLong(interval.getLeading()).
+                putVarLong(interval.getRemaining());
+            break;
         case Value.ROW: {
 /*
             DataType dataType = getRowFactory().getDataType();
@@ -471,40 +503,6 @@
                 writeValue(buff, r.getValue(i));
             }
 //*/
-=======
-        case Value.INTERVAL_YEAR:
-        case Value.INTERVAL_MONTH:
-        case Value.INTERVAL_DAY:
-        case Value.INTERVAL_HOUR:
-        case Value.INTERVAL_MINUTE: {
-            ValueInterval interval = (ValueInterval) v;
-            int ordinal = type - Value.INTERVAL_YEAR;
-            if (interval.isNegative()) {
-                ordinal = ~ordinal;
-            }
-            buff.put((byte) Value.INTERVAL_YEAR).
-                put((byte) ordinal).
-                putVarLong(interval.getLeading());
-            break;
-        }
-        case Value.INTERVAL_SECOND:
-        case Value.INTERVAL_YEAR_TO_MONTH:
-        case Value.INTERVAL_DAY_TO_HOUR:
-        case Value.INTERVAL_DAY_TO_MINUTE:
-        case Value.INTERVAL_DAY_TO_SECOND:
-        case Value.INTERVAL_HOUR_TO_MINUTE:
-        case Value.INTERVAL_HOUR_TO_SECOND:
-        case Value.INTERVAL_MINUTE_TO_SECOND: {
-            ValueInterval interval = (ValueInterval) v;
-            int ordinal = type - Value.INTERVAL_YEAR;
-            if (interval.isNegative()) {
-                ordinal = ~ordinal;
-            }
-            buff.put((byte) Value.INTERVAL_YEAR).
-                put((byte) (ordinal)).
-                putVarLong(interval.getLeading()).
-                putVarLong(interval.getRemaining());
->>>>>>> 04b85386
             break;
         }
         default:
