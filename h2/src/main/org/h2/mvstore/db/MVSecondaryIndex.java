/*
 * Copyright 2004-2018 H2 Group. Multiple-Licensed under the MPL 2.0,
 * and the EPL 1.0 (http://h2database.com/html/license.html).
 * Initial Developer: H2 Group
 */
package org.h2.mvstore.db;

import java.util.ArrayList;
import java.util.Collections;
import java.util.HashSet;
import java.util.Iterator;
import java.util.List;
import java.util.PriorityQueue;
import java.util.Queue;
import org.h2.api.ErrorCode;
import org.h2.engine.Database;
import org.h2.engine.Session;
import org.h2.index.BaseIndex;
import org.h2.index.Cursor;
import org.h2.index.IndexType;
import org.h2.message.DbException;
import org.h2.mvstore.MVMap;
import org.h2.mvstore.tx.TransactionStore.Transaction;
import org.h2.mvstore.tx.TransactionStore.TransactionMap;
import org.h2.mvstore.type.DataType;
import org.h2.mvstore.type.ObjectDataType;
import org.h2.result.Row;
import org.h2.result.RowFactory;
import org.h2.result.SearchRow;
import org.h2.result.SortOrder;
import org.h2.table.Column;
import org.h2.table.IndexColumn;
import org.h2.table.TableFilter;
import org.h2.util.New;
import org.h2.value.Value;
import org.h2.value.ValueNull;

/**
 * A table stored in a MVStore.
 */
public final class MVSecondaryIndex extends BaseIndex implements MVIndex {

    /**
     * The multi-value table.
     */
<<<<<<< HEAD
    private final MVTable                         mvTable;
    private final RowFactory rowFactory;
    private final TransactionMap<SearchRow,Value> dataMap;
=======
    final MVTable                             mvTable;
    private final int                         keyColumns;
    private final TransactionMap<Value,Value> dataMap;
>>>>>>> b56a2f8b

    public MVSecondaryIndex(Database db, MVTable table, int id, String indexName,
                IndexColumn[] columns, IndexType indexType) {
        this.mvTable = table;
        initBaseIndex(table, id, indexName, columns, indexType);
        if (!database.isStarting()) {
            checkIndexColumnTypes(columns);
        }
        // always store the row key in the map key,
        // even for unique indexes, as some of the index columns could be null
        rowFactory = database.getRowFactory().createRowFactory(db.getCompareMode(), db, table.getColumns(), columns);
        DataType keyType = rowFactory.getDataType();
        DataType valueType = ObjectDataType.NoneType.INSTANCE;
        String mapName = "index." + getId();
        Transaction t = mvTable.getTransactionBegin();
        dataMap = t.openMap(mapName, keyType, valueType);
        t.commit();
        assert mapName.equals(dataMap.getName()) : mapName + " != " + dataMap.getName();
        if (!keyType.equals(dataMap.getKeyType())) {
            throw DbException.throwInternalError("Incompatible key types for '" + mapName + "': " + keyType + " and " + dataMap.getKeyType());
        }
    }

    @Override
    public int compareRows(SearchRow rowData, SearchRow compare) {
//        int expected = super.compareRows(rowData, compare);
        int comp = dataMap.getKeyType().compare(rowData, compare);
//        assert comp == expected : comp + " != " + expected;
        return comp;
    }

    @Override
    public void addRowsToBuffer(List<Row> rows, String bufferName) {
        MVMap<SearchRow,Value> map = openMap(bufferName);
        MVMap.BufferingAgent<SearchRow, Value> agent = map.getBufferingAgent();
        for (Row row : rows) {
            SearchRow r = rowFactory.createRow();
            r.copyFrom(row);
            agent.put(r, ValueNull.INSTANCE);
//            map.put(r, ValueNull.INSTANCE);
        }
        agent.close();
    }

    private static final class Source {
<<<<<<< HEAD
=======
        private final Iterator<ValueArray> iterator;
        ValueArray currentRowData;
>>>>>>> b56a2f8b

        private final Iterator<SearchRow> iterator;
        private       SearchRow           currentRowData;

        public Source(Iterator<SearchRow> iterator) {
            assert iterator.hasNext();
            this.iterator = iterator;
            this.currentRowData = iterator.next();
        }

        public boolean hasNext() {
            boolean result = iterator.hasNext();
            if(result) {
                currentRowData = iterator.next();
            }
            return result;
        }

        public SearchRow next() {
            return currentRowData;
        }

        public static final class Comparator implements java.util.Comparator<Source> {

            private final DataType type;

            public Comparator(DataType type) {
                this.type = type;
            }

            @Override
            public int compare(Source one, Source two) {
                return type.compare(one.currentRowData, two.currentRowData);
            }
        }
    }

    @Override
    public void addBufferedRows(List<String> bufferNames) {
        MVMap.BufferingAgent<SearchRow,Value> agent = dataMap.getBufferingAgent();
        ArrayList<String> mapNames = New.arrayList(bufferNames);
        int buffersCount = bufferNames.size();
        Queue<Source> queue = new PriorityQueue<>(buffersCount,
                                new Source.Comparator(rowFactory.getDataType()));
        for (String bufferName : bufferNames) {
            Iterator<SearchRow> iter = openMap(bufferName).keyIterator(null);
            if (iter.hasNext()) {
                queue.add(new Source(iter));
            }
        }
        try {
            while (!queue.isEmpty()) {
                Source s = queue.remove();
                SearchRow row = s.next();

                if (indexType.isUnique()) {
                    checkUnique(dataMap, row, Long.MIN_VALUE);
                }

                agent.put(row, ValueNull.INSTANCE);

                if (s.hasNext()) {
                    queue.offer(s);
                }
            }
        } finally {
            agent.close();
            for (String tempMapName : mapNames) {
                MVMap<SearchRow,Value> map = openMap(tempMapName);
                map.getStore().removeMap(map);
            }
        }
    }

    private MVMap<SearchRow,Value> openMap(String mapName) {
        DataType keyType = rowFactory.getDataType();
        DataType valueType = ObjectDataType.NoneType.INSTANCE;
        MVMap.Builder<SearchRow,Value> builder = new MVMap.Builder<SearchRow,Value>()
                                                .keyType(keyType)
                                                .valueType(valueType);
        MVMap<SearchRow, Value> map = database.getMvStore().getStore()
                .openMap(mapName, builder);
        if (!keyType.equals(map.getKeyType())) {
            throw DbException.throwInternalError("Incompatible key type");
        }
        return map;
    }

    @Override
    public void close(Session session) {
        // ok
    }

    @Override
    public void add(Session session, Row row) {
        TransactionMap<SearchRow,Value> map = getMap(session);
        SearchRow key = convertToKey(row, null);
        if (indexType.isUnique()) {
            checkUnique(map, row, Long.MIN_VALUE);
        }
        try {
            map.put(key, ValueNull.INSTANCE);
        } catch (IllegalStateException e) {
            throw mvTable.convertException(e);
        }
        if (indexType.isUnique()) {
            checkUnique(map, row, row.getKey());
        }
    }

    private void checkUnique(TransactionMap<SearchRow,Value> map, SearchRow row, long newKey) {
        Iterator<SearchRow> it = map.keyIterator(convertToKey(row, Boolean.FALSE), convertToKey(row, Boolean.TRUE), true);
        while (it.hasNext()) {
            SearchRow k = it.next();

            if (containsNullAndAllowMultipleNull(k)) {
                // this is allowed
                continue;
            }
            if (newKey == k.getKey()) {
                continue;
            }
            if (map.get(k) != null) {
                // committed
                throw getDuplicateKeyException(k.toString());
            }
            throw DbException.get(ErrorCode.CONCURRENT_UPDATE_1, table.getName());
        }
    }

    @Override
    public void remove(Session session, Row row) {
        SearchRow searchRow = convertToKey(row, null);
        TransactionMap<SearchRow,Value> map = getMap(session);
        try {
            if (map.remove(searchRow) == null) {
                throw DbException.get(ErrorCode.ROW_NOT_FOUND_WHEN_DELETING_1,
                        getSQL() + ": " + row.getKey());
            }
        } catch (IllegalStateException e) {
            throw mvTable.convertException(e);
        }
    }

    @Override
    public Cursor find(Session session, SearchRow first, SearchRow last) {
        return find(session, first, false, last);
    }

    private Cursor find(Session session, SearchRow first, boolean bigger, SearchRow last) {
        SearchRow min = convertToKey(first, bigger);
        SearchRow max = convertToKey(last, Boolean.TRUE);
        TransactionMap<SearchRow,Value> map = getMap(session);
        return new MVStoreCursor(session, map.keyIterator(min, max, false));
    }

    private SearchRow convertToKey(SearchRow r, Boolean minmax) {
        if (r == null) {
            return null;
        }

<<<<<<< HEAD
        SearchRow row = rowFactory.createRow();
        row.copyFrom(r);
        if (minmax != null) {
            row.setKey(minmax ? Long.MAX_VALUE : Long.MIN_VALUE);
=======
    /**
     * Convert array of values to a SearchRow.
     *
     * @param key the index key
     * @return the row
     */
    SearchRow convertToSearchRow(ValueArray key) {
        Value[] array = key.getList();
        SearchRow searchRow = mvTable.getTemplateRow();
        searchRow.setKey((array[array.length - 1]).getLong());
        Column[] cols = getColumns();
        for (int i = 0; i < array.length - 1; i++) {
            Column c = cols[i];
            int idx = c.getColumnId();
            Value v = array[i];
            searchRow.setValue(idx, v);
>>>>>>> b56a2f8b
        }
        return row;
    }

    @Override
    public MVTable getTable() {
        return mvTable;
    }

    @Override
    public double getCost(Session session, int[] masks,
            TableFilter[] filters, int filter, SortOrder sortOrder,
            HashSet<Column> allColumnsSet) {
        try {
            return 10 * getCostRangeIndex(masks, dataMap.sizeAsLongMax(),
                    filters, filter, sortOrder, false, allColumnsSet);
        } catch (IllegalStateException e) {
            throw DbException.get(ErrorCode.OBJECT_CLOSED, e);
        }
    }

    @Override
    public void remove(Session session) {
        TransactionMap<SearchRow,Value> map = getMap(session);
        if (!map.isClosed()) {
            Transaction t = session.getTransaction();
            t.removeMap(map);
        }
    }

    @Override
    public void truncate(Session session) {
        TransactionMap<SearchRow,Value> map = getMap(session);
        map.clear();
    }

    @Override
    public boolean canGetFirstOrLast() {
        return true;
    }

    @Override
    public Cursor findFirstOrLast(Session session, boolean first) {
        TransactionMap<SearchRow,Value> map = getMap(session);
        SearchRow key = first ? map.firstKey() : map.lastKey();
        while (true) {
            if (key == null) {
                return new MVStoreCursor(session,
                        Collections.<SearchRow>emptyList().iterator());
            }
            if (key.getValue(columnIds[0]) != ValueNull.INSTANCE) {
                break;
            }
            key = first ? map.higherKey(key) : map.lowerKey(key);
        }
        List<SearchRow> list = Collections.singletonList(key);
        MVStoreCursor cursor = new MVStoreCursor(session, list.iterator());
        cursor.next();
        return cursor;
    }

    @Override
    public boolean needRebuild() {
        try {
            return dataMap.sizeAsLongMax() == 0;
        } catch (IllegalStateException e) {
            throw DbException.get(ErrorCode.OBJECT_CLOSED, e);
        }
    }

    @Override
    public long getRowCount(Session session) {
        TransactionMap<SearchRow,Value> map = getMap(session);
        return map.sizeAsLong();
    }

    @Override
    public long getRowCountApproximation() {
        try {
            return dataMap.sizeAsLongMax();
        } catch (IllegalStateException e) {
            throw DbException.get(ErrorCode.OBJECT_CLOSED, e);
        }
    }

    @Override
    public long getDiskSpaceUsed() {
        // TODO estimate disk space usage
        return 0;
    }

    @Override
    public boolean canFindNext() {
        return true;
    }

    @Override
    public Cursor findNext(Session session, SearchRow higherThan, SearchRow last) {
        return find(session, higherThan, true, last);
    }

    @Override
    public void checkRename() {
        // ok
    }

    /**
     * Get the map to store the data.
     *
     * @param session the session
     * @return the map
     */
    private TransactionMap<SearchRow,Value> getMap(Session session) {
        if (session == null) {
            return dataMap;
        }
        Transaction t = session.getTransaction();
        return dataMap.getInstance(t);
    }

    /**
     * A cursor.
     */
    final class MVStoreCursor implements Cursor {

        private final Session             session;
        private final Iterator<SearchRow> it;
        private       SearchRow           current;
        private       Row                 row;

<<<<<<< HEAD
        private MVStoreCursor(Session session, Iterator<SearchRow> it) {
=======
        MVStoreCursor(Session session, Iterator<Value> it, SearchRow last) {
>>>>>>> b56a2f8b
            this.session = session;
            this.it = it;
        }

        @Override
        public Row get() {
            if (row == null) {
                SearchRow r = getSearchRow();
                if (r != null) {
                    row = mvTable.getRow(session, r.getKey());
                }
            }
            return row;
        }

        @Override
        public SearchRow getSearchRow() {
            return current;
        }

        @Override
        public boolean next() {
            current = it.hasNext() ? it.next() : null;
            row = null;
            return current != null;
        }

        @Override
        public boolean previous() {
            throw DbException.getUnsupportedException("previous");
        }
    }

}<|MERGE_RESOLUTION|>--- conflicted
+++ resolved
@@ -43,15 +43,9 @@
     /**
      * The multi-value table.
      */
-<<<<<<< HEAD
     private final MVTable                         mvTable;
-    private final RowFactory rowFactory;
+    private final RowFactory                      rowFactory;
     private final TransactionMap<SearchRow,Value> dataMap;
-=======
-    final MVTable                             mvTable;
-    private final int                         keyColumns;
-    private final TransactionMap<Value,Value> dataMap;
->>>>>>> b56a2f8b
 
     public MVSecondaryIndex(Database db, MVTable table, int id, String indexName,
                 IndexColumn[] columns, IndexType indexType) {
@@ -97,11 +91,6 @@
     }
 
     private static final class Source {
-<<<<<<< HEAD
-=======
-        private final Iterator<ValueArray> iterator;
-        ValueArray currentRowData;
->>>>>>> b56a2f8b
 
         private final Iterator<SearchRow> iterator;
         private       SearchRow           currentRowData;
@@ -263,29 +252,10 @@
             return null;
         }
 
-<<<<<<< HEAD
         SearchRow row = rowFactory.createRow();
         row.copyFrom(r);
         if (minmax != null) {
             row.setKey(minmax ? Long.MAX_VALUE : Long.MIN_VALUE);
-=======
-    /**
-     * Convert array of values to a SearchRow.
-     *
-     * @param key the index key
-     * @return the row
-     */
-    SearchRow convertToSearchRow(ValueArray key) {
-        Value[] array = key.getList();
-        SearchRow searchRow = mvTable.getTemplateRow();
-        searchRow.setKey((array[array.length - 1]).getLong());
-        Column[] cols = getColumns();
-        for (int i = 0; i < array.length - 1; i++) {
-            Column c = cols[i];
-            int idx = c.getColumnId();
-            Value v = array[i];
-            searchRow.setValue(idx, v);
->>>>>>> b56a2f8b
         }
         return row;
     }
@@ -416,11 +386,7 @@
         private       SearchRow           current;
         private       Row                 row;
 
-<<<<<<< HEAD
         private MVStoreCursor(Session session, Iterator<SearchRow> it) {
-=======
-        MVStoreCursor(Session session, Iterator<Value> it, SearchRow last) {
->>>>>>> b56a2f8b
             this.session = session;
             this.it = it;
         }
