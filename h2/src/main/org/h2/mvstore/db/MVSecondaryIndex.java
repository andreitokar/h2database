--- conflicted
+++ resolved
@@ -33,11 +33,8 @@
 import org.h2.table.Column;
 import org.h2.table.IndexColumn;
 import org.h2.table.TableFilter;
-<<<<<<< HEAD
-=======
 import org.h2.util.Utils;
 import org.h2.value.CompareMode;
->>>>>>> 6b33ddf0
 import org.h2.value.Value;
 import org.h2.value.ValueNull;
 
@@ -334,14 +331,8 @@
             }
             key = first ? map.higherKey(key) : map.lowerKey(key);
         }
-<<<<<<< HEAD
         List<SearchRow> list = Collections.singletonList(key);
         MVStoreCursor cursor = new MVStoreCursor(session, list.iterator(), mvTable);
-=======
-        ArrayList<Value> list = Utils.newSmallArrayList();
-        list.add(key);
-        MVStoreCursor cursor = new MVStoreCursor(session, list.iterator(), null);
->>>>>>> 6b33ddf0
         cursor.next();
         return cursor;
     }
