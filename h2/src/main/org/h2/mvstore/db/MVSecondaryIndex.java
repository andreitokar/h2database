/*
 * Copyright 2004-2018 H2 Group. Multiple-Licensed under the MPL 2.0,
 * and the EPL 1.0 (http://h2database.com/html/license.html).
 * Initial Developer: H2 Group
 */
package org.h2.mvstore.db;

import java.util.ArrayList;
import java.util.Collections;
import java.util.Iterator;
import java.util.List;
import java.util.PriorityQueue;
import java.util.Queue;
import org.h2.api.ErrorCode;
import org.h2.command.dml.AllColumnsForPlan;
import org.h2.engine.Database;
import org.h2.engine.Session;
import org.h2.index.BaseIndex;
import org.h2.index.Cursor;
import org.h2.index.IndexType;
import org.h2.message.DbException;
import org.h2.mvstore.MVMap;
import org.h2.mvstore.MVStore;
import org.h2.mvstore.tx.Transaction;
import org.h2.mvstore.tx.TransactionMap;
import org.h2.mvstore.type.DataType;
import org.h2.mvstore.type.ObjectDataType;
import org.h2.result.Row;
import org.h2.result.RowFactory;
import org.h2.result.SearchRow;
import org.h2.result.SortOrder;
import org.h2.table.IndexColumn;
import org.h2.table.TableFilter;
import org.h2.value.Value;
import org.h2.value.ValueNull;

/**
 * A table stored in a MVStore.
 */
public final class MVSecondaryIndex extends BaseIndex implements MVIndex {

    /**
     * The multi-value table.
     */
    private final MVTable                         mvTable;
    private final RowFactory                      rowFactory;
    private final TransactionMap<SearchRow,Value> dataMap;

    public MVSecondaryIndex(Database db, MVTable table, int id, String indexName,
                IndexColumn[] columns, IndexType indexType) {
        this.mvTable = table;
        initBaseIndex(table, id, indexName, columns, indexType);
        if (!database.isStarting()) {
            checkIndexColumnTypes(columns);
        }
        // always store the row key in the map key,
        // even for unique indexes, as some of the index columns could be null
        rowFactory = database.getRowFactory().createRowFactory(db.getCompareMode(), db.getMode(), db,
                                                                table.getColumns(), columns);
        DataType keyType = rowFactory.getDataType();
        DataType valueType = ObjectDataType.NoneType.INSTANCE;
        String mapName = "index." + getId();
<<<<<<< HEAD
=======
        int[] sortTypes = new int[keyColumns];
        for (int i = 0; i < columns.length; i++) {
            sortTypes[i] = columns[i].sortType;
        }
        sortTypes[keyColumns - 1] = SortOrder.ASCENDING;
        ValueDataType keyType = new ValueDataType(db, sortTypes);
        ValueDataType valueType = new ValueDataType();
>>>>>>> 9288feb5
        Transaction t = mvTable.getTransactionBegin();
        dataMap = t.openMap(mapName, keyType, valueType);
        dataMap.map.setVolatile(!table.isPersistData() || !indexType.isPersistent());
        t.commit();
        assert mapName.equals(dataMap.getName()) : mapName + " != " + dataMap.getName();
        if (!keyType.equals(dataMap.getKeyType())) {
            throw DbException.throwInternalError(
                    "Incompatible key type, expected " + keyType + " but got "
                            + dataMap.getKeyType() + " for index " + indexName);
        }
    }

    @Override
    public int compareRows(SearchRow rowData, SearchRow compare) {
        int comp = dataMap.getKeyType().compare(rowData, compare);
        return comp;
    }

    @Override
    public void addRowsToBuffer(List<Row> rows, String bufferName) {
        MVMap<SearchRow,Value> map = openMap(bufferName);
        for (Row row : rows) {
            SearchRow r = rowFactory.createRow();
            r.copyFrom(row);
            map.append(r, ValueNull.INSTANCE);
        }
    }

    private static final class Source {

        private final Iterator<SearchRow> iterator;
                      SearchRow           currentRowData;

        public Source(Iterator<SearchRow> iterator) {
            assert iterator.hasNext();
            this.iterator = iterator;
            this.currentRowData = iterator.next();
        }

        public boolean hasNext() {
            boolean result = iterator.hasNext();
            if(result) {
                currentRowData = iterator.next();
            }
            return result;
        }

        public SearchRow next() {
            return currentRowData;
        }

        static final class Comparator implements java.util.Comparator<Source> {

            private final DataType type;

            public Comparator(DataType type) {
                this.type = type;
            }

            @Override
            public int compare(Source one, Source two) {
                return type.compare(one.currentRowData, two.currentRowData);
            }
        }
    }

    @Override
    public void addBufferedRows(List<String> bufferNames) {
        MVMap.BufferingAgent<SearchRow,Value> agent = dataMap.getBufferingAgent();
        ArrayList<String> mapNames = new ArrayList<>(bufferNames);
        int buffersCount = bufferNames.size();
        Queue<Source> queue = new PriorityQueue<>(buffersCount,
                                new Source.Comparator(rowFactory.getDataType()));
        for (String bufferName : bufferNames) {
            Iterator<SearchRow> iter = openMap(bufferName).keyIterator(null);
            if (iter.hasNext()) {
                queue.offer(new Source(iter));
            }
        }
        try {
            while (!queue.isEmpty()) {
                Source s = queue.poll();
<<<<<<< HEAD
                SearchRow row = s.next();

                if (indexType.isUnique() && !mayHaveNullDuplicates(row)) {
                    checkUnique(dataMap, row, Long.MIN_VALUE);
=======
                ValueArray rowData = s.next();
                SearchRow row = convertToSearchRow(rowData);

                if (indexType.isUnique() && !mayHaveNullDuplicates(row)) {
                    checkUnique(dataMap, rowData, Long.MIN_VALUE);
>>>>>>> 9288feb5
                }

                agent.put(row, ValueNull.INSTANCE);

                if (s.hasNext()) {
                    queue.offer(s);
                }
            }
        } finally {
<<<<<<< HEAD
            agent.close();
            MVStore store = database.getMvStore().getStore();
            for (String tempMapName : mapNames) {
                store.removeMap(tempMapName);
            }
        }
    }

    private MVMap<SearchRow,Value> openMap(String mapName) {
        DataType keyType = rowFactory.getDataType();
        DataType valueType = ObjectDataType.NoneType.INSTANCE;
        MVMap.Builder<SearchRow,Value> builder = new MVMap.Builder<SearchRow,Value>()
                                                .singleWriter()
                                                .keyType(keyType)
                                                .valueType(valueType);
        MVMap<SearchRow, Value> map = database.getMvStore().getStore()
                .openMap(mapName, builder);
=======
            MVStore mvStore = database.getStore().getMvStore();
            for (String tempMapName : bufferNames) {
                mvStore.removeMap(tempMapName);
            }
        }
    }

    private MVMap<ValueArray, Value> openMap(String mapName) {
        int[] sortTypes = new int[keyColumns];
        for (int i = 0; i < indexColumns.length; i++) {
            sortTypes[i] = indexColumns[i].sortType;
        }
        sortTypes[keyColumns - 1] = SortOrder.ASCENDING;
        ValueDataType keyType = new ValueDataType(database, sortTypes);
        ValueDataType valueType = new ValueDataType();
        MVMap.Builder<ValueArray, Value> builder =
                new MVMap.Builder<ValueArray, Value>()
                        .singleWriter()
                        .keyType(keyType).valueType(valueType);
        MVMap<ValueArray, Value> map = database.getStore().
                getMvStore().openMap(mapName, builder);
>>>>>>> 9288feb5
        if (!keyType.equals(map.getKeyType())) {
            throw DbException.throwInternalError(
                    "Incompatible key type, expected " + keyType + " but got "
                            + map.getKeyType() + " for map " + mapName);
        }
        return map;
    }

    @Override
    public void close(Session session) {
        // ok
    }

    @Override
    public void add(Session session, Row row) {
<<<<<<< HEAD
        TransactionMap<SearchRow,Value> map = getMap(session);
        SearchRow key = convertToKey(row, null);
        boolean checkRequired = indexType.isUnique() && !mayHaveNullDuplicates(row);
        if (checkRequired) {
            checkUnique(map, row, Long.MIN_VALUE);
=======
        TransactionMap<Value, Value> map = getMap(session);
        ValueArray array = convertToKey(row);
        boolean checkRequired = indexType.isUnique() && !mayHaveNullDuplicates(row);
        if (checkRequired) {
            checkUnique(map, array, Long.MIN_VALUE);
>>>>>>> 9288feb5
        }

        try {
            map.put(key, ValueNull.INSTANCE);
        } catch (IllegalStateException e) {
            throw mvTable.convertException(e);
        }

        if (checkRequired) {
<<<<<<< HEAD
            checkUnique(map, row, row.getKey());
        }
    }

    private void checkUnique(TransactionMap<SearchRow,Value> map, SearchRow row, long newKey) {
        Iterator<SearchRow> it = map.keyIterator(convertToKey(row, Boolean.FALSE), convertToKey(row, Boolean.TRUE), true);
        while (it.hasNext()) {
            SearchRow k = it.next();
            if (newKey != k.getKey()) {
                if (map.get(k) != null) {
                    // committed
                    throw getDuplicateKeyException(k.toString());
                }
                throw DbException.get(ErrorCode.CONCURRENT_UPDATE_1, table.getName());
            }
        }
    }

=======
            checkUnique(map, array, row.getKey());
        }
    }

    private void checkUnique(TransactionMap<Value, Value> map, ValueArray row, long newKey) {
        Iterator<Value> it = map.keyIterator(convertToKey(row, Boolean.FALSE), convertToKey(row, Boolean.TRUE), true);
        while (it.hasNext()) {
            ValueArray rowData = (ValueArray)it.next();
            Value[] array = rowData.getList();
            Value rowKey = array[array.length - 1];
            long rowId = rowKey.getLong();
            if (newKey != rowId) {
                if (map.get(rowData) != null) {
                    // committed
                    throw getDuplicateKeyException(rowKey.toString());
                }
                throw DbException.get(ErrorCode.CONCURRENT_UPDATE_1, table.getName());
            }
        }
    }

>>>>>>> 9288feb5
    @Override
    public void remove(Session session, Row row) {
        SearchRow searchRow = convertToKey(row, null);
        TransactionMap<SearchRow,Value> map = getMap(session);
        try {
            if (map.remove(searchRow) == null) {
                throw DbException.get(ErrorCode.ROW_NOT_FOUND_WHEN_DELETING_1,
                        getSQL() + ": " + row.getKey());
            }
        } catch (IllegalStateException e) {
            throw mvTable.convertException(e);
        }
    }

    @Override
    public void update(Session session, Row oldRow, Row newRow) {
        SearchRow searchRowOld = convertToKey(oldRow, null);
        SearchRow searchRowNew = convertToKey(newRow, null);
        if (!rowsAreEqual(searchRowOld, searchRowNew)) {
            super.update(session, oldRow, newRow);
        }
    }

    private boolean rowsAreEqual(SearchRow rowOne, SearchRow rowTwo) {
        if (rowOne == rowTwo) {
            return true;
        }
        for (int index : columnIds) {
            Value v1 = rowOne.getValue(index);
            Value v2 = rowTwo.getValue(index);
            if (v1 == null ? v2 != null : !v1.equals(v2)) {
                return false;
            }
        }
        return rowOne.getKey() == rowTwo.getKey();
    }

    @Override
    public Cursor find(Session session, SearchRow first, SearchRow last) {
        return find(session, first, false, last);
    }

    private Cursor find(Session session, SearchRow first, boolean bigger, SearchRow last) {
<<<<<<< HEAD
        SearchRow min = convertToKey(first, bigger);
        TransactionMap<SearchRow,Value> map = getMap(session);
/*
        if (!bigger && indexType.isUnique() && first != null && !mayHaveNullDuplicates(first) && compareRows(first, last) == 0) {
            SearchRow searchRow = map.higherKey(min);
            Row row = null;
            if (searchRow != null) {
                min.setKey(SearchRow.MATCH_ALL_ROW_KEY);
                if (compareRows(searchRow, min) == 0) {
                    row = mvTable.getRow(session, searchRow.getKey());
                }
            }
            return new SingleRowCursor(row);
        }
//*/
        SearchRow max = convertToKey(last, Boolean.TRUE);
        return new MVStoreCursor(session, map.keyIterator(min, max, false), mvTable);
=======
        ValueArray min = convertToKey(convertToKey(first), bigger);
        ValueArray max = convertToKey(convertToKey(last), Boolean.TRUE);
        TransactionMap<Value,Value> map = getMap(session);
        return new MVStoreCursor(session, map.keyIterator(min, max, false));
    }

    private static ValueArray convertToKey(ValueArray r, Boolean minmax) {
        if (r == null) {
            return null;
        }

        Value[] values = r.getList().clone();
        ValueArray row = ValueArray.get(values);
        if (minmax != null) {
            values[values.length - 1] = ValueLong.get(minmax ? Long.MAX_VALUE : Long.MIN_VALUE);
        }
        return row;
>>>>>>> 9288feb5
    }

    private SearchRow convertToKey(SearchRow r, Boolean minmax) {
        if (r == null) {
            return null;
        }
<<<<<<< HEAD
=======
        Value[] array = new Value[keyColumns];
        for (int i = 0; i < columns.length; i++) {
            Column c = columns[i];
            int idx = c.getColumnId();
            Value v = r.getValue(idx);
            if (v != null) {
                array[i] = v.convertTo(c.getType(), -1, database.getMode(), null, c.getEnumerators());
            }
        }
        array[keyColumns - 1] = ValueLong.get(r.getKey());
        return ValueArray.get(array);
    }
>>>>>>> 9288feb5

        SearchRow row = rowFactory.createRow();
        row.copyFrom(r);
        if (minmax != null) {
            row.setKey(minmax ? Long.MAX_VALUE : Long.MIN_VALUE);
        }
        return row;
    }

    @Override
    public MVTable getTable() {
        return mvTable;
    }

    @Override
    public double getCost(Session session, int[] masks,
            TableFilter[] filters, int filter, SortOrder sortOrder,
            AllColumnsForPlan allColumnsSet) {
        try {
            return 10 * getCostRangeIndex(masks, dataMap.sizeAsLongMax(),
                    filters, filter, sortOrder, false, allColumnsSet);
        } catch (IllegalStateException e) {
            throw DbException.get(ErrorCode.OBJECT_CLOSED, e);
        }
    }

    @Override
    public void remove(Session session) {
        TransactionMap<SearchRow,Value> map = getMap(session);
        if (!map.isClosed()) {
            Transaction t = session.getTransaction();
            t.removeMap(map);
        }
    }

    @Override
    public void truncate(Session session) {
        TransactionMap<SearchRow,Value> map = getMap(session);
        map.clear();
    }

    @Override
    public boolean canGetFirstOrLast() {
        return true;
    }

    @Override
    public Cursor findFirstOrLast(Session session, boolean first) {
        TransactionMap<SearchRow,Value> map = getMap(session);
        SearchRow key = first ? map.firstKey() : map.lastKey();
        while (true) {
            if (key == null) {
                return new MVStoreCursor(session,
<<<<<<< HEAD
                        Collections.<SearchRow>emptyIterator(), mvTable);
=======
                        Collections.<Value>emptyIterator());
>>>>>>> 9288feb5
            }
            if (key.getValue(columnIds[0]) != ValueNull.INSTANCE) {
                break;
            }
            key = first ? map.higherKey(key) : map.lowerKey(key);
        }
        MVStoreCursor cursor = new MVStoreCursor(session,
<<<<<<< HEAD
                                Collections.singletonList(key).iterator(), mvTable);
=======
                                Collections.singletonList(key).iterator());
>>>>>>> 9288feb5
        cursor.next();
        return cursor;
    }

    @Override
    public boolean needRebuild() {
        try {
            return dataMap.sizeAsLongMax() == 0;
        } catch (IllegalStateException e) {
            throw DbException.get(ErrorCode.OBJECT_CLOSED, e);
        }
    }

    @Override
    public long getRowCount(Session session) {
        TransactionMap<SearchRow,Value> map = getMap(session);
        return map.sizeAsLong();
    }

    @Override
    public long getRowCountApproximation() {
        try {
            return dataMap.sizeAsLongMax();
        } catch (IllegalStateException e) {
            throw DbException.get(ErrorCode.OBJECT_CLOSED, e);
        }
    }

    @Override
    public long getDiskSpaceUsed() {
        // TODO estimate disk space usage
        return 0;
    }

    @Override
    public boolean canFindNext() {
        return true;
    }

    @Override
    public Cursor findNext(Session session, SearchRow higherThan, SearchRow last) {
        return find(session, higherThan, true, last);
    }

    @Override
    public void checkRename() {
        // ok
    }

    /**
     * Get the map to store the data.
     *
     * @param session the session
     * @return the map
     */
    private TransactionMap<SearchRow,Value> getMap(Session session) {
        if (session == null) {
            return dataMap;
        }
        Transaction t = session.getTransaction();
        return dataMap.getInstance(t);
    }

    /**
     * A cursor.
     */
<<<<<<< HEAD
    static final class MVStoreCursor implements Cursor
    {
        private final Session             session;
        private final Iterator<SearchRow> it;
        private final MVTable             mvTable;
        private       SearchRow           current;
        private       Row                 row;

        MVStoreCursor(Session session, Iterator<SearchRow> it, MVTable mvTable) {
            this.session = session;
            this.it = it;
            this.mvTable = mvTable;
=======
    final class MVStoreCursor implements Cursor {

        private final Session session;
        private final Iterator<Value> it;
        private ValueArray current;
        private Row row;

        MVStoreCursor(Session session, Iterator<Value> it) {
            this.session = session;
            this.it = it;
>>>>>>> 9288feb5
        }

        @Override
        public Row get() {
            if (row == null) {
                if (current != null) {
                    Value[] values = current.getList();
                    row = mvTable.getRow(session, values[values.length - 1].getLong());
                }
            }
            return row;
        }

        @Override
        public SearchRow getSearchRow() {
<<<<<<< HEAD
            return current;
=======
            return current == null ? null : convertToSearchRow(current);
>>>>>>> 9288feb5
        }

        @Override
        public boolean next() {
<<<<<<< HEAD
            current = it.hasNext() ? it.next() : null;
=======
            current = it.hasNext() ? (ValueArray)it.next() : null;
>>>>>>> 9288feb5
            row = null;
            return current != null;
        }

        @Override
        public boolean previous() {
            throw DbException.getUnsupportedException("previous");
        }
    }

}<|MERGE_RESOLUTION|>--- conflicted
+++ resolved
@@ -60,16 +60,6 @@
         DataType keyType = rowFactory.getDataType();
         DataType valueType = ObjectDataType.NoneType.INSTANCE;
         String mapName = "index." + getId();
-<<<<<<< HEAD
-=======
-        int[] sortTypes = new int[keyColumns];
-        for (int i = 0; i < columns.length; i++) {
-            sortTypes[i] = columns[i].sortType;
-        }
-        sortTypes[keyColumns - 1] = SortOrder.ASCENDING;
-        ValueDataType keyType = new ValueDataType(db, sortTypes);
-        ValueDataType valueType = new ValueDataType();
->>>>>>> 9288feb5
         Transaction t = mvTable.getTransactionBegin();
         dataMap = t.openMap(mapName, keyType, valueType);
         dataMap.map.setVolatile(!table.isPersistData() || !indexType.isPersistent());
@@ -149,21 +139,14 @@
                 queue.offer(new Source(iter));
             }
         }
+
         try {
             while (!queue.isEmpty()) {
                 Source s = queue.poll();
-<<<<<<< HEAD
                 SearchRow row = s.next();
 
                 if (indexType.isUnique() && !mayHaveNullDuplicates(row)) {
                     checkUnique(dataMap, row, Long.MIN_VALUE);
-=======
-                ValueArray rowData = s.next();
-                SearchRow row = convertToSearchRow(rowData);
-
-                if (indexType.isUnique() && !mayHaveNullDuplicates(row)) {
-                    checkUnique(dataMap, rowData, Long.MIN_VALUE);
->>>>>>> 9288feb5
                 }
 
                 agent.put(row, ValueNull.INSTANCE);
@@ -173,11 +156,10 @@
                 }
             }
         } finally {
-<<<<<<< HEAD
             agent.close();
-            MVStore store = database.getMvStore().getStore();
+            MVStore mvStore = database.getStore().getMvStore();
             for (String tempMapName : mapNames) {
-                store.removeMap(tempMapName);
+                mvStore.removeMap(tempMapName);
             }
         }
     }
@@ -191,29 +173,6 @@
                                                 .valueType(valueType);
         MVMap<SearchRow, Value> map = database.getMvStore().getStore()
                 .openMap(mapName, builder);
-=======
-            MVStore mvStore = database.getStore().getMvStore();
-            for (String tempMapName : bufferNames) {
-                mvStore.removeMap(tempMapName);
-            }
-        }
-    }
-
-    private MVMap<ValueArray, Value> openMap(String mapName) {
-        int[] sortTypes = new int[keyColumns];
-        for (int i = 0; i < indexColumns.length; i++) {
-            sortTypes[i] = indexColumns[i].sortType;
-        }
-        sortTypes[keyColumns - 1] = SortOrder.ASCENDING;
-        ValueDataType keyType = new ValueDataType(database, sortTypes);
-        ValueDataType valueType = new ValueDataType();
-        MVMap.Builder<ValueArray, Value> builder =
-                new MVMap.Builder<ValueArray, Value>()
-                        .singleWriter()
-                        .keyType(keyType).valueType(valueType);
-        MVMap<ValueArray, Value> map = database.getStore().
-                getMvStore().openMap(mapName, builder);
->>>>>>> 9288feb5
         if (!keyType.equals(map.getKeyType())) {
             throw DbException.throwInternalError(
                     "Incompatible key type, expected " + keyType + " but got "
@@ -229,21 +188,12 @@
 
     @Override
     public void add(Session session, Row row) {
-<<<<<<< HEAD
         TransactionMap<SearchRow,Value> map = getMap(session);
         SearchRow key = convertToKey(row, null);
         boolean checkRequired = indexType.isUnique() && !mayHaveNullDuplicates(row);
         if (checkRequired) {
             checkUnique(map, row, Long.MIN_VALUE);
-=======
-        TransactionMap<Value, Value> map = getMap(session);
-        ValueArray array = convertToKey(row);
-        boolean checkRequired = indexType.isUnique() && !mayHaveNullDuplicates(row);
-        if (checkRequired) {
-            checkUnique(map, array, Long.MIN_VALUE);
->>>>>>> 9288feb5
-        }
-
+        }
         try {
             map.put(key, ValueNull.INSTANCE);
         } catch (IllegalStateException e) {
@@ -251,7 +201,6 @@
         }
 
         if (checkRequired) {
-<<<<<<< HEAD
             checkUnique(map, row, row.getKey());
         }
     }
@@ -263,28 +212,6 @@
             if (newKey != k.getKey()) {
                 if (map.get(k) != null) {
                     // committed
-                    throw getDuplicateKeyException(k.toString());
-                }
-                throw DbException.get(ErrorCode.CONCURRENT_UPDATE_1, table.getName());
-            }
-        }
-    }
-
-=======
-            checkUnique(map, array, row.getKey());
-        }
-    }
-
-    private void checkUnique(TransactionMap<Value, Value> map, ValueArray row, long newKey) {
-        Iterator<Value> it = map.keyIterator(convertToKey(row, Boolean.FALSE), convertToKey(row, Boolean.TRUE), true);
-        while (it.hasNext()) {
-            ValueArray rowData = (ValueArray)it.next();
-            Value[] array = rowData.getList();
-            Value rowKey = array[array.length - 1];
-            long rowId = rowKey.getLong();
-            if (newKey != rowId) {
-                if (map.get(rowData) != null) {
-                    // committed
                     throw getDuplicateKeyException(rowKey.toString());
                 }
                 throw DbException.get(ErrorCode.CONCURRENT_UPDATE_1, table.getName());
@@ -292,7 +219,6 @@
         }
     }
 
->>>>>>> 9288feb5
     @Override
     public void remove(Session session, Row row) {
         SearchRow searchRow = convertToKey(row, null);
@@ -336,64 +262,16 @@
     }
 
     private Cursor find(Session session, SearchRow first, boolean bigger, SearchRow last) {
-<<<<<<< HEAD
         SearchRow min = convertToKey(first, bigger);
         TransactionMap<SearchRow,Value> map = getMap(session);
-/*
-        if (!bigger && indexType.isUnique() && first != null && !mayHaveNullDuplicates(first) && compareRows(first, last) == 0) {
-            SearchRow searchRow = map.higherKey(min);
-            Row row = null;
-            if (searchRow != null) {
-                min.setKey(SearchRow.MATCH_ALL_ROW_KEY);
-                if (compareRows(searchRow, min) == 0) {
-                    row = mvTable.getRow(session, searchRow.getKey());
-                }
-            }
-            return new SingleRowCursor(row);
-        }
-//*/
         SearchRow max = convertToKey(last, Boolean.TRUE);
         return new MVStoreCursor(session, map.keyIterator(min, max, false), mvTable);
-=======
-        ValueArray min = convertToKey(convertToKey(first), bigger);
-        ValueArray max = convertToKey(convertToKey(last), Boolean.TRUE);
-        TransactionMap<Value,Value> map = getMap(session);
-        return new MVStoreCursor(session, map.keyIterator(min, max, false));
-    }
-
-    private static ValueArray convertToKey(ValueArray r, Boolean minmax) {
-        if (r == null) {
-            return null;
-        }
-
-        Value[] values = r.getList().clone();
-        ValueArray row = ValueArray.get(values);
-        if (minmax != null) {
-            values[values.length - 1] = ValueLong.get(minmax ? Long.MAX_VALUE : Long.MIN_VALUE);
-        }
-        return row;
->>>>>>> 9288feb5
     }
 
     private SearchRow convertToKey(SearchRow r, Boolean minmax) {
         if (r == null) {
             return null;
         }
-<<<<<<< HEAD
-=======
-        Value[] array = new Value[keyColumns];
-        for (int i = 0; i < columns.length; i++) {
-            Column c = columns[i];
-            int idx = c.getColumnId();
-            Value v = r.getValue(idx);
-            if (v != null) {
-                array[i] = v.convertTo(c.getType(), -1, database.getMode(), null, c.getEnumerators());
-            }
-        }
-        array[keyColumns - 1] = ValueLong.get(r.getKey());
-        return ValueArray.get(array);
-    }
->>>>>>> 9288feb5
 
         SearchRow row = rowFactory.createRow();
         row.copyFrom(r);
@@ -447,11 +325,7 @@
         while (true) {
             if (key == null) {
                 return new MVStoreCursor(session,
-<<<<<<< HEAD
                         Collections.<SearchRow>emptyIterator(), mvTable);
-=======
-                        Collections.<Value>emptyIterator());
->>>>>>> 9288feb5
             }
             if (key.getValue(columnIds[0]) != ValueNull.INSTANCE) {
                 break;
@@ -459,11 +333,7 @@
             key = first ? map.higherKey(key) : map.lowerKey(key);
         }
         MVStoreCursor cursor = new MVStoreCursor(session,
-<<<<<<< HEAD
                                 Collections.singletonList(key).iterator(), mvTable);
-=======
-                                Collections.singletonList(key).iterator());
->>>>>>> 9288feb5
         cursor.next();
         return cursor;
     }
@@ -530,10 +400,9 @@
     /**
      * A cursor.
      */
-<<<<<<< HEAD
-    static final class MVStoreCursor implements Cursor
-    {
-        private final Session             session;
+    static final class MVStoreCursor implements Cursor {
+
+        private final Session session;
         private final Iterator<SearchRow> it;
         private final MVTable             mvTable;
         private       SearchRow           current;
@@ -543,26 +412,14 @@
             this.session = session;
             this.it = it;
             this.mvTable = mvTable;
-=======
-    final class MVStoreCursor implements Cursor {
-
-        private final Session session;
-        private final Iterator<Value> it;
-        private ValueArray current;
-        private Row row;
-
-        MVStoreCursor(Session session, Iterator<Value> it) {
-            this.session = session;
-            this.it = it;
->>>>>>> 9288feb5
         }
 
         @Override
         public Row get() {
             if (row == null) {
-                if (current != null) {
-                    Value[] values = current.getList();
-                    row = mvTable.getRow(session, values[values.length - 1].getLong());
+                SearchRow r = getSearchRow();
+                if (r != null) {
+                    row = mvTable.getRow(session, r.getKey());
                 }
             }
             return row;
@@ -570,20 +427,12 @@
 
         @Override
         public SearchRow getSearchRow() {
-<<<<<<< HEAD
             return current;
-=======
-            return current == null ? null : convertToSearchRow(current);
->>>>>>> 9288feb5
         }
 
         @Override
         public boolean next() {
-<<<<<<< HEAD
             current = it.hasNext() ? it.next() : null;
-=======
-            current = it.hasNext() ? (ValueArray)it.next() : null;
->>>>>>> 9288feb5
             row = null;
             return current != null;
         }
