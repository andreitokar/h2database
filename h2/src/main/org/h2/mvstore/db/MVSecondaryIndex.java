--- conflicted
+++ resolved
@@ -258,15 +258,6 @@
                 if (compareRows(searchRow, min) == 0) {
                     row = mvTable.getRow(session, searchRow.getKey());
                 }
-<<<<<<< HEAD
-=======
-                min = v;
-                break;
-            }
-            if (min == null) {
-                return new MVStoreCursor(session,
-                        Collections.<Value>emptyIterator(), null);
->>>>>>> fdcd54e3
             }
             return new SingleRowCursor(row);
         }
@@ -332,25 +323,15 @@
         while (true) {
             if (key == null) {
                 return new MVStoreCursor(session,
-<<<<<<< HEAD
-                        Collections.<SearchRow>emptyList().iterator(), mvTable);
-=======
-                        Collections.<Value>emptyIterator(), null);
->>>>>>> fdcd54e3
+                        Collections.<SearchRow>emptyIterator(), mvTable);
             }
             if (key.getValue(columnIds[0]) != ValueNull.INSTANCE) {
                 break;
             }
             key = first ? map.higherKey(key) : map.lowerKey(key);
         }
-<<<<<<< HEAD
         List<SearchRow> list = Collections.singletonList(key);
         MVStoreCursor cursor = new MVStoreCursor(session, list.iterator(), mvTable);
-=======
-        ArrayList<Value> list = new ArrayList<>(1);
-        list.add(key);
-        MVStoreCursor cursor = new MVStoreCursor(session, list.iterator(), null);
->>>>>>> fdcd54e3
         cursor.next();
         return cursor;
     }
