--- conflicted
+++ resolved
@@ -13,10 +13,6 @@
 import java.util.List;
 import java.util.PriorityQueue;
 import java.util.Queue;
-<<<<<<< HEAD
-
-=======
->>>>>>> 32f78e38
 import org.h2.api.ErrorCode;
 import org.h2.engine.Database;
 import org.h2.engine.Session;
@@ -48,15 +44,9 @@
     /**
      * The multi-value table.
      */
-<<<<<<< HEAD
     private final MVTable                         mvTable;
-    private final RowFactory                      rowFactory;
+    private final RowFactory rowFactory;
     private final TransactionMap<SearchRow,Value> dataMap;
-=======
-    private final MVTable                     mvTable;
-    private final int                         keyColumns;
-    private final TransactionMap<Value,Value> dataMap;
->>>>>>> 32f78e38
 
     public MVSecondaryIndex(Database db, MVTable table, int id, String indexName,
                 IndexColumn[] columns, IndexType indexType) {
@@ -67,23 +57,10 @@
         }
         // always store the row key in the map key,
         // even for unique indexes, as some of the index columns could be null
-<<<<<<< HEAD
         rowFactory = database.getRowFactory().createRowFactory(db.getCompareMode(), db, table.getColumns(), columns);
         DataType keyType = rowFactory.getDataType();
         DataType valueType = ObjectDataType.NoneType.INSTANCE;
         String mapName = "index." + getId();
-=======
-        keyColumns = columns.length + 1;
-        String mapName = "index." + getId();
-        int[] sortTypes = new int[keyColumns];
-        for (int i = 0; i < columns.length; i++) {
-            sortTypes[i] = columns[i].sortType;
-        }
-        sortTypes[keyColumns - 1] = SortOrder.ASCENDING;
-        ValueDataType keyType = new ValueDataType(
-                db.getCompareMode(), db, sortTypes);
-        ValueDataType valueType = new ValueDataType(null, null, null);
->>>>>>> 32f78e38
         Transaction t = mvTable.getTransactionBegin();
         dataMap = t.openMap(mapName, keyType, valueType);
         t.commit();
@@ -95,11 +72,7 @@
 
     @Override
     public void addRowsToBuffer(List<Row> rows, String bufferName) {
-<<<<<<< HEAD
         MVMap<SearchRow,Value> map = openMap(bufferName);
-=======
-        MVMap<ValueArray, Value> map = openMap(bufferName);
->>>>>>> 32f78e38
         for (Row row : rows) {
             SearchRow r = rowFactory.createRow();
             r.copyFrom(row);
@@ -108,32 +81,12 @@
     }
 
     private static final class Source {
-<<<<<<< HEAD
 
         private final Iterator<SearchRow> iterator;
-        private       SearchRow           currentRow;
-
-        private static Comparator<Source> createComparator(DataType type) {
-            return new SourceComparator(type);
-        }
+        private       SearchRow           currentRowData;
 
         public Source(Iterator<SearchRow> iterator) {
             assert iterator.hasNext();
-            this.iterator = iterator;
-            this.currentRow = iterator.next();
-        }
-
-        private static final class SourceComparator implements Comparator<Source> {
-
-            private final DataType type;
-
-            private SourceComparator(DataType type) {
-                this.type = type;
-=======
-        private final Iterator<ValueArray> iterator;
-        private       ValueArray           currentRowData;
-
-        public Source(Iterator<ValueArray> iterator) {
             this.iterator = iterator;
             this.currentRowData = iterator.next();
         }
@@ -146,25 +99,21 @@
             return result;
         }
 
-        public ValueArray next() {
+        public SearchRow next() {
             return currentRowData;
         }
 
         public static final class Comparator implements java.util.Comparator<Source> {
-            private final CompareMode compareMode;
-
-            public Comparator(CompareMode compareMode) {
-                this.compareMode = compareMode;
->>>>>>> 32f78e38
+
+            private final DataType type;
+
+            public Comparator(DataType type) {
+                this.type = type;
             }
 
             @Override
             public int compare(Source one, Source two) {
-<<<<<<< HEAD
-                return type.compare(one.currentRow, two.currentRow);
-=======
-                return one.currentRowData.compareTo(two.currentRowData, compareMode);
->>>>>>> 32f78e38
+                return type.compare(one.currentRowData, two.currentRowData);
             }
         }
     }
@@ -172,29 +121,19 @@
     @Override
     public void addBufferedRows(List<String> bufferNames) {
         ArrayList<String> mapNames = New.arrayList(bufferNames);
-<<<<<<< HEAD
         int buffersCount = bufferNames.size();
         Queue<Source> queue = new PriorityQueue<>(buffersCount,
-                                        Source.createComparator(rowFactory.getDataType()));
+                                new Source.Comparator(rowFactory.getDataType()));
         for (String bufferName : bufferNames) {
             Iterator<SearchRow> iter = openMap(bufferName).keyIterator(null);
-=======
-        CompareMode compareMode = database.getCompareMode();
-        int buffersCount = bufferNames.size();
-        Queue<Source> queue = new PriorityQueue<>(buffersCount, new Source.Comparator(compareMode));
-        for (String bufferName : bufferNames) {
-            Iterator<ValueArray> iter = openMap(bufferName).keyIterator(null);
->>>>>>> 32f78e38
             if (iter.hasNext()) {
                 queue.add(new Source(iter));
             }
         }
-
         try {
             while (!queue.isEmpty()) {
                 Source s = queue.remove();
-<<<<<<< HEAD
-                SearchRow row = s.currentRow;
+                SearchRow row = s.next();
 
                 if (indexType.isUnique()) {
                     SearchRow unique = convertToKey(row, true);
@@ -203,42 +142,18 @@
 
                 dataMap.putCommitted(row, ValueNull.INSTANCE);
 
-                Iterator<SearchRow> it = s.iterator;
-                if (it.hasNext()) {
-                    s.currentRow = it.next();
-=======
-                ValueArray rowData = s.next();
-
-                if (indexType.isUnique()) {
-                    Value[] array = rowData.getList();
-                    // don't change the original value
-                    array = array.clone();
-                    array[keyColumns - 1] = ValueLong.get(Long.MIN_VALUE);
-                    ValueArray unique = ValueArray.get(array);
-                    SearchRow row = convertToSearchRow(rowData);
-                    checkUnique(row, dataMap, unique);
-                }
-
-                dataMap.putCommitted(rowData, ValueNull.INSTANCE);
-
                 if (s.hasNext()) {
->>>>>>> 32f78e38
                     queue.offer(s);
                 }
             }
         } finally {
             for (String tempMapName : mapNames) {
-<<<<<<< HEAD
                 MVMap<SearchRow,Value> map = openMap(tempMapName);
-=======
-                MVMap<ValueArray, Value> map = openMap(tempMapName);
->>>>>>> 32f78e38
                 map.getStore().removeMap(map);
             }
         }
     }
 
-<<<<<<< HEAD
     private MVMap<SearchRow,Value> openMap(String mapName) {
         DataType keyType = rowFactory.getDataType();
         DataType valueType = ObjectDataType.NoneType.INSTANCE;
@@ -247,21 +162,6 @@
                                                 .valueType(valueType);
         MVMap<SearchRow, Value> map = database.getMvStore().getStore()
                 .openMap(mapName, builder);
-=======
-    private MVMap<ValueArray, Value> openMap(String mapName) {
-        int[] sortTypes = new int[keyColumns];
-        for (int i = 0; i < indexColumns.length; i++) {
-            sortTypes[i] = indexColumns[i].sortType;
-        }
-        sortTypes[keyColumns - 1] = SortOrder.ASCENDING;
-        ValueDataType keyType = new ValueDataType(
-                database.getCompareMode(), database, sortTypes);
-        ValueDataType valueType = new ValueDataType(null, null, null);
-        MVMap.Builder<ValueArray, Value> builder =
-                new MVMap.Builder<ValueArray, Value>().keyType(keyType).valueType(valueType);
-        MVMap<ValueArray, Value> map = database.getMvStore().
-                getStore().openMap(mapName, builder);
->>>>>>> 32f78e38
         if (!keyType.equals(map.getKeyType())) {
             throw DbException.throwInternalError("Incompatible key type");
         }
@@ -383,29 +283,10 @@
             return null;
         }
 
-<<<<<<< HEAD
         SearchRow row = rowFactory.createRow();
         row.copyFrom(r);
         if (min) {
             row.setKey(Long.MIN_VALUE);
-=======
-    /**
-     * Convert array of values to a SearchRow.
-     *
-     * @param key the index key
-     * @return the row
-     */
-    private SearchRow convertToSearchRow(ValueArray key) {
-        Value[] array = key.getList();
-        SearchRow searchRow = mvTable.getTemplateRow();
-        searchRow.setKey((array[array.length - 1]).getLong());
-        Column[] cols = getColumns();
-        for (int i = 0; i < array.length - 1; i++) {
-            Column c = cols[i];
-            int idx = c.getColumnId();
-            Value v = array[i];
-            searchRow.setValue(idx, v);
->>>>>>> 32f78e38
         }
         return row;
     }
@@ -518,11 +399,7 @@
      * @param session the session
      * @return the map
      */
-<<<<<<< HEAD
     private TransactionMap<SearchRow,Value> getMap(Session session) {
-=======
-    private TransactionMap<Value, Value> getMap(Session session) {
->>>>>>> 32f78e38
         if (session == null) {
             return dataMap;
         }
@@ -541,11 +418,7 @@
         private       SearchRow           current;
         private       Row                 row;
 
-<<<<<<< HEAD
         private MVStoreCursor(Session session, Iterator<SearchRow> it, SearchRow last) {
-=======
-        private MVStoreCursor(Session session, Iterator<Value> it, SearchRow last) {
->>>>>>> 32f78e38
             this.session = session;
             this.it = it;
             this.last = last;
