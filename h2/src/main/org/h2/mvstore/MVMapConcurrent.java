/*
 * Copyright 2004-2014 H2 Group. Multiple-Licensed under the MPL 2.0,
 * and the EPL 1.0 (http://h2database.com/html/license.html).
 * Initial Developer: H2 Group
 */
package org.h2.mvstore;

import org.h2.mvstore.type.DataType;
import org.h2.mvstore.type.ObjectDataType;

import java.util.Map;

/**
 * A class used for backward compatibility.
 *
 * @param <K> the key type
 * @param <V> the value type
 */
public class MVMapConcurrent<K, V> extends MVMap<K, V> {

    public MVMapConcurrent(Map<String, Object> config) {
        super(config);
    }

    /**
     * A builder for this class.
     *
     * @param <K> the key type
     * @param <V> the value type
     */
    public static class Builder<K, V> extends MVMap.Builder<K,V> {
        /**
         * Create a new builder with the default key and value data types.
         */
        public Builder() {
            // ignore
        }

        /**
         * Set the key data type.
         *
         * @param keyType the key type
         * @return this
         */
        public Builder<K, V> keyType(DataType keyType) {
            setKeyType(keyType);
            return this;
        }

        /**
         * Set the key data type.
         *
         * @param valueType the key type
         * @return this
         */
        public Builder<K, V> valueType(DataType valueType) {
            setValueType(valueType);
            return this;
        }

        @Override
<<<<<<< HEAD
        protected MVMapConcurrent<K, V> create(Map<String, Object> config) {
            return new MVMapConcurrent<K, V>(config);
=======
        public MVMapConcurrent<K, V> create() {
            if (keyType == null) {
                keyType = new ObjectDataType();
            }
            if (valueType == null) {
                valueType = new ObjectDataType();
            }
            return new MVMapConcurrent<>(keyType, valueType);
>>>>>>> 591d4428
        }
    }
}<|MERGE_RESOLUTION|>--- conflicted
+++ resolved
@@ -59,19 +59,8 @@
         }
 
         @Override
-<<<<<<< HEAD
         protected MVMapConcurrent<K, V> create(Map<String, Object> config) {
-            return new MVMapConcurrent<K, V>(config);
-=======
-        public MVMapConcurrent<K, V> create() {
-            if (keyType == null) {
-                keyType = new ObjectDataType();
-            }
-            if (valueType == null) {
-                valueType = new ObjectDataType();
-            }
-            return new MVMapConcurrent<>(keyType, valueType);
->>>>>>> 591d4428
+            return new MVMapConcurrent<>(config);
         }
     }
 }