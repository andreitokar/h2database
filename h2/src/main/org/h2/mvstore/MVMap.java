/*
 * Copyright 2004-2018 H2 Group. Multiple-Licensed under the MPL 2.0,
 * and the EPL 1.0 (http://h2database.com/html/license.html).
 * Initial Developer: H2 Group
 */
package org.h2.mvstore;

import java.nio.ByteBuffer;
import java.util.AbstractList;
import java.util.AbstractMap;
import java.util.AbstractSet;
import java.util.Iterator;
import java.util.List;
import java.util.Map;
import java.util.Set;
import java.util.concurrent.ConcurrentMap;
import java.util.concurrent.atomic.AtomicReference;
import org.h2.engine.Constants;
import org.h2.mvstore.type.DataType;
import org.h2.mvstore.type.ExtendedDataType;
import org.h2.mvstore.type.ObjectDataType;
import org.h2.mvstore.type.StringDataType;

/**
 * A stored map.
 * <p>
 * All read and write operations can happen concurrently with all other
 * operations, without risk of corruption.
 *
 * @param <K> the key class
 * @param <V> the value class
 */
public class MVMap<K, V> extends AbstractMap<K, V>
                            implements ConcurrentMap<K, V>
{

    /**
     * The store.
     */
    public final MVStore store;

    /**
     * Reference to the current root page.
     */
    private final AtomicReference<RootReference> root;

    private final int id;
    private final long createVersion;
    private final DataType keyType;
    private final ExtendedDataType extendedKeyType;
    private final DataType valueType;
    private final ExtendedDataType extendedValueType;
    private final int keysPerPage;
    private final boolean singleWriter;
    private final K keysBuffer[];
    private final V valuesBuffer[];


    /**
     * Whether the map is closed. Volatile so we don't accidentally write to a
     * closed map in multithreaded mode.
     */
    private volatile  boolean closed;
    private boolean readOnly;
    private boolean isVolatile;

    /**
     * This designates the "last stored" version for a store which was
     * just open for the first time.
     */
    static final long INITIAL_VERSION = -1;

    protected MVMap(Map<String, Object> config) {
        this((MVStore) config.get("store"),
                (DataType) config.get("key"),
                (DataType) config.get("val"),
                DataUtils.readHexInt(config, "id", 0),
                DataUtils.readHexLong(config, "createVersion", 0),
                new AtomicReference<RootReference>(),
                ((MVStore) config.get("store")).getKeysPerPage(),
                config.containsKey("singleWriter") && (Boolean) config.get("singleWriter")
        );
        setInitialRoot(createEmptyLeaf(), store.getCurrentVersion());
    }

    // constructor for cloneIt()
    protected MVMap(MVMap<K, V> source) {
        this(source.store, source.keyType, source.valueType, source.id, source.createVersion,
                new AtomicReference<>(source.root.get()), source.keysPerPage, source.singleWriter);
    }

    // meta map constructor
    MVMap(MVStore store) {
        this(store, StringDataType.INSTANCE,StringDataType.INSTANCE, 0, 0, new AtomicReference<RootReference>(),
                store.getKeysPerPage(), false);
        setInitialRoot(createEmptyLeaf(), store.getCurrentVersion());
    }

    @SuppressWarnings("unchecked")
    private MVMap(MVStore store, DataType keyType, DataType valueType, int id, long createVersion,
                  AtomicReference<RootReference> root, int keysPerPage, boolean singleWriter) {
        this.store = store;
        this.id = id;
        this.createVersion = createVersion;
        this.keyType = keyType;
        this.extendedKeyType = keyType instanceof ExtendedDataType ? (ExtendedDataType) keyType : new DataTypeExtentionWrapper(keyType);
        this.valueType = valueType;
        this.extendedValueType = valueType instanceof ExtendedDataType ? (ExtendedDataType) valueType : new DataTypeExtentionWrapper(valueType);
        this.root = root;
        this.keysPerPage = keysPerPage;
        this.keysBuffer = singleWriter ? (K[]) new Object[keysPerPage] : null;
        this.valuesBuffer = singleWriter ? (V[]) new Object[keysPerPage] : null;
        this.singleWriter = singleWriter;
    }

    protected MVMap<K,V> cloneIt() {
        assert !isSingleWriter();
        return new MVMap<>(this);
    }

    /**
     * Get the metadata key for the root of the given map id.
     *
     * @param mapId the map id
     * @return the metadata key
     */
    static String getMapRootKey(int mapId) {
        return "root." + Integer.toHexString(mapId);
    }

    /**
     * Get the metadata key for the given map id.
     *
     * @param mapId the map id
     * @return the metadata key
     */
    static String getMapKey(int mapId) {
        return "map." + Integer.toHexString(mapId);
    }

    /**
     * Initialize this map.
     */
    protected void init() {}

    /**
     * Add or replace a key-value pair.
     *
     * @param key the key (may not be null)
     * @param value the value (may not be null)
     * @return the old value if the key existed, or null otherwise
     */
    @Override
    public V put(K key, V value) {
        DataUtils.checkArgument(value != null, "The value may not be null");
        return put(key, value, DecisionMaker.PUT);
    }

    /**
     * Add or replace a key-value pair.
     *
     * @param key the key (may not be null)
     * @param value the value (may not be null)
     * @return the old value if the key existed, or null otherwise
     */
    public final V put(K key, V value, DecisionMaker<? super V> decisionMaker) {
        return operate(key, value, decisionMaker);
    }

    /**
     * Get the first key, or null if the map is empty.
     *
     * @return the first key, or null
     */
    public final K firstKey() {
        return getFirstLast(true);
    }

    /**
     * Get the last key, or null if the map is empty.
     *
     * @return the last key, or null
     */
    public final K lastKey() {
        return getFirstLast(false);
    }

    /**
     * Get the key at the given index.
     * <p>
     * This is a O(log(size)) operation.
     *
     * @param index the index
     * @return the key
     */
    public final K getKey(long index) {
        assert !isSingleWriter();
        if (index < 0 || index >= sizeAsLong()) {
            return null;
        }
        Page p = getRootPage();
        long offset = 0;
        while (true) {
            if (p.isLeaf()) {
                if (index >= offset + p.getKeyCount()) {
                    return null;
                }
                @SuppressWarnings("unchecked")
                K key = (K) p.getKey((int) (index - offset));
                return key;
            }
            int i = 0, size = getChildPageCount(p);
            for (; i < size; i++) {
                long c = p.getCounts(i);
                if (index < c + offset) {
                    break;
                }
                offset += c;
            }
            if (i == size) {
                return null;
            }
            p = p.getChildPage(i);
        }
    }

    /**
     * Get the key list. The list is a read-only representation of all keys.
     * <p>
     * The get and indexOf methods are O(log(size)) operations. The result of
     * indexOf is cast to an int.
     *
     * @return the key list
     */
    public final List<K> keyList() {
        assert !isSingleWriter();
        return new AbstractList<K>() {

            @Override
            public K get(int index) {
                return getKey(index);
            }

            @Override
            public int size() {
                return MVMap.this.size();
            }

            @Override
            @SuppressWarnings("unchecked")
            public int indexOf(Object key) {
                return (int) getKeyIndex((K) key);
            }

        };
    }

    /**
     * Get the index of the given key in the map.
     * <p>
     * This is a O(log(size)) operation.
     * <p>
     * If the key was found, the returned value is the index in the key array.
     * If not found, the returned value is negative, where -1 means the provided
     * key is smaller than any keys. See also Arrays.binarySearch.
     *
     * @param key the key
     * @return the index
     */
    public final long getKeyIndex(K key) {
        Page p = getRootPage();
        if (p.getTotalCount() == 0) {
            return -1;
        }
        long offset = 0;
        while (true) {
            int x = p.binarySearch(key);
            if (p.isLeaf()) {
                if (x < 0) {
                    offset = -offset;
                }
                return offset + x;
            }
            if (x++ < 0) {
                x = -x;
            }
            for (int i = 0; i < x; i++) {
                offset += p.getCounts(i);
            }
            p = p.getChildPage(x);
        }
    }

    /**
     * Get the first (lowest) or last (largest) key.
     *
     * @param first whether to retrieve the first key
     * @return the key, or null if the map is empty
     */
    @SuppressWarnings("unchecked")
    private K getFirstLast(boolean first) {
        Page p = getRootPage();
        if (p.getKeyCount() == 0) {
            return null;
        }
        while (true) {
            if (p.isLeaf()) {
                return (K) p.getKey(first ? 0 : p.getKeyCount() - 1);
            }
            p = p.getChildPage(first ? 0 : getChildPageCount(p) - 1);
        }
    }

    /**
     * Get the smallest key that is larger than the given key, or null if no
     * such key exists.
     *
     * @param key the key
     * @return the result
     */
    public final K higherKey(K key) {
        return getMinMax(key, false, true);
    }

    /**
     * Get the smallest key that is larger or equal to this key.
     *
     * @param key the key
     * @return the result
     */
    public final K ceilingKey(K key) {
        return getMinMax(key, false, false);
    }

    /**
     * Get the largest key that is smaller or equal to this key.
     *
     * @param key the key
     * @return the result
     */
    public final K floorKey(K key) {
        return getMinMax(key, true, false);
    }

    /**
     * Get the largest key that is smaller than the given key, or null if no
     * such key exists.
     *
     * @param key the key
     * @return the result
     */
    public final K lowerKey(K key) {
        return getMinMax(key, true, true);
    }

    /**
     * Get the smallest or largest key using the given bounds.
     *
     * @param key the key
     * @param min whether to retrieve the smallest key
     * @param excluding if the given upper/lower bound is exclusive
     * @return the key, or null if no such key exists
     */
    private K getMinMax(K key, boolean min, boolean excluding) {
        return getMinMax(getRootPage(), key, min, excluding);
    }

    @SuppressWarnings("unchecked")
    private K getMinMax(Page p, K key, boolean min, boolean excluding) {
        int x = p.binarySearch(key);
        if (p.isLeaf()) {
            if (x < 0) {
                x = -x - (min ? 2 : 1);
            } else if (excluding) {
                x += min ? -1 : 1;
            }
            if (x < 0 || x >= p.getKeyCount()) {
                return null;
            }
            return (K) p.getKey(x);
        }
        if (x++ < 0) {
            x = -x;
        }
        while (true) {
            if (x < 0 || x >= getChildPageCount(p)) {
                return null;
            }
            K k = getMinMax(p.getChildPage(x), key, min, excluding);
            if (k != null) {
                return k;
            }
            x += min ? -1 : 1;
        }
    }


    /**
     * Get the value for the given key, or null if not found.
     *
     * @param key the key
     * @return the value, or null if not found
     */
    @Override
    public final V get(Object key) {
        return get(getRootPage(), key);
    }

    /**
     * Get the value for the given key from a snapshot, or null if not found.
     *
     * @param p the root of a snapshot
     * @param key the key
     * @return the value, or null if not found
     */
    @SuppressWarnings("unchecked")
    public V get(Page p, Object key) {
        return (V) Page.get(p, key);
    }

    @Override
    public final boolean containsKey(Object key) {
        return get(key) != null;
    }

    /**
     * Remove all entries.
     */
    @Override
    public void clear() {
        RootReference rootReference;
        Page emptyRootPage = createEmptyLeaf();
        int attempt = 0;
        do {
            rootReference = getRoot();
        } while (!updateRoot(rootReference, emptyRootPage, ++attempt));
        rootReference.root.removeAllRecursive();
    }

    /**
     * Close the map. Accessing the data is still possible (to allow concurrent
     * reads), but it is marked as closed.
     */
    final void close() {
        closed = true;
    }

    public final boolean isClosed() {
        return closed;
    }

    /**
     * Remove a key-value pair, if the key exists.
     *
     * @param key the key (may not be null)
     * @return the old value if the key existed, or null otherwise
     */
    @Override
    @SuppressWarnings("unchecked")
    public V remove(Object key) {
        return operate((K)key, null, DecisionMaker.REMOVE);
    }

    /**
     * Add a key-value pair if it does not yet exist.
     *
     * @param key the key (may not be null)
     * @param value the new value
     * @return the old value if the key existed, or null otherwise
     */
    @Override
    public final V putIfAbsent(K key, V value) {
        return put(key, value, DecisionMaker.IF_ABSENT);
    }

    /**
     * Remove a key-value pair if the value matches the stored one.
     *
     * @param key the key (may not be null)
     * @param value the expected value
     * @return true if the item was removed
     */
    @SuppressWarnings("unchecked")
    @Override
    public boolean remove(Object key, Object value) {
        assert !isSingleWriter();
        EqualsDecisionMaker<V> decisionMaker = new EqualsDecisionMaker<>(valueType, (V)value);
        operate((K)key, null, decisionMaker);
        return decisionMaker.getDecision() != Decision.ABORT;
    }

    /**
     * Check whether the two values are equal.
     *
     * @param a the first value
     * @param b the second value
     * @return true if they are equal
     */
    public final boolean areValuesEqual(Object a, Object b) {
        return areValuesEqual(valueType, a, b);
    }

    /**
     * Check whether the two values are equal.
     *
     * @param a the first value
     * @param b the second value
     * @param datatype to use for comparison
     * @return true if they are equal
     */
    static boolean areValuesEqual(DataType datatype, Object a, Object b) {
        return a == b
            || a != null && b != null && datatype.compare(a, b) == 0;
    }

    /**
     * Replace a value for an existing key, if the value matches.
     *
     * @param key the key (may not be null)
     * @param oldValue the expected value
     * @param newValue the new value
     * @return true if the value was replaced
     */
    @Override
    public final boolean replace(K key, V oldValue, V newValue) {
        EqualsDecisionMaker<V> decisionMaker = new EqualsDecisionMaker<>(valueType, oldValue);
        V result = put(key, newValue, decisionMaker);
        boolean res = decisionMaker.getDecision() != Decision.ABORT;
        assert !res || areValuesEqual(oldValue, result) : oldValue + " != " + result;
        return res;
    }

    /**
     * Replace a value for an existing key.
     *
     * @param key the key (may not be null)
     * @param value the new value
     * @return the old value, if the value was replaced, or null
     */
    @Override
    public final V replace(K key, V value) {
        assert !isSingleWriter();
        return put(key, value, DecisionMaker.IF_PRESENT);
    }

    /**
     * Compare two keys.
     *
     * @param a the first key
     * @param b the second key
     * @return -1 if the first key is smaller, 1 if bigger, 0 if equal
     */
    final int compare(Object a, Object b) {
        return keyType.compare(a, b);
    }

    /**
     * Get the key type.
     *
     * @return the key type
     */
    public final DataType getKeyType() {
        return keyType;
    }

    /**
     * Get extended key type.
     *
     * @return the key type
     */
    public final ExtendedDataType getExtendedKeyType() {
        return extendedKeyType;
    }

    /**
     * Get the value type.
     *
     * @return the value type
     */
    public final DataType getValueType() {
        return valueType;
    }

    /**
     * Get extended value type.
     *
     * @return the value type
     */
    public final ExtendedDataType getExtendedValueType() {
        return extendedValueType;
    }

    /**
     * Read a page.
     *
     * @param pos the position of the page
     * @return the page
     */
    final Page readPage(long pos) {
        return store.readPage(this, pos);
    }

    /**
     * Set the position of the root page.
     * @param rootPos the position, 0 for empty
     * @param version to set for this map
     *
     */
    final void setRootPos(long rootPos, long version) {
        Page root = readOrCreateRootPage(rootPos);
        setInitialRoot(root, version);
        setWriteVersion(store.getCurrentVersion());
    }

    private Page readOrCreateRootPage(long rootPos) {
        Page root = rootPos == 0 ? createEmptyLeaf() : readPage(rootPos);
        return root;
    }

    /**
     * Iterate over a number of keys.
     *
     * @param from the first key to return
     * @return the iterator
     */
    public final Iterator<K> keyIterator(K from) {
        return new Cursor<K, V>(getRootPage(), from);
    }

    /**
     * Re-write any pages that belong to one of the chunks in the given set.
     *
     * @param set the set of chunk ids
     */
    final void rewrite(Set<Integer> set) {
        rewrite(getRootPage(), set);
    }

    private int rewrite(Page p, Set<Integer> set) {
        if (p.isLeaf()) {
            long pos = p.getPos();
            int chunkId = DataUtils.getPageChunkId(pos);
            if (!set.contains(chunkId)) {
                return 0;
            }
            assert p.getKeyCount() > 0;
            @SuppressWarnings("unchecked")
            K key = (K) p.getKey(0);
            V value = get(key);
            if (value != null) {
                if (isClosed()) {
                    return 0;
                }
                replace(key, value, value);
            }
            return 1;
        }
        int writtenPageCount = 0;
        for (int i = 0; i < getChildPageCount(p); i++) {
            long childPos = p.getChildPagePos(i);
            if (childPos != 0 && DataUtils.getPageType(childPos) == DataUtils.PAGE_TYPE_LEAF) {
                // we would need to load the page, and it's a leaf:
                // only do that if it's within the set of chunks we are
                // interested in
                int chunkId = DataUtils.getPageChunkId(childPos);
                if (!set.contains(chunkId)) {
                    continue;
                }
            }
            writtenPageCount += rewrite(p.getChildPage(i), set);
        }
        if (writtenPageCount == 0) {
            long pos = p.getPos();
            int chunkId = DataUtils.getPageChunkId(pos);
            if (set.contains(chunkId)) {
                // an inner node page that is in one of the chunks,
                // but only points to chunks that are not in the set:
                // if no child was changed, we need to do that now
                // (this is not needed if anyway one of the children
                // was changed, as this would have updated this
                // page as well)
                Page p2 = p;
                while (!p2.isLeaf()) {
                    p2 = p2.getChildPage(0);
                }
                @SuppressWarnings("unchecked")
                K key = (K) p2.getKey(0);
                V value = get(key);
                if (value != null) {
                    if (isClosed()) {
                        return 0;
                    }
                    replace(key, value, value);
                }
                writtenPageCount++;
            }
        }
        return writtenPageCount;
    }

    /**
     * Get a cursor to iterate over a number of keys and values.
     *
     * @param from the first key to return
     * @return the cursor
     */
    public final Cursor<K, V> cursor(K from) {
        return new Cursor<>(getRootPage(), from);
    }

    @Override
    public final Set<Map.Entry<K, V>> entrySet() {
        final Page root = this.getRootPage();
        return new AbstractSet<Entry<K, V>>() {

            @Override
            public Iterator<Entry<K, V>> iterator() {
                final Cursor<K, V> cursor = new Cursor<>(root, null);
                return new Iterator<Entry<K, V>>() {

                    @Override
                    public boolean hasNext() {
                        return cursor.hasNext();
                    }

                    @Override
                    public Entry<K, V> next() {
                        K k = cursor.next();
                        return new SimpleImmutableEntry<>(k, cursor.getValue());
                    }

                    @Override
                    public void remove() {
                        throw DataUtils.newUnsupportedOperationException(
                                "Removing is not supported");
                    }
                };

            }

            @Override
            public int size() {
                return MVMap.this.size();
            }

            @Override
            public boolean contains(Object o) {
                return MVMap.this.containsKey(o);
            }

        };

    }

    @Override
    public Set<K> keySet() {
        final Page root = this.getRootPage();
        return new AbstractSet<K>() {

            @Override
            public Iterator<K> iterator() {
                return new Cursor<K, V>(root, null);
            }

            @Override
            public int size() {
                return MVMap.this.size();
            }

            @Override
            public boolean contains(Object o) {
                return MVMap.this.containsKey(o);
            }

        };
    }

    /**
     * Get the map name.
     *
     * @return the name
     */
    public final String getName() {
        return store.getMapName(id);
    }

    public final MVStore getStore() {
        return store;
    }

    /**
     * Get the map id. Please note the map id may be different after compacting
     * a store.
     *
     * @return the map id
     */
    public final int getId() {
        return id;
    }

    /**
     * The current root page (may not be null).
     *
     * @return the root page
     */
    public final Page getRootPage() {
        return getRoot().root;
    }

    public final RootReference getRoot() {
        return root.get();
    }

    final void setRoot(Page rootPage) {
        int attempt = 0;
        while (setNewRoot(null, rootPage, ++attempt, false) == null) {/**/}
    }

    final void setInitialRoot(Page rootPage, long version) {
        root.set(new RootReference(rootPage, version));
    }

    /**
     * Try to set the new root reference from now on.
     *
     * @param oldRoot previous root reference
     * @param newRootPage the new root page
     * @param attemptUpdateCounter how many attempt (including current)
     *                            were made to update root
     * @param obeyLock false means override root even if it's marked as locked (used to unlock)
     *                 true will fail to update, if root is currently locked
     * @return new RootReference or null if update failed
     */
    private RootReference setNewRoot(RootReference oldRoot, Page newRootPage,
                                        int attemptUpdateCounter, boolean obeyLock) {
        RootReference currentRoot = getRoot();
        assert newRootPage != null || currentRoot != null;
        if (currentRoot != oldRoot && oldRoot != null) {
            return null;
        }

        RootReference previous = currentRoot;
        long updateCounter = 1;
        long newVersion = INITIAL_VERSION;
        if(currentRoot != null) {
            if (obeyLock && currentRoot.lockedForUpdate) {
                return null;
            }

            if (newRootPage == null) {
                newRootPage = currentRoot.root;
            }

            newVersion = currentRoot.version;
            previous = currentRoot.previous;
            updateCounter += currentRoot.updateCounter;
            attemptUpdateCounter += currentRoot.updateAttemptCounter;
        }

        RootReference updatedRootReference = new RootReference(newRootPage, newVersion, previous, updateCounter,
                                                                attemptUpdateCounter, false);
        boolean success = root.compareAndSet(currentRoot, updatedRootReference);
        return success ? updatedRootReference : null;
    }

    /**
     * Rollback to the given version.
     *
     * @param version the version
     */
    final void rollbackTo(long version) {
        // check if the map was removed and re-created later ?
        if (version > createVersion) {
            rollbackRoot(version);
        }
    }

    void rollbackRoot(long version)
    {
        RootReference rootReference = getRoot();
        RootReference previous;
        while (rootReference.version >= version && (previous = rootReference.previous) != null) {
            if (root.compareAndSet(rootReference, previous)) {
                rootReference = previous;
                closed = false;
            }
        }
        setWriteVersion(version);
    }

    /**
     * Use the new root page from now on.
     * @param oldRoot the old root reference, will use the current root reference,
     *                if null is specified
     * @param newRoot the new root page
     */
    protected final boolean updateRoot(RootReference oldRoot, Page newRoot, int attemptUpdateCounter) {
        return setNewRoot(oldRoot, newRoot, attemptUpdateCounter, true) != null;
    }

    /**
     * Forget those old versions that are no longer needed.
     * @param rootReference to inspect
     */
    private void removeUnusedOldVersions(RootReference rootReference) {
        long oldest = store.getOldestVersionToKeep();
        // We need to keep at least one previous version (if any) here,
        // because in order to retain whole history of some version
        // we really need last root of the previous version.
        // Root labeled with version "X" is the LAST known root for that version
        // and therefore the FIRST known root for the version "X+1"
        for(RootReference rootRef = rootReference; rootRef != null; rootRef = rootRef.previous) {
            if (rootRef.version < oldest) {
                rootRef.previous = null;
            }
        }
    }

    public final boolean isReadOnly() {
        return readOnly;
    }

    /**
     * Set the volatile flag of the map.
     *
     * @param isVolatile the volatile flag
     */
    public final void setVolatile(boolean isVolatile) {
        this.isVolatile = isVolatile;
    }

    /**
     * Whether this is volatile map, meaning that changes
     * are not persisted. By default (even if the store is not persisted),
     * maps are not volatile.
     *
     * @return whether this map is volatile
     */
    public final boolean isVolatile() {
        return isVolatile;
    }

    /**
     * This method is called before writing to the map. The default
     * implementation checks whether writing is allowed, and tries
     * to detect concurrent modification.
     *
     * @throws UnsupportedOperationException if the map is read-only,
     *      or if another thread is concurrently writing
     */
    protected final void beforeWrite() {
        if (closed) {
            int id = getId();
            String mapName = store.getMapName(id);
            throw DataUtils.newIllegalStateException(
                    DataUtils.ERROR_CLOSED, "Map {0}({1}) is closed", mapName, id, store.getPanicException());
        }
        if (readOnly) {
            throw DataUtils.newUnsupportedOperationException(
                    "This map is read-only");
        }
        store.beforeWrite(this);
    }

    @Override
    public final int hashCode() {
        return id;
    }

    @Override
    public final boolean equals(Object o) {
        return this == o;
    }

    /**
     * Get the number of entries, as a integer. Integer.MAX_VALUE is returned if
     * there are more than this entries.
     *
     * @return the number of entries, as an integer
     */
    @Override
    public final int size() {
        long size = sizeAsLong();
        return size > Integer.MAX_VALUE ? Integer.MAX_VALUE : (int) size;
    }

    /**
     * Get the number of entries, as a long.
     *
     * @return the number of entries
     */
    public final long sizeAsLong() {
        RootReference rootReference = getRoot();
        return rootReference.root.getTotalCount() + rootReference.getAppendCounter();
    }

    @Override
    public boolean isEmpty() {
        RootReference rootReference = getRoot();
        Page rootPage = rootReference.root;
        return rootPage.isLeaf() && rootPage.getKeyCount() == 0 && rootReference.getAppendCounter() == 0;
    }

    public final long getCreateVersion() {
        return createVersion;
    }

    public BufferingAgent<K,V> getBufferingAgent() {
        return new BufferingAgentImpl<>(this);
    }

    /**
     * Remove the given page (make the space available).
     *
     * @param pos the position of the page to remove
     * @param memory the number of bytes used for this page
     */
    protected final void removePage(long pos, int memory) {
        store.removePage(this, pos, memory);
    }

    /**
     * Open an old version for the given map.
     *
     * @param version the version
     * @return the map
     */
    public final MVMap<K, V> openVersion(long version) {
        assert !isSingleWriter();
        if (readOnly) {
            throw DataUtils.newUnsupportedOperationException(
                    "This map is read-only; need to call " +
                    "the method on the writable map");
        }
        DataUtils.checkArgument(version >= createVersion,
                "Unknown version {0}; this map was created in version is {1}",
                version, createVersion);
        RootReference rootReference = getRoot();
        removeUnusedOldVersions(rootReference);
        while (rootReference != null && rootReference.version > version) {
            rootReference = rootReference.previous;
        }

        if (rootReference == null) {
            // smaller than all in-memory versions
            MVMap<K, V> map = openReadOnly(store.getRootPos(getId(), version), version);
            return map;
        }
        MVMap<K, V> m = openReadOnly(rootReference.root, version);
        assert m.getVersion() <= version : m.getVersion() + " <= " + version;
        return m;
    }

    /**
     * Open a copy of the map in read-only mode.
     *
     * @param rootPos position of the root page
     * @param version to open
     * @return the opened map
     */
    final MVMap<K, V> openReadOnly(long rootPos, long version) {
        assert !isSingleWriter();
        Page root = readOrCreateRootPage(rootPos);
        return openReadOnly(root, version);
    }

    private MVMap<K, V> openReadOnly(Page root, long version) {
        assert !isSingleWriter();
        MVMap<K, V> m = cloneIt();
        m.readOnly = true;
        m.setInitialRoot(root, version);
        return m;
    }

    /**
     * Get version of the map, which is the version of the store,
     * at the moment when map was modified last time.
     *
     * @return version
     */
    public final long getVersion() {
        RootReference rootReference = getRoot();
        RootReference previous = rootReference.previous;
        return previous == null ||previous.root != rootReference.root ||
               previous.appendCounter != rootReference.appendCounter ?
                    rootReference.version : previous.version;
    }

    final boolean hasChangesSince(long version) {
        return getVersion() > version;
    }

    public boolean isSingleWriter() {
        return singleWriter;
    }

    /**
     * Get the child page count for this page. This is to allow another map
     * implementation to override the default, in case the last child is not to
     * be used.
     *
     * @param p the page
     * @return the number of direct children
     */
    protected int getChildPageCount(Page p) {
        return p.getRawChildPageCount();
    }

    /**
     * Get the map type. When opening an existing map, the map type must match.
     *
     * @return the map type
     */
    public String getType() {
        return null;
    }

    /**
     * Get the map metadata as a string.
     *
     * @param name the map name (or null)
     * @return the string
     */
    protected String asString(String name) {
        StringBuilder buff = new StringBuilder();
        if (name != null) {
            DataUtils.appendMap(buff, "name", name);
        }
        if (createVersion != 0) {
            DataUtils.appendMap(buff, "createVersion", createVersion);
        }
        String type = getType();
        if (type != null) {
            DataUtils.appendMap(buff, "type", type);
        }
        return buff.toString();
    }

    final RootReference setWriteVersion(long writeVersion) {
        int attempt = 0;
        while(true) {
            RootReference rootReference = getRoot();
            if(rootReference.version >= writeVersion) {
                return rootReference;
            } else if (isClosed()) {
                if (rootReference.version < store.getOldestVersionToKeep()) {
                    return null;
                }
                return rootReference;
            }
            rootReference = flushAppendBuffer(rootReference);
            RootReference updatedRootReference = new RootReference(rootReference, writeVersion, ++attempt);
            if(root.compareAndSet(rootReference, updatedRootReference)) {
                removeUnusedOldVersions(updatedRootReference);
                return updatedRootReference;
            }
        }
    }

    public Page createEmptyLeaf() {
        return Page.createEmptyLeaf(this, singleWriter);
    }

    protected Page createEmptyNode() {
        return Page.createEmptyNode(this, singleWriter);
    }

    /**
     * Copy a map. All pages are copied.
     *
     * @param sourceMap the source map
     */
    final void copyFrom(MVMap<K, V> sourceMap) {
        // We are going to cheat a little bit in the copy()
        // by temporary setting map's root to some arbitrary nodes.
        // This will allow for newly created ones to be saved.
        // That's why it's important to preserve all chunks
        // created in the process, especially if retention time
        // is set to a lower value, or even 0.
        MVStore.TxCounter txCounter = store.registerVersionUsage();
        try {
            beforeWrite();
            setRoot(copy(sourceMap.getRootPage()));
        } finally {
            store.deregisterVersionUsage(txCounter);
        }
    }

    private Page copy(Page source) {
        Page target = source.copy(this);
        store.registerUnsavedPage(target.getMemory());
        if (!source.isLeaf()) {
            for (int i = 0; i < getChildPageCount(target); i++) {
                if (source.getChildPagePos(i) != 0) {
                    // position 0 means no child
                    // (for example the last entry of an r-tree node)
                    // (the MVMap is also used for r-trees for compacting)
                    Page child = copy(source.getChildPage(i));
                    target.setChild(i, child);
                }
            }

            setRoot(target);
            beforeWrite();
        }
        return target;
    }

    /**
     * If map was used in append mode, this method will ensure that append buffer
     * is flushed - emptied with all entries inserted into map as a new leaf.
     * @return potentially updated RootReference
     */
    public RootReference flushAppendBuffer() {
        return flushAppendBuffer(null);
    }

    private RootReference flushAppendBuffer(RootReference rootReference) {
        int attempt = 0;
        while(true) {
            if (rootReference == null) {
                rootReference = getRoot();
            }
            int keyCount = rootReference.getAppendCounter();
            if (keyCount == 0) {
                break;
            }
            Page page = Page.create(this, keyCount,
                    createAndFillStorage(getExtendedKeyType(), keyCount, keysBuffer),
                    createAndFillStorage(getExtendedValueType(), keyCount, valuesBuffer),
                    null, keyCount, 0);
            rootReference = appendLeafPage(rootReference, page, ++attempt);
            if (rootReference != null) {
                break;
            }
        }
        assert rootReference.getAppendCounter() == 0;
        return rootReference;
    }

    private RootReference appendLeafPage(RootReference rootReference, Page split, int attempt) {
        CursorPos pos = rootReference.root.getAppendCursorPos(null);
        assert split.map == this;
        assert pos != null;
        assert split.getKeyCount() > 0;
        Object key = split.getKey(0);
        assert pos.index < 0 : pos.index;
        int index = -pos.index - 1;
        assert index == pos.page.getKeyCount() : index + " != " + pos.page.getKeyCount();
        Page p = pos.page;
        pos = pos.parent;
        CursorPos tip = pos;
        int unsavedMemory = 0;
        while (true) {
            if (pos == null) {
                if (p.getKeyCount() == 0) {
                    p = split;
                } else {
<<<<<<< HEAD
                    Object keys = getExtendedKeyType().createStorage(store.getKeysPerPage());
                    getExtendedKeyType().setValue(keys, 0, key);
                    Page.PageReference children[] = new Page.PageReference[store.getKeysPerPage() + 1];
                    children[0] = new Page.PageReference(p);
                    children[1] = new Page.PageReference(split);
                    p = Page.create(this, 1, keys, null, children, p.getTotalCount() + split.getTotalCount(), 0);
=======
                    Object keys[] = new Object[] { key };
                    Page.PageReference children[] = new Page.PageReference[] {
                                                        new Page.PageReference(p),
                                                        new Page.PageReference(split)};
                    p = Page.create(this, keys, null, children, p.getTotalCount() + split.getTotalCount(), 0);
>>>>>>> d20a519e
                }
                break;
            }
            Page c = p;
            p = pos.page;
            index = pos.index;
            pos = pos.parent;
            p = p.copy();
            p.setChild(index, split);
            p.insertNode(index, key, c);
            int keyCount;
            if ((keyCount = p.getKeyCount()) <= store.getKeysPerPage() &&
                    (p.getMemory() < store.getMaxPageSize() || keyCount <= (p.isLeaf() ? 1 : 2))) {
                break;
            }
            int at = keyCount - 2;
            key = p.getKey(at);
            split = p.split(at);
            unsavedMemory += p.getMemory() + split.getMemory();
        }
        unsavedMemory += p.getMemory();
        while (pos != null) {
            Page c = p;
            p = pos.page;
            p = p.copy();
            p.setChild(pos.index, c);
            unsavedMemory += p.getMemory();
            pos = pos.parent;
        }
        RootReference updatedRootReference = new RootReference(rootReference, p, ++attempt);
        if(root.compareAndSet(rootReference, updatedRootReference)) {
            while (tip != null) {
                tip.page.removePage();
                tip = tip.parent;
            }
            if (store.getFileStore() != null) {
                store.registerUnsavedPage(unsavedMemory);
            }
            return updatedRootReference;
        }
        return null;
    }

    /**
     * Appends entry to this map. this method is NOT thread safe and can not be used
     * neither concurrently, nor in combination with any method that updates this map.
     * Non-updating method may be used concurrently, but latest appended values
     * are not guaranteed to be visible.
     * @param key should be higher in map's order than any existing key
     * @param value to be appended
     */
    public void append(K key, V value) {
        int attempt = 0;
        boolean success = false;
        while(!success) {
            RootReference rootReference = getRoot();
            int appendCounter = rootReference.getAppendCounter();
            if (appendCounter >= keysPerPage) {
                rootReference = flushAppendBuffer(rootReference);
                appendCounter = rootReference.getAppendCounter();
                assert appendCounter < keysPerPage;
            }
            keysBuffer[appendCounter] = key;
            valuesBuffer[appendCounter] = value;

            RootReference updatedRootReference = new RootReference(rootReference, appendCounter + 1, ++attempt);
            success = root.compareAndSet(rootReference, updatedRootReference);
        }
    }

    /**
     * Removes last entry from this map. this method is NOT thread safe and can not be used
     * neither concurrently, nor in combination with any method that updates this map.
     * Non-updating method may be used concurrently, but latest removal may not be visible.
     */
    public void trimLast() {
        int attempt = 0;
        boolean success;
        do {
            RootReference rootReference = getRoot();
            int appendCounter = rootReference.getAppendCounter();
            if (appendCounter > 0) {
                RootReference updatedRootReference = new RootReference(rootReference, appendCounter - 1, ++attempt);
                success = root.compareAndSet(rootReference, updatedRootReference);
            } else {
                assert rootReference.root.getKeyCount() > 0;
                Page lastLeaf = rootReference.root.getAppendCursorPos(null).page;
                assert lastLeaf.isLeaf();
                assert lastLeaf.getKeyCount() > 0;
                Object key = lastLeaf.getKey(lastLeaf.getKeyCount() - 1);
                success = remove(key) != null;
                assert success;
            }
        } while(!success);
    }

    @Override
    public final String toString() {
        return asString(null);
    }

    public interface EntryProcessor<K,V> {
        boolean process(K key, V value);
    }

    @SuppressWarnings("unchecked")
    public static <K, V> void process(Page root, K from, EntryProcessor<K,V> entryProcessor) {
        CursorPos cursorPos = Cursor.traverseDown(root, from);
        CursorPos keeper = null;
        while (true) {
            Page page = cursorPos.page;
            int index = cursorPos.index;
            if (index >= (page.isLeaf() ? page.getKeyCount() : root.map.getChildPageCount(page))) {
                CursorPos tmp = cursorPos;
                cursorPos = cursorPos.parent;
                tmp.parent = keeper;
                keeper = tmp;
                if(cursorPos == null) {
                    return;
                }
            } else {
                while (!page.isLeaf()) {
                    page = page.getChildPage(index);
                    if (keeper == null) {
                        cursorPos = new CursorPos(page, 0, cursorPos);
                    } else {
                        CursorPos tmp = keeper;
                        keeper = keeper.parent;
                        tmp.parent = cursorPos;
                        tmp.page = page;
                        tmp.index = 0;
                        cursorPos = tmp;
                    }
                    index = 0;
                }
                K key = (K) page.getKey(index);
                V value = (V) page.getValue(index);
                if(entryProcessor.process(key, value)) {
                    return;
                }
            }
            ++cursorPos.index;
        }

    }

    public static final class RootReference
    {
        /**
         * The root page.
         */
        public  final    Page          root;
        /**
         * The version used for writing.
         */
        public  final    long          version;
        /**
         * Indicator that map is locked for update.
         */
                final    boolean       lockedForUpdate;
        /**
         * Reference to the previous root in the chain.
         */
        public  volatile RootReference previous;
        /**
         * Counter for successful root updates.
         */
        public  final    long          updateCounter;
        /**
         * Counter for attempted root updates.
         */
        public  final    long          updateAttemptCounter;
        /**
         * Size of the occupied part of the append buffer.
         */
        public  final    byte          appendCounter;

        RootReference(Page root, long version, RootReference previous,
                        long updateCounter, long updateAttemptCounter,
                        boolean lockedForUpdate) {
            this.root = root;
            this.version = version;
            this.previous = previous;
            this.updateCounter = updateCounter;
            this.updateAttemptCounter = updateAttemptCounter;
            this.lockedForUpdate = lockedForUpdate;
            this.appendCounter = 0;
        }

        // This one is used for locking
        RootReference(RootReference r) {
            this.root = r.root;
            this.version = r.version;
            this.previous = r.previous;
            this.updateCounter = r.updateCounter;
            this.updateAttemptCounter = r.updateAttemptCounter;
            this.lockedForUpdate = true;
            this.appendCounter = 0;
        }

        // This one is used for unlocking
        RootReference(RootReference r, Page root, int attempt) {
            this.root = root;
            this.version = r.version;
            this.previous = r.previous;
            this.updateCounter = r.updateCounter + 1;
            this.updateAttemptCounter = r.updateAttemptCounter + attempt;
            this.lockedForUpdate = false;
            this.appendCounter = 0;
        }

        // This one is used for version change
        RootReference(RootReference r, long version, int attempt) {
            RootReference previous = r;
            RootReference tmp;
            while ((tmp = previous.previous) != null && tmp.root == r.root) {
                previous = tmp;
            }
            this.root = r.root;
            this.version = version;
            this.previous = previous;
            this.updateCounter = r.updateCounter + 1;
            this.updateAttemptCounter = r.updateAttemptCounter + attempt;
            this.lockedForUpdate = r.lockedForUpdate;
            this.appendCounter = r.appendCounter;
        }

        // This one is used for r/o snapshots
        RootReference(Page root, long version) {
            this.root = root;
            this.version = version;
            this.previous = null;
            this.updateCounter = 1;
            this.updateAttemptCounter = 1;
            this.lockedForUpdate = false;
            this.appendCounter = 0;
        }

        // This one is used for append buffer maintance
        RootReference(RootReference r, int appendCounter, int attempt) {
            this.root = r.root;
            this.version = r.version;
            this.previous = r.previous;
            this.updateCounter = r.updateCounter + 1;
            this.updateAttemptCounter = r.updateAttemptCounter + attempt;
            this.lockedForUpdate = r.lockedForUpdate;
            this.appendCounter = (byte)appendCounter;
        }

        public int getAppendCounter() {
            return appendCounter & 0xff;
        }

        @Override
        public String toString() {
            return "RootReference("+ System.identityHashCode(root)+","+version+","+ lockedForUpdate +")";
        }
    }

    private static final class DataTypeExtentionWrapper implements ExtendedDataType {
        private static final Object[] EMPTY_OBJ_ARRAY = new Object[0];

        private final DataType dataType;

        DataTypeExtentionWrapper(DataType dataType) {
            this.dataType = dataType;
        }

        @Override
        public Object createStorage(int capacity) {
            return capacity == 0 ? EMPTY_OBJ_ARRAY : new Object[capacity];
        }

        @Override
        public Object clone(Object storage) {
            Object data[] = (Object[])storage;
            return data.clone();
        }

        @Override
        public int getCapacity(Object storage) {
            Object data[] = (Object[])storage;
            return data.length;
        }

        @Override
        public Object getValue(Object storage, int indx) {
            Object data[] = (Object[])storage;
            return data[indx];
        }

        @Override
        public void setValue(Object storage, int indx, Object value) {
            Object data[] = (Object[])storage;
            data[indx] = value;
        }

        @Override
        public int getMemorySize(Object storage, int size) {
            Object data[] = (Object[])storage;
            int mem = size * (Constants.MEMORY_POINTER + Constants.MEMORY_OBJECT);
            for (int i = 0; i < size; i++) {
                mem += dataType.getMemory(data[i]);
            }
            return mem;
        }

        @Override
        public int binarySearch(Object key, Object storage, int size, int initialGuess) {
            return DataUtils.binarySearch(dataType, key, storage, size, initialGuess);
        }

        @Override
        public void writeStorage(WriteBuffer buff, Object storage, int size) {
            Object data[] = (Object[])storage;
            dataType.write(buff, data, size, true);
        }

        @Override
        public void read(ByteBuffer buff, Object storage, int size) {
            Object data[] = (Object[])storage;
            dataType.read(buff, data, size, true);
        }

        @Override
        public int compare(Object a, Object b) {
            return dataType.compare(a, b);
        }

        @Override
        public int getMemory(Object obj) {
            return obj == null ? 0 : dataType.getMemory(obj);
        }

        @Override
        public void write(WriteBuffer buff, Object obj) {
            dataType.write(buff, obj);
        }

        @Override
        public void write(WriteBuffer buff, Object[] obj, int len, boolean key) {
            dataType.write(buff, obj, len, key);
        }

        @Override
        public Object read(ByteBuffer buff) {
            return dataType.read(buff);
        }

        @Override
        public void read(ByteBuffer buff, Object[] obj, int len, boolean key) {
            dataType.read(buff, obj, len, key);
        }
    }

    /**
     * A builder for maps.
     *
     * @param <M> the map type
     * @param <K> the key type
     * @param <V> the value type
     */
    public interface MapBuilder<M extends MVMap<K, V>, K, V> {

        /**
         * Create a new map of the given type.
         * @param store which will own this map
         * @param config configuration
         *
         * @return the map
         */
        M create(MVStore store, Map<String, Object> config);

        DataType getKeyType();

        DataType getValueType();

        void setKeyType(DataType dataType);

        void setValueType(DataType dataType);

    }

    /**
     * A builder for this class.
     *
     * @param <K> the key type
     * @param <V> the value type
     */
    public abstract static class BasicBuilder<M extends MVMap<K, V>, K, V> implements MapBuilder<M, K, V> {

        private DataType keyType;
        private DataType valueType;

        /**
         * Create a new builder with the default key and value data types.
         */
        protected BasicBuilder() {
            // ignore
        }

        @Override
        public DataType getKeyType() {
            return keyType;
        }

        @Override
        public DataType getValueType() {
            return valueType;
        }

        @Override
        public void setKeyType(DataType keyType) {
            this.keyType = keyType;
        }

        @Override
        public void setValueType(DataType valueType) {
            this.valueType = valueType;
        }

        /**
         * Set the key data type.
         *
         * @param keyType the key type
         * @return this
         */
        public BasicBuilder<M, K, V> keyType(DataType keyType) {
            this.keyType = keyType;
            return this;
        }

        /**
         * Set the value data type.
         *
         * @param valueType the value type
         * @return this
         */
        public BasicBuilder<M, K, V> valueType(DataType valueType) {
            this.valueType = valueType;
            return this;
        }

        @Override
        public M create(MVStore store, Map<String, Object> config) {
            if (getKeyType() == null) {
                setKeyType(new ObjectDataType());
            }
            if (getValueType() == null) {
                setValueType(new ObjectDataType());
            }
            DataType keyType = getKeyType();
            DataType valueType = getValueType();
            config.put("store", store);
            config.put("key", keyType);
            config.put("val", valueType);
            return create(config);
        }

        protected abstract M create(Map<String, Object> config);

    }

    /**
     * A builder for this class.
     *
     * @param <K> the key type
     * @param <V> the value type
     */
    public static class Builder<K, V> extends BasicBuilder<MVMap<K, V>, K, V> {
        private boolean singleWriter;

        public Builder() {}

        @Override
        public Builder<K,V> keyType(DataType dataType) {
            setKeyType(dataType);
            return this;
        }

        @Override
        public Builder<K, V> valueType(DataType dataType) {
            setValueType(dataType);
            return this;
        }

        /**
         * Set up this Builder to produce MVMap, which can be used in append mode
         * by a single thread.
         * @see MVMap#append(Object, Object)
         * @return this Builder for chained execution
         */
        public Builder<K,V> singleWriter() {
            singleWriter = true;
            return this;
        }

        @Override
        protected MVMap<K, V> create(Map<String, Object> config) {
            config.put("singleWriter", singleWriter);
            Object type = config.get("type");
            if(type == null || type.equals("rtree")) {
                return new MVMap<>(config);
            }
            throw new IllegalArgumentException("Incompatible map type");
        }
    }

    public interface LeafProcessor
    {
        CursorPos locate(Page rootPage);
        Page[] process(CursorPos pos);
        CursorPos locateNext(Page rootPage);
        void stepBack();
        void confirmSuccess();
    }

    public final void operateBatch(LeafProcessor processor) {
        beforeWrite();
        int attempt = 0;
        RootReference rootReference = getRoot();
        RootReference oldRootReference = null;
        CursorPos pos;
        while(true) {
            if (rootReference.lockedForUpdate) {
                Thread.yield();
                rootReference = getRoot();
                continue;
            }
            pos = processor.locate(rootReference.root);

            if (pos == null) {
                return;
            }
            Page replacement[] = processor.process(pos);
            if (replacement == null) {
                if(rootReference != getRoot()) {
                    processor.stepBack();
                    rootReference = getRoot();
                    continue;
                }
                return;
            }
            int contention = 0;
            if (oldRootReference != null) {
                long updateAttemptCounter = rootReference.updateAttemptCounter - oldRootReference.updateAttemptCounter;
                assert updateAttemptCounter >= 0 : updateAttemptCounter;
                long updateCounter = rootReference.updateCounter - oldRootReference.updateCounter;
                assert updateCounter >= 0 : updateCounter;
                assert updateAttemptCounter >= updateCounter : updateAttemptCounter + " >= " + updateCounter;
                contention = (int)((updateAttemptCounter+1) / (updateCounter+1));
            }
            oldRootReference = rootReference;
            ++attempt;
            CursorPos tip = pos;
            Page p = pos.page;
            pos = pos.parent;

            int unsavedMemory = 0;
            boolean needUnlock = false;
            try {
                if (attempt > 4 && !(needUnlock = lockRoot(processor, rootReference, attempt, contention))) {
                    processor.stepBack();
                    rootReference = getRoot();
                    continue;
                }
                int index;
                switch (replacement.length) {
                case 0:
                    if (pos != null) {
                        p = pos.page;
                        index = pos.index;
                        pos = pos.parent;
                        assert p.getKeyCount() > 0;
                        if (p.getKeyCount() == 1) {
                            assert index <= 1;
                            p = p.getChildPage(1 - index);
                            break;
                        }
                        p = p.copy();
                        p.remove(index);
                    } else {
                        p = createEmptyLeaf();
                    }
                    break;
                case 1:
                    p = replacement[0];
                    int keyCount;
                    while ((keyCount = p.getKeyCount()) > store.getKeysPerPage() || p.getMemory() > store.getMaxPageSize()
                            && keyCount > (p.isLeaf() ? 1 : 2)) {
                        long totalCount = p.getTotalCount();
                        int at = keyCount >> 1;
                        Object k = p.getKey(at);
                        Page split = p.split(at);
                        unsavedMemory += p.getMemory();
                        unsavedMemory += split.getMemory();
                        if (pos == null) {
                            Object keys = getExtendedKeyType().createStorage(1);
                            getExtendedKeyType().setValue(keys, 0, k);
                            Page.PageReference children[] = {
                                    new Page.PageReference(p),
                                    new Page.PageReference(split)
                            };
                            p = Page.create(this, 1, keys, null, children, totalCount, 0);
                            break;
                        }
                        Page c = p;
                        p = pos.page;
                        index = pos.index;
                        pos = pos.parent;
                        p = p.copy();
                        p.setChild(index, split);
                        p.insertNode(index, k, c);
                    }
                default:
                    break;
                }
                unsavedMemory += p.getMemory();
                while (pos != null) {
                    Page c = p;
                    p = pos.page;
                    p = p.copy();
                    p.setChild(pos.index, c);
                    unsavedMemory += p.getMemory();
                    pos = pos.parent;
                }
                if ((pos = processor.locateNext(p)) != null) {
                    continue; // Multi-node batch operation
                }
                if(needUnlock) {
                    unlockRoot(p, attempt);
                    needUnlock = false;
                } else if(!updateRoot(rootReference, p, attempt)) {
                    processor.stepBack();
                    rootReference = getRoot();
                    continue;
                }
                while (tip != null) {
                    tip.page.removePage();
                    tip = tip.parent;
                }
                if (store.getFileStore() != null) {
                    store.registerUnsavedPage(unsavedMemory);
                }
                processor.confirmSuccess();
                break;
            } finally {
                if(needUnlock) {
                    unlockRoot(rootReference.root, attempt);
                }
            }
        }
    }

    private boolean lockRoot(LeafProcessor processor, RootReference rootReference,
                             int attempt, int contention) {
        boolean success = root.compareAndSet(rootReference, new RootReference(rootReference));
        if (!success) {
            processor.stepBack();
            if(attempt > 8) {
                if (attempt <= 24) {
                    Thread.yield();
                } else {
                    try {
                        Thread.sleep(0, 100 / contention + 50);
                    } catch (InterruptedException ex) {
                        throw new RuntimeException(ex);
                    }
                }
            }
        }
        return success;
    }

    private void unlockRoot(Page newRoot, int attempt) {
        boolean success;
        do {
            RootReference rootReference = getRoot();
            RootReference updatedRootReference = new RootReference(rootReference, newRoot, attempt);
            success = root.compareAndSet(rootReference, updatedRootReference);
        } while(!success);
    }

    public static CursorPos traverseDown(Page p, Object key) {
        CursorPos pos = null;
        while (!p.isLeaf()) {
            assert p.getKeyCount() > 0;
            int index = p.binarySearch(key) + 1;
            if (index < 0) {
                index = -index;
            }
            pos = new CursorPos(p, index, pos);
            p = p.getChildPage(index);
        }
        return new CursorPos(p, p.binarySearch(key), pos);
    }

    public static final class SingleDecisionMaker<K,V> implements LeafProcessor
    {
        private final DecisionMaker<? super V> decisionMaker;
        private final K key;
        private final V value;
        private       V result;

        public SingleDecisionMaker(K key, V value, DecisionMaker<? super V> decisionMaker) {
            this.decisionMaker = decisionMaker;
            this.key = key;
            this.value = value;
        }

        @Override
        public CursorPos locate(Page rootPage) {
            return traverseDown(rootPage, key);
        }

        @Override
        public CursorPos locateNext(Page rootPage) {
            return null;
        }

        @Override
        public void stepBack() {
            decisionMaker.reset();
        }

        @Override
        public void confirmSuccess() {}

        @SuppressWarnings("unchecked")
        @Override
        public Page[] process(CursorPos pos) {
            Page leaf = pos.page;
            int index = pos.index;
            result = index < 0 ? null : (V)leaf.getValue(index);
            Decision decision = decisionMaker.decide(result, value);
            switch (decision) {
                case ABORT:
                    return null;
                case REMOVE: {
                    if (index < 0) {
                        return null;
                    }
                    if (leaf.getTotalCount() == 1) {
                        return new Page[0];
                    }
                    leaf = leaf.copy();
                    leaf.remove(index);
                    return new Page[] { leaf };
                }
                case PUT: {
                    V v = decisionMaker.selectValue(result, value);
                    leaf = leaf.copy();
                    if (index < 0) {
                        leaf.insertLeaf(-index - 1, key, v);
                    } else {
                        leaf.setValue(index, v);
                    }
                    return new Page[] { leaf };
                }
                default:
                return null;
            }
        }

        public V getResult() {
            return result;
        }
    }

    public enum Decision { ABORT, REMOVE, PUT }

    /**
     * Class DecisionMaker provides callback interface (and should become a such in Java 8)
     * for MVMap.operate method.
     * It provides control logic to make a decision about how to proceed with update
     * at the point in execution when proper place and possible existing value
     * for insert/update/delete key is found.
     * Revised value for insert/update is also provided based on original input value
     * and value currently existing in the map.
     *
     * @param <V> value type of the map
     */
    public abstract static class DecisionMaker<V> {
        public static final DecisionMaker<Object> DEFAULT = new DecisionMaker<Object>() {
            @Override
            public Decision decide(Object existingValue, Object providedValue) {
                return providedValue == null ? Decision.REMOVE : Decision.PUT;
            }

            @Override
            public String toString() {
                return "default";
            }
        };

        public static final DecisionMaker<Object> PUT = new DecisionMaker<Object>() {
            @Override
            public Decision decide(Object existingValue, Object providedValue) {
                return Decision.PUT;
            }

            @Override
            public String toString() {
                return "put";
            }
        };

        public static final DecisionMaker<Object> REMOVE = new DecisionMaker<Object>() {
            @Override
            public Decision decide(Object existingValue, Object providedValue) {
                return Decision.REMOVE;
            }

            @Override
            public String toString() {
                return "remove";
            }
        };

        static final DecisionMaker<Object> IF_ABSENT = new DecisionMaker<Object>() {
            @Override
            public Decision decide(Object existingValue, Object providedValue) {
                return existingValue == null ? Decision.PUT : Decision.ABORT;
            }

            @Override
            public String toString() {
                return "if_absent";
            }
        };

        static final DecisionMaker<Object> IF_PRESENT = new DecisionMaker<Object>() {
            @Override
            public Decision decide(Object existingValue, Object providedValue) {
                return existingValue != null ? Decision.PUT : Decision.ABORT;
            }

            @Override
            public String toString() {
                return "if_present";
            }
        };

        /**
         * Makes adecision about how to proceed with update.
         * @param existingValue value currently exists in the map
         * @param providedValue original input value
         * @return PUT if a new value need to replace existing one or
         *             new value to be inserted if there is none
         *         REMOVE if existin value should be deleted
         *         ABORT if update operation should be aborted
         */
        public abstract Decision decide(V existingValue, V providedValue);

        /**
         * Provides revised value for insert/update based on original input value
         * and value currently existing in the map.
         * This method is not invoked only after decide(), if it returns PUT.
         * @param existingValue value currently exists in the map
         * @param providedValue original input value
         * @param <T> value type
         * @return value to be used by insert/update
         */
        public <T extends V> T selectValue(T existingValue, T providedValue) {
            return providedValue;
        }


        /**
         * Resets internal state (if any) of a this DecisionMaker to it's initial state.
         * This method is invoked whenever concurrent update failure is encountered,
         * so we can re-start update process.
         */
        public void reset() {}
    }

    public V operate(K key, V value, DecisionMaker<? super V> decisionMaker) {
        SingleDecisionMaker<K, V> processor = new SingleDecisionMaker<>(key, value, decisionMaker);
        operateBatch(processor);
        return processor.getResult();
    }

    private static final class EqualsDecisionMaker<V> extends DecisionMaker<V> {
        private final DataType dataType;
        private final V        expectedValue;
        private       Decision decision;

        EqualsDecisionMaker(DataType dataType, V expectedValue) {
            this.dataType = dataType;
            this.expectedValue = expectedValue;
        }

        @Override
        public Decision decide(V existingValue, V providedValue) {
            assert decision == null;
            decision = !areValuesEqual(dataType, expectedValue, existingValue) ? Decision.ABORT :
                                            providedValue == null ? Decision.REMOVE : Decision.PUT;
            return decision;
        }

        @Override
        public void reset() {
            decision = null;
        }

        Decision getDecision() {
            return decision;
        }

        @Override
        public String toString() {
            return "equals_to "+expectedValue;
        }
    }

    public interface BufferingAgent<K,V> {
        void put(K key, V value);
        void close();
    }

    public static final class BufferingAgentImpl<K,V> implements BufferingAgent<K,V>, AutoCloseable {
        private final MVMap<K,V> map;
        private final K          keysBuffer[];
        private final V          valuesBuffer[];
        private final int        keysPerPage;
        private       int        keyCount;

        @SuppressWarnings("unchecked")
        BufferingAgentImpl(MVMap<K, V> map) {
            this.map = map;
            this.keysPerPage = map.getStore().getKeysPerPage();
            this.keysBuffer = (K[])new Object[keysPerPage];
            this.valuesBuffer = (V[])new Object[keysPerPage];
        }

        @Override
        public void put(K key, V value) {
            keysBuffer[keyCount] = key;
            valuesBuffer[keyCount] = value;
            if (++keyCount >= keysPerPage) {
                flush();
            }
        }

        @Override
        public void close() {
            flush();
        }

        public void flush() {
            if (keyCount > 0) {
                Page page = Page.create(map, keyCount,
                                        createAndFillStorage(map.getExtendedKeyType(), keyCount, keysBuffer),
                                        createAndFillStorage(map.getExtendedValueType(), keyCount, valuesBuffer),
                                        null, keyCount, 0);
                int attempt = 0;
                while(map.appendLeafPage(map.getRoot(), page, ++attempt) == null) {/**/}
                keyCount = 0;
            }
        }

    }

    static Object createAndFillStorage(ExtendedDataType dataType, int count, Object dataBuffer[]) {
        Object storage = dataType.createStorage(count);
        for (int i = 0; i < count; i++) {
            dataType.setValue(storage, i, dataBuffer[i]);
        }
        return storage;
    }
}<|MERGE_RESOLUTION|>--- conflicted
+++ resolved
@@ -1256,20 +1256,12 @@
                 if (p.getKeyCount() == 0) {
                     p = split;
                 } else {
-<<<<<<< HEAD
                     Object keys = getExtendedKeyType().createStorage(store.getKeysPerPage());
                     getExtendedKeyType().setValue(keys, 0, key);
                     Page.PageReference children[] = new Page.PageReference[store.getKeysPerPage() + 1];
                     children[0] = new Page.PageReference(p);
                     children[1] = new Page.PageReference(split);
                     p = Page.create(this, 1, keys, null, children, p.getTotalCount() + split.getTotalCount(), 0);
-=======
-                    Object keys[] = new Object[] { key };
-                    Page.PageReference children[] = new Page.PageReference[] {
-                                                        new Page.PageReference(p),
-                                                        new Page.PageReference(split)};
-                    p = Page.create(this, keys, null, children, p.getTotalCount() + split.getTotalCount(), 0);
->>>>>>> d20a519e
                 }
                 break;
             }
