--- conflicted
+++ resolved
@@ -138,25 +138,9 @@
     }
 
     /**
-<<<<<<< HEAD
-     * Open this map.
+     * Initialize this map.
      */
     protected void init() {}
-=======
-     * Open this map with the given store and configuration.
-     *
-     * @param store the store
-     * @param id map id
-     * @param createVersion version in which this map was created
-     */
-    protected void init(MVStore store, int id, long createVersion) {
-        this.store = store;
-        this.id = id;
-        this.createVersion = createVersion;
-        this.writeVersion = store.getCurrentVersion();
-        this.root = Page.createEmpty(this,  -1);
-    }
->>>>>>> 2f95302e
 
     /**
      * Add or replace a key-value pair.
@@ -1089,12 +1073,7 @@
         assert !isSingleWriter();
         MVMap<K, V> m = cloneIt();
         m.readOnly = true;
-<<<<<<< HEAD
         m.setInitialRoot(root, version);
-=======
-        m.init(store, id, createVersion);
-        m.root = root;
->>>>>>> 2f95302e
         return m;
     }
 
