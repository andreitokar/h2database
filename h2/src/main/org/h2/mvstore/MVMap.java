/*
 * Copyright 2004-2014 H2 Group. Multiple-Licensed under the MPL 2.0,
 * and the EPL 1.0 (http://h2database.com/html/license.html).
 * Initial Developer: H2 Group
 */
package org.h2.mvstore;

import java.nio.ByteBuffer;
import java.util.AbstractList;
import java.util.AbstractMap;
import java.util.AbstractSet;
import java.util.Iterator;
import java.util.List;
import java.util.Map;
import java.util.Set;
import java.util.concurrent.ConcurrentMap;
import java.util.concurrent.atomic.AtomicReference;

import org.h2.mvstore.type.DataType;
import org.h2.mvstore.type.ExtendedDataType;
import org.h2.mvstore.type.ObjectDataType;
import org.h2.mvstore.type.StringDataType;

/**
 * A stored map.
 * <p>
 * Read operations can happen concurrently with all other
 * operations, without risk of corruption.
 * <p>
 * Write operations first read the relevant area from disk to memory
 * concurrently, and only then modify the data. The in-memory part of write
 * operations is synchronized. For scalable concurrent in-memory write
 * operations, the map should be split into multiple smaller sub-maps that are
 * then synchronized independently.
 *
 * @param <K> the key class
 * @param <V> the value class
 */
public class MVMap<K, V> extends AbstractMap<K, V>
        implements ConcurrentMap<K, V>, Cloneable {

    /**
     * The store.
     */
    protected final MVStore store;

    private final AtomicReference<RootReference> root;

    private final int id;
    private final long createVersion;
    private final DataType keyType;
    private final ExtendedDataType extendedKeyType;
    private final DataType valueType;
<<<<<<< HEAD
    private final ExtendedDataType extendedValueType;
=======

    private ConcurrentArrayList<Page> oldRoots =
            new ConcurrentArrayList<>();
>>>>>>> 591d4428


    /**
     * Whether the map is closed. Volatile so we don't accidentally write to a
     * closed map in multithreaded mode.
     */
    private volatile boolean closed;
    private boolean readOnly;
    private boolean isVolatile;

    private   static final long KEEP_CURRENT = -2;
    public    static final long INITIAL_VERSION = -1;

    protected MVMap(Map<String, Object> config) {
        this((MVStore)config.get("store"),
             (DataType)config.get("key"),
             (DataType)config.get("val"),
             DataUtils.readHexInt(config, "id", 0),
             DataUtils.readHexLong(config, "createVersion", 0),
             new AtomicReference<RootReference>());
        setInitialRoot(Page.createEmpty(this), store.getCurrentVersion());
    }

    protected MVMap(MVMap<K,V> source) {
        this(source.store, source.keyType, source.valueType, source.id, source.createVersion,
                new AtomicReference<RootReference>(source.root.get()));
    }

    MVMap(MVStore store) {
        this(store, StringDataType.INSTANCE,StringDataType.INSTANCE, 0, 0, new AtomicReference<RootReference>());
        setInitialRoot(Page.createEmpty(this), store.getCurrentVersion());
    }

    private MVMap(MVStore store, DataType keyType, DataType valueType, int id, long createVersion, AtomicReference<RootReference> root) {
        this.store = store;
        this.id = id;
        this.createVersion = createVersion;
        this.keyType = keyType;
        this.extendedKeyType = keyType instanceof ExtendedDataType ? (ExtendedDataType) keyType : new DataTypeExtentionWrapper(keyType);
        this.valueType = valueType;
        this.extendedValueType = valueType instanceof ExtendedDataType ? (ExtendedDataType) valueType : new DataTypeExtentionWrapper(valueType);
        this.root = root;
    }

    protected MVMap<K,V> cloneIt() {
        return new MVMap<K,V>(store, keyType, valueType, id, createVersion,
                                new AtomicReference<RootReference>(root.get()));
    }

    /**
     * Get the metadata key for the root of the given map id.
     *
     * @param mapId the map id
     * @return the metadata key
     */
    static String getMapRootKey(int mapId) {
        return "root." + Integer.toHexString(mapId);
    }

    /**
     * Get the metadata key for the given map id.
     *
     * @param mapId the map id
     * @return the metadata key
     */
    static String getMapKey(int mapId) {
        return "map." + Integer.toHexString(mapId);
    }

    /**
     * Open this map.
     */
    protected void init() {}

    /**
     * Add or replace a key-value pair.
     *
     * @param key the key (may not be null)
     * @param value the value (may not be null)
     * @return the old value if the key existed, or null otherwise
     */
    @Override
    public V put(K key, V value) {
        return put(key, value, DecisionMaker.PUT);
    }

    public abstract static class DecisionMaker<V> {
        public static final DecisionMaker<Object> DEFAULT = new DecisionMaker<Object>() {
            @Override
            public Decision decide(Object existingValue, Object providedValue) {
                return providedValue == null ? Decision.REMOVE : Decision.PUT;
            }

            @Override
            public String toString() {
                return "default";
            }
        };

        public static final DecisionMaker<Object> PUT = new DecisionMaker<Object>() {
            @Override
            public Decision decide(Object existingValue, Object providedValue) {
                return Decision.PUT;
            }

            @Override
            public String toString() {
                return "put";
            }
        };

        public static final DecisionMaker<Object> REMOVE = new DecisionMaker<Object>() {
            @Override
            public Decision decide(Object existingValue, Object providedValue) {
                return Decision.REMOVE;
            }

            @Override
            public String toString() {
                return "remove";
            }
        };

        private static final DecisionMaker<Object> IF_ABSENT = new DecisionMaker<Object>() {
            @Override
            public Decision decide(Object existingValue, Object providedValue) {
                return existingValue == null ? Decision.PUT : Decision.ABORT;
            }

            @Override
            public String toString() {
                return "if_absent";
            }
        };

        private static final DecisionMaker<Object> IF_PRESENT = new DecisionMaker<Object>() {
            @Override
            public Decision decide(Object existingValue, Object providedValue) {
                return existingValue != null ? Decision.PUT : Decision.ABORT;
            }

            @Override
            public String toString() {
                return "if_present";
            }
        };

        public abstract Decision decide(V existingValue, V providedValue);
        public <T extends V> T selectValue(T existingValue, T providedValue) {
            return providedValue;
        }
        public void reset() {}
    }

    public enum Decision { ABORT, REMOVE, PUT }

    /**
     * Add or replace a key-value pair.
     *
     * @param key the key (may not be null)
     * @param value the value (may not be null)
     * @return the old value if the key existed, or null otherwise
     */
    @SuppressWarnings("unchecked")
    public final V put(K key, V value, DecisionMaker<? super V> decisionMaker) {
        DataUtils.checkArgument(value != null, "The value may not be null");
        return operate(key, value, decisionMaker);
    }

    public V operate(K key, V value, DecisionMaker<? super V> decisionMaker) {
        beforeWrite();
        int attempt = 0;
        RootReference oldRootReference = null;
        while(true) {
            RootReference rootReference = getRoot();
            int contention = 0;
            if (oldRootReference != null) {
                long updateAttemptCounter = rootReference.updateAttemptCounter - oldRootReference.updateAttemptCounter;
                assert updateAttemptCounter >= 0 : updateAttemptCounter;
                long updateCounter = rootReference.updateCounter - oldRootReference.updateCounter;
                assert updateCounter >= 0 : updateCounter;
                assert updateAttemptCounter >= updateCounter : updateAttemptCounter + " >= " + updateCounter;
                contention = (int)((updateAttemptCounter+1) / (updateCounter+1));
            }
            oldRootReference = rootReference;
            ++attempt;
            CursorPos pos = traverseDown(rootReference.root, key);
            Page p = pos.page;
            int index = pos.index;
            CursorPos tip = pos;
            pos = pos.parent;
            final V result = index < 0 ? null : (V)p.getValue(index);
            Decision decision = decisionMaker.decide(result, value);

            int unsavedMemory = 0;
            boolean needUnlock = false;
            try {
                switch (decision) {
                    case ABORT:
                        if(rootReference != getRoot()) {
                            decisionMaker.reset();
                            continue;
                        }
                        return result;
                    case REMOVE: {
                        if (index < 0) {
                            return null;
                        }
                        if (attempt > 1 && !(needUnlock = lockRoot(decisionMaker, rootReference, attempt, contention))) {
                            continue;
                        }
                        if (p.getTotalCount() == 1 && pos != null) {
                            p = pos.page;
                            index = pos.index;
                            pos = pos.parent;
                            if (p.getKeyCount() == 1) {
                                assert index <= 1;
                                p = p.getChildPage(1 - index);
                                break;
                            }
                            assert p.getKeyCount() > 1;
                        }
                        p = p.copy();
                        p.remove(index);
                        break;
                    }
                    case PUT: {
                        if (attempt > 1 && !(needUnlock = lockRoot(decisionMaker, rootReference, attempt, contention))) {
                            continue;
                        }
                        value = decisionMaker.selectValue(result, value);
                        if (index < 0) {
                            index = -index - 1;
                            p = p.copy();
                            p.insertLeaf(index, key, value);
                            int keyCount;
                            while ((keyCount = p.getKeyCount()) > store.getKeysPerPage() || p.getMemory() > store.getMaxPageSize()
                                    && keyCount > (p.isLeaf() ? 1 : 2)) {
                                long totalCount = p.getTotalCount();
                                int at = keyCount >> 1;
                                Object k = p.getKey(at);
                                Page split = p.split(at);
                                unsavedMemory += p.getMemory();
                                unsavedMemory += split.getMemory();
                                if (pos == null) {
                                    Object keys = getExtendedKeyType().createStorage(1);
                                    getExtendedKeyType().setValue(keys, 0, k);
                                    Page.PageReference children[] = {
                                            new Page.PageReference(p),
                                            new Page.PageReference(split)
                                    };
                                    p = Page.create(this, keys, null, children, totalCount, 0);
                                    break;
                                }
                                Page c = p;
                                p = pos.page;
                                index = pos.index;
                                pos = pos.parent;
                                p = p.copy();
                                p.setChild(index, split);
                                p.insertNode(index, k, c);
                            }
                        } else {
                            p = p.copy();
                            p.setValue(index, value);
                        }
                        break;
                    }
                }
                unsavedMemory += p.getMemory();
                while (pos != null) {
                    Page c = p;
                    p = pos.page;
                    p = p.copy();
                    p.setChild(pos.index, c);
                    unsavedMemory += p.getMemory();
                    pos = pos.parent;
                }
                if(needUnlock) {
                    unlockRoot(p, attempt);
                    needUnlock = false;
                } else if(!updateRoot(rootReference, p, attempt)) {
                    decisionMaker.reset();
                    continue;
                }
                while (tip != null) {
                    tip.page.removePage();
                    tip = tip.parent;
                }
                if (store.getFileStore() != null) {
                    store.registerUnsavedPage(unsavedMemory);
                }
                return result;
            } finally {
                if(needUnlock) {
                    unlockRoot(rootReference.root, attempt);
                }
            }
        }
    }

    private boolean lockRoot(DecisionMaker<? super V> decisionMaker, RootReference rootReference,
                             int attempt, int contention) {
        boolean success = lockRoot(rootReference);
        if (!success) {
            decisionMaker.reset();
            if(attempt > 3) {
                if (attempt <= 10) {
                    Thread.yield();
                } else {
                    try {
                        Thread.sleep(0, 1000 / contention + 500);
                    } catch (InterruptedException ignore) {/**/}
                }
            }
        }
        return success;
    }

    private boolean lockRoot(RootReference rootReference) {
        return !rootReference.semaphore
            && root.compareAndSet(rootReference, new RootReference(rootReference));
    }

    private void unlockRoot(Page newRoot, int attempt) {
        boolean success;
        do {
            RootReference rootReference = getRoot();
            RootReference updatedRootReference = new RootReference(rootReference, newRoot, attempt);
            success = root.compareAndSet(rootReference, updatedRootReference);
        } while(!success);
    }

    private static CursorPos traverseDown(Page p, Object key) {
        CursorPos pos = null;
        while (!p.isLeaf()) {
            assert p.getKeyCount() > 0;
            int index = p.binarySearch(key) + 1;
            if (index < 0) {
                index = -index;
            }
            pos = new CursorPos(p, index, pos);
            p = p.getChildPage(index);
        }
        return new CursorPos(p, p.binarySearch(key), pos);
    }

    /**
     * Get the first key, or null if the map is empty.
     *
     * @return the first key, or null
     */
    public final K firstKey() {
        return getFirstLast(true);
    }

    /**
     * Get the last key, or null if the map is empty.
     *
     * @return the last key, or null
     */
    public final K lastKey() {
        return getFirstLast(false);
    }

    /**
     * Get the key at the given index.
     * <p>
     * This is a O(log(size)) operation.
     *
     * @param index the index
     * @return the key
     */
    @SuppressWarnings("unchecked")
    public final K getKey(long index) {
        if (index < 0 || index >= sizeAsLong()) {
            return null;
        }
        Page p = getRootPage();
        long offset = 0;
        while (true) {
            if (p.isLeaf()) {
                if (index >= offset + p.getKeyCount()) {
                    return null;
                }
                return (K) p.getKey((int) (index - offset));
            }
            int i = 0, size = getChildPageCount(p);
            for (; i < size; i++) {
                long c = p.getCounts(i);
                if (index < c + offset) {
                    break;
                }
                offset += c;
            }
            if (i == size) {
                return null;
            }
            p = p.getChildPage(i);
        }
    }

    /**
     * Get the key list. The list is a read-only representation of all keys.
     * <p>
     * The get and indexOf methods are O(log(size)) operations. The result of
     * indexOf is cast to an int.
     *
     * @return the key list
     */
    public final List<K> keyList() {
        return new AbstractList<K>() {

            @Override
            public K get(int index) {
                return getKey(index);
            }

            @Override
            public int size() {
                return MVMap.this.size();
            }

            @Override
            @SuppressWarnings("unchecked")
            public int indexOf(Object key) {
                return (int) getKeyIndex((K) key);
            }

        };
    }

    /**
     * Get the index of the given key in the map.
     * <p>
     * This is a O(log(size)) operation.
     * <p>
     * If the key was found, the returned value is the index in the key array.
     * If not found, the returned value is negative, where -1 means the provided
     * key is smaller than any keys. See also Arrays.binarySearch.
     *
     * @param key the key
     * @return the index
     */
    public final long getKeyIndex(K key) {
        Page p = getRootPage();
        if (p.getTotalCount() == 0) {
            return -1;
        }
        long offset = 0;
        while (true) {
            int x = p.binarySearch(key);
            if (p.isLeaf()) {
                if (x < 0) {
                    offset = -offset;
                }
                return offset + x;
            }
            if (x++ < 0) {
                x = -x;
            }
            for (int i = 0; i < x; i++) {
                offset += p.getCounts(i);
            }
            p = p.getChildPage(x);
        }
    }

    /**
     * Get the first (lowest) or last (largest) key.
     *
     * @param first whether to retrieve the first key
     * @return the key, or null if the map is empty
     */
    @SuppressWarnings("unchecked")
    private K getFirstLast(boolean first) {
        Page p = getRootPage();
        if (p.getTotalCount() == 0) {
            return null;
        }
        while (true) {
            if (p.isLeaf()) {
                return (K) p.getKey(first ? 0 : p.getKeyCount() - 1);
            }
            p = p.getChildPage(first ? 0 : getChildPageCount(p) - 1);
        }
    }

    /**
     * Get the smallest key that is larger than the given key, or null if no
     * such key exists.
     *
     * @param key the key
     * @return the result
     */
    public final K higherKey(K key) {
        return getMinMax(key, false, true);
    }

    /**
     * Get the smallest key that is larger or equal to this key.
     *
     * @param key the key
     * @return the result
     */
    public final K ceilingKey(K key) {
        return getMinMax(key, false, false);
    }

    /**
     * Get the largest key that is smaller or equal to this key.
     *
     * @param key the key
     * @return the result
     */
    public final K floorKey(K key) {
        return getMinMax(key, true, false);
    }

    /**
     * Get the largest key that is smaller than the given key, or null if no
     * such key exists.
     *
     * @param key the key
     * @return the result
     */
    public final K lowerKey(K key) {
        return getMinMax(key, true, true);
    }

    /**
     * Get the smallest or largest key using the given bounds.
     *
     * @param key the key
     * @param min whether to retrieve the smallest key
     * @param excluding if the given upper/lower bound is exclusive
     * @return the key, or null if no such key exists
     */
    private K getMinMax(K key, boolean min, boolean excluding) {
        return getMinMax(getRootPage(), key, min, excluding);
    }

    @SuppressWarnings("unchecked")
    private K getMinMax(Page p, K key, boolean min, boolean excluding) {
        int x = p.binarySearch(key);
        if (p.isLeaf()) {
            if (x < 0) {
                x = -x - (min ? 2 : 1);
            } else if (excluding) {
                x += min ? -1 : 1;
            }
            if (x < 0 || x >= p.getKeyCount()) {
                return null;
            }
            return (K) p.getKey(x);
        }
        if (x++ < 0) {
            x = -x;
        }
        while (true) {
            if (x < 0 || x >= getChildPageCount(p)) {
                return null;
            }
            K k = getMinMax(p.getChildPage(x), key, min, excluding);
            if (k != null) {
                return k;
            }
            x += min ? -1 : 1;
        }
    }


    /**
     * Get the value for the given key, or null if not found.
     *
     * @param key the key
     * @return the value, or null if not found
     */
    @Override
    @SuppressWarnings("unchecked")
    public V get(Object key) {
        Page p = getRootPage();
        return (V) Page.get(p, key);
    }

    @Override
    public final boolean containsKey(Object key) {
        return get(key) != null;
    }

    /**
     * Remove all entries.
     */
    @Override
    public void clear() {
        beforeWrite();
        RootReference rootReference;
        int attempt = 0;
        do {
            rootReference = getRoot();
        } while (!updateRoot(rootReference, Page.createEmpty(this), ++attempt));
        rootReference.root.removeAllRecursive();
    }

    /**
     * Close the map. Accessing the data is still possible (to allow concurrent
     * reads), but it is marked as closed.
     */
    final void close() {
        closed = true;
    }

    public final boolean isClosed() {
        return closed;
    }

    /**
     * Remove a key-value pair, if the key exists.
     *
     * @param key the key (may not be null)
     * @return the old value if the key existed, or null otherwise
     */
    @Override
    @SuppressWarnings("unchecked")
    public V remove(Object key) {
        return operate((K)key, null, DecisionMaker.REMOVE);
    }

    /**
     * Add a key-value pair if it does not yet exist.
     *
     * @param key the key (may not be null)
     * @param value the new value
     * @return the old value if the key existed, or null otherwise
     */
    @Override
    public final V putIfAbsent(K key, V value) {
        return put(key, value, DecisionMaker.IF_ABSENT);
    }

    /**
     * Remove a key-value pair if the value matches the stored one.
     *
     * @param key the key (may not be null)
     * @param value the expected value
     * @return true if the item was removed
     */
    @Override
    public boolean remove(Object key, Object value) {
        EqualsDecisionMaker<V> decisionMaker = new EqualsDecisionMaker<V>(valueType, (V)value);
        operate((K)key, null, decisionMaker);
        return decisionMaker.decision != Decision.ABORT;
    }

    /**
     * Check whether the two values are equal.
     *
     * @param a the first value
     * @param b the second value
     * @return true if they are equal
     */
    public final boolean areValuesEqual(Object a, Object b) {
        return areValuesEqual(valueType, a, b);
    }

    /**
     * Check whether the two values are equal.
     *
     * @param a the first value
     * @param b the second value
     * @param datatype to use for comparison
     * @return true if they are equal
     */
    public static boolean areValuesEqual(DataType datatype, Object a, Object b) {
        return a == b
            || a != null && b != null && datatype.compare(a, b) == 0;
    }

    /**
     * Replace a value for an existing key, if the value matches.
     *
     * @param key the key (may not be null)
     * @param oldValue the expected value
     * @param newValue the new value
     * @return true if the value was replaced
     */
    @Override
    public final boolean replace(K key, V oldValue, V newValue) {
        EqualsDecisionMaker<V> decisionMaker = new EqualsDecisionMaker<V>(valueType, oldValue);
        V result = put(key, newValue, decisionMaker);
        return decisionMaker.decision != Decision.ABORT;
    }

    /**
     * Replace a value for an existing key.
     *
     * @param key the key (may not be null)
     * @param value the new value
     * @return the old value, if the value was replaced, or null
     */
    @Override
    public final V replace(K key, V value) {
        return put(key, value, DecisionMaker.IF_PRESENT);
    }

    private void rollbackRoot(long version)
    {
        RootReference rootReference = getRoot();
        RootReference previous;
        while (rootReference.version >= version && (previous = rootReference.previous) != null) {
            if (root.compareAndSet(rootReference, previous)) {
                rootReference = previous;
                closed = false;
            }
        }
        setWriteVersion(version);
    }

    /**
     * Use the new root page from now on.
     * @param oldRoot the old root reference, will use the current root reference, if null is specified
     * @param newRoot the new root page
     */
    protected final boolean updateRoot(RootReference oldRoot, Page newRoot, int attemptUpdateCounter) {
        return setNewRoot(oldRoot, newRoot, KEEP_CURRENT, attemptUpdateCounter, true) != null;
    }

    private RootReference setNewRoot(RootReference oldRoot, Page newRootPage, long newVersion,
                                    int attemptUpdateCounter, boolean obeyLock) {
        RootReference currentRoot = getRoot();
        assert newRootPage != null || currentRoot != null;
        if (currentRoot != oldRoot && oldRoot != null) {
            return null;
        }

        RootReference previous = currentRoot;
        long updateCounter = 1;
        if(currentRoot != null) {
            if (obeyLock && currentRoot.semaphore) {
                return null;
            }

            if (newRootPage == null) {
                newRootPage = currentRoot.root;
            }

            if (newVersion == KEEP_CURRENT) {
                newVersion = currentRoot.version;
                previous = currentRoot.previous;
            } else {

                RootReference tmp = previous;
                while ((tmp = tmp.previous) != null && tmp.root == newRootPage) {
                    previous = tmp;
                }
            }

            updateCounter += currentRoot.updateCounter;
            attemptUpdateCounter += currentRoot.updateAttemptCounter;
        }

        RootReference updatedRootReference = new RootReference(newRootPage, newVersion, previous, updateCounter,
                attemptUpdateCounter, false);
        boolean success = root.compareAndSet(currentRoot, updatedRootReference);
        return success ? updatedRootReference : null;
    }

    /**
     * Compare two keys.
     *
     * @param a the first key
     * @param b the second key
     * @return -1 if the first key is smaller, 1 if bigger, 0 if equal
     */
    final int compare(Object a, Object b) {
        return keyType.compare(a, b);
    }

    /**
     * Get the key type.
     *
     * @return the key type
     */
    public final DataType getKeyType() {
        return keyType;
    }

    /**
     * Get extended key type.
     *
     * @return the key type
     */
    protected final ExtendedDataType getExtendedKeyType() {
        return extendedKeyType;
    }

    /**
     * Get the value type.
     *
     * @return the value type
     */
    public final DataType getValueType() {
        return valueType;
    }

    /**
     * Get extended value type.
     *
     * @return the value type
     */
    public final ExtendedDataType getExtendedValueType() {
        return extendedValueType;
    }

    /**
     * Read a page.
     *
     * @param pos the position of the page
     * @return the page
     */
    final Page readPage(long pos) {
        return store.readPage(this, pos);
    }

    /**
     * Set the position of the root page.
     * @param rootPos the position, 0 for empty
     * @param version to set for this map
     *
     */
    final void setRootPos(long rootPos, long version) {
        Page root = readOrCreateRootPage(rootPos);
        setInitialRoot(root, version);
        setWriteVersion(store.getCurrentVersion());
    }

    private Page readOrCreateRootPage(long rootPos) {
        Page root = rootPos == 0 ? Page.createEmpty(this) : readPage(rootPos);
        return root;
    }

    /**
     * Iterate over a number of keys.
     *
     * @param from the first key to return
     * @return the iterator
     */
    public final Iterator<K> keyIterator(K from) {
        return new Cursor<K, V>(this, getRootPage(), from);
    }

    /**
     * Re-write any pages that belong to one of the chunks in the given set.
     *
     * @param set the set of chunk ids
     * @return whether rewriting was successful
     */
    final boolean rewrite(Set<Integer> set) {
        rewrite(getRootPage(), set);
        return true;
    }

    private int rewrite(Page p, Set<Integer> set) {
        if (p.isLeaf()) {
            long pos = p.getPos();
            int chunkId = DataUtils.getPageChunkId(pos);
            if (!set.contains(chunkId)) {
                return 0;
            }
            if (p.getKeyCount() > 0) {
                @SuppressWarnings("unchecked")
                K key = (K) p.getKey(0);
                V value = get(key);
                if (value != null) {
                    if (isClosed()) {
                        return 0;
                    }
                    replace(key, value, value);
                }
            }
            return 1;
        }
        int writtenPageCount = 0;
        for (int i = 0; i < getChildPageCount(p); i++) {
            long childPos = p.getChildPagePos(i);
            if (childPos != 0 && DataUtils.getPageType(childPos) == DataUtils.PAGE_TYPE_LEAF) {
                // we would need to load the page, and it's a leaf:
                // only do that if it's within the set of chunks we are
                // interested in
                int chunkId = DataUtils.getPageChunkId(childPos);
                if (!set.contains(chunkId)) {
                    continue;
                }
            }
            writtenPageCount += rewrite(p.getChildPage(i), set);
        }
        if (writtenPageCount == 0) {
            long pos = p.getPos();
            int chunkId = DataUtils.getPageChunkId(pos);
            if (set.contains(chunkId)) {
                // an inner node page that is in one of the chunks,
                // but only points to chunks that are not in the set:
                // if no child was changed, we need to do that now
                // (this is not needed if anyway one of the children
                // was changed, as this would have updated this
                // page as well)
                Page p2 = p;
                while (!p2.isLeaf()) {
                    p2 = p2.getChildPage(0);
                }
                @SuppressWarnings("unchecked")
                K key = (K) p2.getKey(0);
                V value = get(key);
                if (value != null) {
                    if (isClosed()) {
                        return 0;
                    }
                    replace(key, value, value);
                }
                writtenPageCount++;
            }
        }
        return writtenPageCount;
    }

    /**
     * Get a cursor to iterate over a number of keys and values.
     *
     * @param from the first key to return
     * @return the cursor
     */
<<<<<<< HEAD
    public final Cursor<K, V> cursor(K from) {
        return cursor(from, true);
    }

    public final Cursor<K, V> cursor(K from, boolean snapshot) {
        return new Cursor<K, V>(this, getRootPage(), from, snapshot);
=======
    public Cursor<K, V> cursor(K from) {
        return new Cursor<>(this, root, from);
>>>>>>> 591d4428
    }

    @Override
    public final Set<Map.Entry<K, V>> entrySet() {
        final MVMap<K, V> map = this;
        final Page root = this.getRootPage();
        return new AbstractSet<Entry<K, V>>() {

            @Override
            public Iterator<Entry<K, V>> iterator() {
                final Cursor<K, V> cursor = new Cursor<>(map, root, null);
                return new Iterator<Entry<K, V>>() {

                    @Override
                    public boolean hasNext() {
                        return cursor.hasNext();
                    }

                    @Override
                    public Entry<K, V> next() {
                        K k = cursor.next();
                        return new DataUtils.MapEntry<>(k, cursor.getValue());
                    }

                    @Override
                    public void remove() {
                        throw DataUtils.newUnsupportedOperationException(
                                "Removing is not supported");
                    }
                };

            }

            @Override
            public int size() {
//                throw DataUtils.newUnsupportedOperationException("MVMap.entrySet().size() is not supported.");
                return MVMap.this.size();
            }

            @Override
            public boolean contains(Object o) {
                throw DataUtils.newUnsupportedOperationException("MVMap.entrySet().contains() is not supported.");
//                return MVMap.this.containsKey(o);
            }

        };

    }

    @Override
    public Set<K> keySet() {
        final MVMap<K, V> map = this;
        final Page root = this.getRootPage();
        return new AbstractSet<K>() {

            @Override
            public Iterator<K> iterator() {
                return new Cursor<K, V>(map, root, null, true);
            }

            @Override
            public int size() {
                return MVMap.this.size();
            }

            @Override
            public boolean contains(Object o) {
                return MVMap.this.containsKey(o);
            }

        };
    }

    /**
     * Get the map name.
     *
     * @return the name
     */
    public final String getName() {
        return store.getMapName(id);
    }

    public final MVStore getStore() {
        return store;
    }

    /**
     * Get the map id. Please note the map id may be different after compacting
     * a store.
     *
     * @return the map id
     */
    public final int getId() {
        return id;
    }

    /**
     * The current root page (may not be null).
     *
     * @return the root page
     */
    public final Page getRootPage() {
        return getRoot().root;
    }

    public final RootReference getRoot() {
        return root.get();
    }

    final void setRoot(Page rootPage) {
        int attempt = 0;
        while (setNewRoot(null, rootPage, KEEP_CURRENT, ++attempt, false) == null) {/**/}
    }

    final void setInitialRoot(Page rootPage, long version) {
        root.set(new RootReference(rootPage, version));
    }

    /**
     * Rollback to the given version.
     *
     * @param version the version
     */
    final void rollbackTo(long version) {
//        beforeWrite();
        // check if the map was removed and re-created later ?
        if (version > createVersion) {
            rollbackRoot(version);
        }
    }

    /**
     * Forget those old versions that are no longer needed.
     * @return true if map was closed previously and now it can be removed
     */
    final boolean removeUnusedOldVersions() {
        long oldest = store.getOldestVersionToKeep(this);
        RootReference rootReference = getRoot();
        boolean result = isClosed() && getVersion(rootReference) < oldest;
        RootReference previous;
        while ((previous = rootReference.previous) != null) {
            if (previous.version < oldest) {
                previous.previous = null;
                break;
            }
            rootReference = previous;
        }
        return result;
    }

    public final boolean isReadOnly() {
        return readOnly;
    }

    /**
     * Set the volatile flag of the map.
     *
     * @param isVolatile the volatile flag
     */
    public final void setVolatile(boolean isVolatile) {
        this.isVolatile = isVolatile;
    }

    /**
     * Whether this is volatile map, meaning that changes
     * are not persisted. By default (even if the store is not persisted),
     * maps are not volatile.
     *
     * @return whether this map is volatile
     */
    public final boolean isVolatile() {
        return isVolatile;
    }

    /**
     * This method is called before writing to the map. The default
     * implementation checks whether writing is allowed, and tries
     * to detect concurrent modification.
     *
     * @throws UnsupportedOperationException if the map is read-only,
     *      or if another thread is concurrently writing
     */
    protected final void beforeWrite() {
        if (closed) {
            int id = getId();
            String mapName = store.getMapName(id);
            throw DataUtils.newIllegalStateException(
                    DataUtils.ERROR_CLOSED, "Map {0}({1}) is closed", mapName, id, store.getPanicException());
        }
        if (readOnly) {
            throw DataUtils.newUnsupportedOperationException(
                    "This map is read-only");
        }
        store.beforeWrite(this);
    }

    @Override
    public final int hashCode() {
        return id;
    }

    @Override
    public final boolean equals(Object o) {
        return this == o;
    }

    /**
     * Get the number of entries, as a integer. Integer.MAX_VALUE is returned if
     * there are more than this entries.
     *
     * @return the number of entries, as an integer
     */
    @Override
    public final int size() {
        long size = sizeAsLong();
        return size > Integer.MAX_VALUE ? Integer.MAX_VALUE : (int) size;
    }

    /**
     * Get the number of entries, as a long.
     *
     * @return the number of entries
     */
    public final long sizeAsLong() {
        return getRootPage().getTotalCount();
    }

    @Override
    public boolean isEmpty() {
        Page rootPage = getRootPage();
        return rootPage.isLeaf() && rootPage.getKeyCount() == 0;
    }

    public final long getCreateVersion() {
        return createVersion;
    }

    /**
     * Remove the given page (make the space available).
     *
     * @param pos the position of the page to remove
     * @param memory the number of bytes used for this page
     */
    protected final void removePage(long pos, int memory) {
        store.removePage(this, pos, memory);
    }

    /**
     * Open an old version for the given map.
     *
     * @param version the version
     * @return the map
     */
    public final MVMap<K, V> openVersion(long version) {
        if (readOnly) {
            throw DataUtils.newUnsupportedOperationException(
                    "This map is read-only; need to call " +
                    "the method on the writable map");
        }
        DataUtils.checkArgument(version >= createVersion,
                "Unknown version {0}; this map was created in version is {1}",
                version, createVersion);
        removeUnusedOldVersions();
        RootReference rootReference = getRoot();
        boolean persistent = store.getFileStore() != null;
        while (rootReference != null && (rootReference.version > version)) {
            rootReference = rootReference.previous;
        }

        if (rootReference == null || rootReference.version == version && rootReference.previous == null || rootReference.version < 0 && persistent) {
            // smaller than all in-memory versions
            if(persistent) {
                MVMap<K, V> map = openReadOnly(store.getRootPos(getId(), version), version);
                return map;
            }
            throw DataUtils.newIllegalArgumentException("Version {0} not found", version);
        }
        MVMap<K, V> m = openReadOnly(rootReference.root, version);
        assert m.getVersion() <= version : m.getVersion() + " <= " + version;
        return m;
    }

    /**
     * Open a copy of the map in read-only mode.
     *
     * @param rootPos position of the root page
     * @param version to open
     * @return the opened map
     */
<<<<<<< HEAD
    final MVMap<K, V> openReadOnly(long rootPos, long version) {
        Page root = readOrCreateRootPage(rootPos);
        return openReadOnly(root, version);
    }

    private MVMap<K, V> openReadOnly(Page root, long version) {
        MVMap<K, V> m = cloneIt();
=======
    MVMap<K, V> openReadOnly() {
        MVMap<K, V> m = new MVMap<>(keyType, valueType);
>>>>>>> 591d4428
        m.readOnly = true;
//        HashMap<String, Object> config = New.hashMap();
//        config.put("id", id);
//        config.put("createVersion", createVersion);
//        m.init(store, config);
        m.setInitialRoot(root, version);
        return m;
    }

    public final long getVersion() {
        return getVersion(getRoot());
    }

    private long getVersion(RootReference rootReference) {
        RootReference previous = rootReference.previous;
        return previous == null || previous.root != rootReference.root ?
                rootReference.version :
                previous.version == INITIAL_VERSION ? store.getLastStoredVersion() : previous.version;
    }

    final boolean hasChangesSince(long version) {
        return getVersion()> version;
/*
        RootReference rootReference = getRoot();
        Page currentRoot = rootReference.root;
        while((rootReference = rootReference.previous) != null) {
            boolean changed = rootReference.root != currentRoot;
            if(rootReference.version <= version || changed) {
                return changed;
            }
        }
        return false;
*/
    }

    /**
     * Get the child page count for this page. This is to allow another map
     * implementation to override the default, in case the last child is not to
     * be used.
     *
     * @param p the page
     * @return the number of direct children
     */
    protected int getChildPageCount(Page p) {
        return p.getRawChildPageCount();
    }

    /**
     * Get the map type. When opening an existing map, the map type must match.
     *
     * @return the map type
     */
    public String getType() {
        return null;
    }

    /**
     * Get the map metadata as a string.
     *
     * @param name the map name (or null)
     * @return the string
     */
     protected String asString(String name) {
        StringBuilder buff = new StringBuilder();
        if (name != null) {
            DataUtils.appendMap(buff, "name", name);
        }
        if (createVersion != 0) {
            DataUtils.appendMap(buff, "createVersion", createVersion);
        }
        String type = getType();
        if (type != null) {
            DataUtils.appendMap(buff, "type", type);
        }
        return buff.toString();
    }

    final RootReference setWriteVersion(long writeVersion) {
        int attempt = 0;
        while(true) {
            RootReference rootReference = getRoot();
            if(rootReference.version >= writeVersion) {
                return rootReference;
            }
            RootReference updatedRootReference = new RootReference(rootReference, writeVersion, ++attempt);
            if(root.compareAndSet(rootReference, updatedRootReference)) {
                return removeUnusedOldVersions() ? null : updatedRootReference;
            }
        }
    }

    /**
     * Copy a map. All pages are copied.
     *
     * @param sourceMap the source map
     */
    final void copyFrom(MVMap<K, V> sourceMap) {
        beforeWrite();
        setRoot(copy(sourceMap.getRootPage(), null));
    }

    private Page copy(Page source, CursorPos parent) {
        Page target = source.copy(this);
        store.registerUnsavedPage(target.getMemory());
        if (!source.isLeaf()) {
            CursorPos pos = new CursorPos(target, 0, parent);
            for (int i = 0; i < getChildPageCount(target); i++) {
                if (source.getChildPagePos(i) != 0) {
                    // position 0 means no child
                    // (for example the last entry of an r-tree node)
                    // (the MVMap is also used for r-trees for compacting)
                    pos.index = i;
                    Page child = copy(source.getChildPage(i), pos);
                    target.setChild(i, child);
                    pos.page = target;
                }
            }

            if(store.isSaveNeeded()) {
                Page child = target;
                for(CursorPos p = parent; p != null; p = p.parent) {
                    p.page.setChild(p.index, child);
                    child = p.page;
                }
                setRoot(child);
                beforeWrite();
            }
        }
        return target;
    }

    @Override
    public final String toString() {
        return asString(null);
    }

    /**
     * A builder for maps.
     *
     * @param <M> the map type
     * @param <K> the key type
     * @param <V> the value type
     */
    public interface MapBuilder<M extends MVMap<K, V>, K, V> {

        /**
         * Create a new map of the given type.
         * @param store which will own this map
         * @param config configuration
         *
         * @return the map
         */
        M create(MVStore store, Map<String, Object> config);

        DataType getKeyType();

        DataType getValueType();

        void setKeyType(DataType dataType);

        void setValueType(DataType dataType);

    }

    /**
     * A builder for this class.
     *
     * @param <K> the key type
     * @param <V> the value type
     */
    public abstract static class BasicBuilder<M extends MVMap<K, V>, K, V> implements MapBuilder<M, K, V> {

        private DataType keyType;
        private DataType valueType;

        /**
         * Create a new builder with the default key and value data types.
         */
        protected BasicBuilder() {
            // ignore
        }

        @Override
        public DataType getKeyType() {
            return keyType;
        }

        @Override
        public DataType getValueType() {
            return valueType;
        }

        @Override
        public void setKeyType(DataType keyType) {
            this.keyType = keyType;
        }

        @Override
        public void setValueType(DataType valueType) {
            this.valueType = valueType;
        }

        /**
         * Set the key data type.
         *
         * @param keyType the key type
         * @return this
         */
        public BasicBuilder<M, K, V> keyType(DataType keyType) {
            this.keyType = keyType;
            return this;
        }

        /**
         * Set the value data type.
         *
         * @param valueType the value type
         * @return this
         */
        public BasicBuilder<M, K, V> valueType(DataType valueType) {
            this.valueType = valueType;
            return this;
        }

        @Override
        public M create(MVStore store, Map<String, Object> config) {
            if (getKeyType() == null) {
                setKeyType(new ObjectDataType());
            }
            if (getValueType() == null) {
                setValueType(new ObjectDataType());
            }
            DataType keyType = getKeyType();
            DataType valueType = getValueType();
            config.put("store", store);
            config.put("key", keyType);
            config.put("val", valueType);
            return create(config);
        }

        protected abstract M create(Map<String, Object> config);

    }

    /**
     * A builder for this class.
     *
     * @param <K> the key type
     * @param <V> the value type
     */
    public static class Builder<K, V> extends BasicBuilder<MVMap<K, V>, K, V> {

        public Builder() {}

        public Builder<K,V> keyType(DataType dataType) {
            setKeyType(dataType);
            return this;
        }

        public Builder<K,V> valueType(DataType dataType) {
            setValueType(dataType);
            return this;
        }

        protected MVMap<K, V> create(Map<String, Object> config) {
            Object type = config.get("type");
            if(type == null || type.equals("rtree")) {
                return new MVMap<K, V>(config);
            }
            throw new IllegalArgumentException("Incompatible map type");
        }
    }

    private static final class EqualsDecisionMaker<V> extends DecisionMaker<V> {
        private final DataType dataType;
        private final V        expectedValue;
        private       Decision decision;

        private EqualsDecisionMaker(DataType dataType, V expectedValue) {
            this.dataType = dataType;
            this.expectedValue = expectedValue;
        }

        @Override
        public Decision decide(V existingValue, V providedValue) {
            assert decision == null;
            decision = !areValuesEqual(dataType, expectedValue, existingValue) ? Decision.ABORT :
                                            providedValue == null ? Decision.REMOVE : Decision.PUT;
            return decision;
        }

        @Override
        public void reset() {
            decision = null;
        }

        @Override
        public String toString() {
            return "equals_to "+expectedValue;
        }
    }

    public static final class RootReference
    {
        public  final    Page          root;
        public  final    long          version;
        public  final    boolean       semaphore;
        public  volatile RootReference previous;
        public           long          updateCounter;
        public           long          updateAttemptCounter;

        private RootReference(Page root, long version, RootReference previous,
                              long updateCounter, long updateAttemptCounter,
                              boolean semaphore) {
            this.root = root;
            this.version = version;
            this.previous = previous;
            this.updateCounter = updateCounter;
            this.updateAttemptCounter = updateAttemptCounter;
            this.semaphore = semaphore;
        }

        // This one is used for locking
        private RootReference(RootReference r) {
            this.root = r.root;
            this.version = r.version;
            this.previous = r.previous;
            this.updateCounter = r.updateCounter;
            this.updateAttemptCounter = r.updateAttemptCounter;
            this.semaphore = true;
        }

        // This one is used for unlocking
        private RootReference(RootReference r, Page root, int attempt) {
            this.root = root;
            this.version = r.version;
            this.previous = r.previous;
            this.updateCounter = r.updateCounter + 1;
            this.updateAttemptCounter = r.updateAttemptCounter + attempt;
            this.semaphore = false;
        }

        // This one is used for version change
        private RootReference(RootReference r, long version, int attempt) {
            RootReference previous = r;
            RootReference tmp;
            while ((tmp = previous.previous) != null && tmp.root == r.root) {
                previous = tmp;
            }
            this.root = r.root;
            this.version = version;
            this.previous = previous;
            this.updateCounter = r.updateCounter + 1;
            this.updateAttemptCounter = r.updateAttemptCounter + attempt;
            this.semaphore = r.semaphore;
        }

        // This one is used for r/o snapshots
        private RootReference(Page root, long version) {
            this.root = root;
            this.version = version;
            this.previous = null;
            this.updateCounter = 1;
            this.updateAttemptCounter = 1;
            this.semaphore = false;
        }

        @Override
        public String toString() {
            return "RootReference("+ System.identityHashCode(root)+","+version+","+ semaphore +")";
        }
    }
    private static final class DataTypeExtentionWrapper implements ExtendedDataType {

        private final DataType dataType;

        private DataTypeExtentionWrapper(DataType dataType) {
            this.dataType = dataType;
        }

        @Override
        public Object createStorage(int size) {
            return new Object[size];
        }

        @Override
        public Object clone(Object storage) {
            Object data[] = (Object[])storage;
            return data.clone();
        }

        @Override
        public int getLength(Object storage) {
            Object data[] = (Object[])storage;
            return data.length;
        }

        @Override
        public Object getValue(Object storage, int indx) {
            Object data[] = (Object[])storage;
            return data[indx];
        }

        @Override
        public void setValue(Object storage, int indx, Object value) {
            Object data[] = (Object[])storage;
            data[indx] = value;
        }

        @Override
        public int getMemorySize(Object storage) {
            Object data[] = (Object[])storage;
            int mem = 0;
            for (Object key : data) {
                mem += dataType.getMemory(key);
            }
            return mem;
        }

        @Override
        public int binarySearch(Object key, Object storage, int initialGuess) {
            Object keys[] = (Object[])storage;
            int low = 0, high = keys.length - 1;
            // the cached index minus one, so that
            // for the first time (when cachedCompare is 0),
            // the default value is used
            int x = initialGuess - 1;
            if (x < 0 || x > high) {
                x = high >>> 1;
            }
<<<<<<< HEAD
            while (low <= high) {
                int compare = dataType.compare(key, keys[x]);
                if (compare > 0) {
                    low = x + 1;
                } else if (compare < 0) {
                    high = x - 1;
                } else {
                    return x;
                }
                x = (low + high) >>> 1;
            }
            return -(low + 1);
=======
            return new MVMap<>(keyType, valueType);
>>>>>>> 591d4428
        }

        @Override
        public void writeStorage(WriteBuffer buff, Object storage) {
            Object data[] = (Object[])storage;
            dataType.write(buff, data, data.length, true);
        }

        @Override
        public void read(ByteBuffer buff, Object storage) {
            Object data[] = (Object[])storage;
            dataType.read(buff, data, data.length, true);
        }

        @Override
        public int compare(Object a, Object b) {
            return dataType.compare(a, b);
        }

        @Override
        public int getMemory(Object obj) {
            return obj == null ? 0 : dataType.getMemory(obj);
        }

        @Override
        public void write(WriteBuffer buff, Object obj) {
            dataType.write(buff, obj);
        }

        @Override
        public void write(WriteBuffer buff, Object[] obj, int len, boolean key) {
            dataType.write(buff, obj, len, key);
        }

        @Override
        public Object read(ByteBuffer buff) {
            return dataType.read(buff);
        }

        @Override
        public void read(ByteBuffer buff, Object[] obj, int len, boolean key) {
            dataType.read(buff, obj, len, key);
        }
    }

    private static final class MVEntrySet<K, V> extends AbstractSet<Entry<K, V>> {

        private final MVMap<K,V>   map;

        private MVEntrySet(MVMap<K, V> map) {
            this.map = map;
        }

        @Override
        public Iterator<Entry<K, V>> iterator() {
            final Cursor<K, V> cursor = new Cursor<K, V>(map, map.getRootPage(), null);
            return new Iterator<Entry<K, V>>() {

                @Override
                public boolean hasNext() {
                    return cursor.hasNext();
                }

                @Override
                public Entry<K, V> next() {
                    K k = cursor.next();
                    return new DataUtils.MapEntry<K, V>(k, cursor.getValue());
                }

                @Override
                public void remove() {
                    throw DataUtils.newUnsupportedOperationException(
                            "Removing is not supported");
                }
            };

        }

        @Override
        public int size() {
            return map.size();
        }

        @Override
        public boolean contains(Object o) {
            return map.containsKey(o);
        }

    }

    private static final class MVKeySet<K> extends AbstractSet<K> {

        private final MVMap<K, ?> map;

        private MVKeySet(MVMap<K, ?> map) {
            this.map = map;
        }

        @Override
        public Iterator<K> iterator() {
            return new Cursor<>(map, map.getRootPage(), null);
        }

        @Override
        public int size() {
            return map.size();
        }

        @Override
        public boolean contains(Object o) {
            return map.containsKey(o);
        }
    }
}<|MERGE_RESOLUTION|>--- conflicted
+++ resolved
@@ -51,13 +51,7 @@
     private final DataType keyType;
     private final ExtendedDataType extendedKeyType;
     private final DataType valueType;
-<<<<<<< HEAD
     private final ExtendedDataType extendedValueType;
-=======
-
-    private ConcurrentArrayList<Page> oldRoots =
-            new ConcurrentArrayList<>();
->>>>>>> 591d4428
 
 
     /**
@@ -989,17 +983,12 @@
      * @param from the first key to return
      * @return the cursor
      */
-<<<<<<< HEAD
     public final Cursor<K, V> cursor(K from) {
         return cursor(from, true);
     }
 
     public final Cursor<K, V> cursor(K from, boolean snapshot) {
-        return new Cursor<K, V>(this, getRootPage(), from, snapshot);
-=======
-    public Cursor<K, V> cursor(K from) {
-        return new Cursor<>(this, root, from);
->>>>>>> 591d4428
+        return new Cursor<>(this, getRootPage(), from, snapshot);
     }
 
     @Override
@@ -1289,7 +1278,6 @@
      * @param version to open
      * @return the opened map
      */
-<<<<<<< HEAD
     final MVMap<K, V> openReadOnly(long rootPos, long version) {
         Page root = readOrCreateRootPage(rootPos);
         return openReadOnly(root, version);
@@ -1297,10 +1285,6 @@
 
     private MVMap<K, V> openReadOnly(Page root, long version) {
         MVMap<K, V> m = cloneIt();
-=======
-    MVMap<K, V> openReadOnly() {
-        MVMap<K, V> m = new MVMap<>(keyType, valueType);
->>>>>>> 591d4428
         m.readOnly = true;
 //        HashMap<String, Object> config = New.hashMap();
 //        config.put("id", id);
@@ -1731,7 +1715,6 @@
             if (x < 0 || x > high) {
                 x = high >>> 1;
             }
-<<<<<<< HEAD
             while (low <= high) {
                 int compare = dataType.compare(key, keys[x]);
                 if (compare > 0) {
@@ -1744,9 +1727,6 @@
                 x = (low + high) >>> 1;
             }
             return -(low + 1);
-=======
-            return new MVMap<>(keyType, valueType);
->>>>>>> 591d4428
         }
 
         @Override
