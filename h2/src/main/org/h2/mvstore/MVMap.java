--- conflicted
+++ resolved
@@ -113,8 +113,7 @@
         this.singleWriter = singleWriter;
     }
 
-    protected MVMap<K,V> cloneIt() {
-        assert !isSingleWriter();
+    protected MVMap<K, V> cloneIt() {
         return new MVMap<>(this);
     }
 
@@ -194,7 +193,6 @@
      * @return the key
      */
     public final K getKey(long index) {
-        assert !isSingleWriter();
         if (index < 0 || index >= sizeAsLong()) {
             return null;
         }
@@ -233,7 +231,6 @@
      * @return the key list
      */
     public final List<K> keyList() {
-        assert !isSingleWriter();
         return new AbstractList<K>() {
 
             @Override
@@ -483,7 +480,6 @@
     @SuppressWarnings("unchecked")
     @Override
     public boolean remove(Object key, Object value) {
-        assert !isSingleWriter();
         EqualsDecisionMaker<V> decisionMaker = new EqualsDecisionMaker<>(valueType, (V)value);
         operate((K)key, null, decisionMaker);
         return decisionMaker.getDecision() != Decision.ABORT;
@@ -539,7 +535,6 @@
      */
     @Override
     public final V replace(K key, V value) {
-        assert !isSingleWriter();
         return put(key, value, DecisionMaker.IF_PRESENT);
     }
 
@@ -1032,7 +1027,6 @@
      * @return the map
      */
     public final MVMap<K, V> openVersion(long version) {
-        assert !isSingleWriter();
         if (readOnly) {
             throw DataUtils.newUnsupportedOperationException(
                     "This map is read-only; need to call " +
@@ -1065,13 +1059,11 @@
      * @return the opened map
      */
     final MVMap<K, V> openReadOnly(long rootPos, long version) {
-        assert !isSingleWriter();
         Page root = readOrCreateRootPage(rootPos);
         return openReadOnly(root, version);
     }
 
     private MVMap<K, V> openReadOnly(Page root, long version) {
-        assert !isSingleWriter();
         MVMap<K, V> m = cloneIt();
         m.readOnly = true;
         m.setInitialRoot(root, version);
@@ -1220,7 +1212,6 @@
     private RootReference flushAppendBuffer(RootReference rootReference) {
         beforeWrite();
         int attempt = 0;
-<<<<<<< HEAD
         while(true) {
             if (rootReference == null) {
                 rootReference = getRoot();
@@ -1272,77 +1263,39 @@
             Page c = p;
             p = pos.page;
             index = pos.index;
-=======
-        int keyCount;
-        while((keyCount = rootReference.getAppendCounter()) > 0) {
-            Page page = Page.create(this,
-                    Arrays.copyOf(keysBuffer, keyCount),
-                    Arrays.copyOf(valuesBuffer, keyCount),
-                    null, keyCount, 0);
-            CursorPos pos = rootReference.root.getAppendCursorPos(null);
-            assert page.map == this;
-            assert pos != null;
-            assert page.getKeyCount() > 0;
-            Object key = page.getKey(0);
-            assert pos.index < 0 : pos.index;
-            int index = -pos.index - 1;
-            assert index == pos.page.getKeyCount() : index + " != " + pos.page.getKeyCount();
-            Page p = pos.page;
->>>>>>> 9288feb5
             pos = pos.parent;
-            CursorPos tip = pos;
-            int unsavedMemory = page.getMemory();
-            while (true) {
-                if (pos == null) {
-                    if (p.getKeyCount() == 0) {
-                        p = page;
-                    } else {
-                        Object keys[] = new Object[] { key };
-                        Page.PageReference children[] = new Page.PageReference[] {
-                                                            new Page.PageReference(p),
-                                                            new Page.PageReference(page)};
-                        p = Page.create(this, keys, null, children, p.getTotalCount() + page.getTotalCount(), 0);
-                    }
-                    break;
-                }
-                Page c = p;
-                p = pos.page;
-                index = pos.index;
-                pos = pos.parent;
-                p = p.copy();
-                p.setChild(index, page);
-                p.insertNode(index, key, c);
-                if ((keyCount = p.getKeyCount()) <= store.getKeysPerPage() &&
-                        (p.getMemory() < store.getMaxPageSize() || keyCount <= (p.isLeaf() ? 1 : 2))) {
-                    break;
-                }
-                int at = keyCount - 2;
-                key = p.getKey(at);
-                page = p.split(at);
-                unsavedMemory += p.getMemory() + page.getMemory();
-            }
+            p = p.copy();
+            p.setChild(index, split);
+            p.insertNode(index, key, c);
+            int keyCount;
+            if ((keyCount = p.getKeyCount()) <= store.getKeysPerPage() &&
+                    (p.getMemory() < store.getMaxPageSize() || keyCount <= (p.isLeaf() ? 1 : 2))) {
+                break;
+            }
+            int at = keyCount - 2;
+            key = p.getKey(at);
+            split = p.split(at);
+            unsavedMemory += p.getMemory() + split.getMemory();
+        }
+        unsavedMemory += p.getMemory();
+        while (pos != null) {
+            Page c = p;
+            p = pos.page;
+            p = p.copy();
+            p.setChild(pos.index, c);
             unsavedMemory += p.getMemory();
-            while (pos != null) {
-                Page c = p;
-                p = pos.page;
-                p = p.copy();
-                p.setChild(pos.index, c);
-                unsavedMemory += p.getMemory();
-                pos = pos.parent;
-            }
-            RootReference updatedRootReference = new RootReference(rootReference, p, ++attempt);
-            if(root.compareAndSet(rootReference, updatedRootReference)) {
-                while (tip != null) {
-                    tip.page.removePage();
-                    tip = tip.parent;
-                }
-                if (store.getFileStore() != null) {
-                    store.registerUnsavedPage(unsavedMemory);
-                }
-                assert updatedRootReference.getAppendCounter() == 0;
-                return updatedRootReference;
-            }
-            rootReference = getRootInternal();
+            pos = pos.parent;
+        }
+        RootReference updatedRootReference = new RootReference(rootReference, p, ++attempt);
+        if(root.compareAndSet(rootReference, updatedRootReference)) {
+            while (tip != null) {
+                tip.page.removePage();
+                tip = tip.parent;
+            }
+            if (store.getFileStore() != null) {
+                store.registerUnsavedPage(unsavedMemory);
+            }
+            return updatedRootReference;
         }
         return rootReference;
     }
