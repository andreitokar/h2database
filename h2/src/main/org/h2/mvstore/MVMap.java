/*
 * Copyright 2004-2018 H2 Group. Multiple-Licensed under the MPL 2.0,
 * and the EPL 1.0 (http://h2database.com/html/license.html).
 * Initial Developer: H2 Group
 */
package org.h2.mvstore;

import java.nio.ByteBuffer;
import java.util.AbstractList;
import java.util.AbstractMap;
import java.util.AbstractSet;
import java.util.Arrays;
import java.util.Iterator;
import java.util.List;
import java.util.Map;
import java.util.Set;
import java.util.concurrent.ConcurrentMap;
import java.util.concurrent.atomic.AtomicReference;
import org.h2.engine.Constants;
import org.h2.mvstore.type.DataType;
import org.h2.mvstore.type.ExtendedDataType;
import org.h2.mvstore.type.ObjectDataType;
import org.h2.mvstore.type.StringDataType;

/**
 * A stored map.
 * <p>
 * All read and write operations can happen concurrently with all other
 * operations, without risk of corruption.
 *
 * @param <K> the key class
 * @param <V> the value class
 */
public class MVMap<K, V> extends AbstractMap<K, V>
                            implements ConcurrentMap<K, V>
{

    /**
     * The store.
     */
    public final MVStore store;

    /**
     * Reference to the current root page.
     */
    private final AtomicReference<RootReference> root;

    private final int id;
    private final long createVersion;
    private final DataType keyType;
    private final ExtendedDataType extendedKeyType;
    private final DataType valueType;
<<<<<<< HEAD
    private final ExtendedDataType extendedValueType;
=======
>>>>>>> 8c10350d
    private final int keysPerPage;
    private final boolean singleWriter;
    private final K keysBuffer[];
    private final V valuesBuffer[];


    /**
     * Whether the map is closed. Volatile so we don't accidentally write to a
     * closed map in multithreaded mode.
     */
    private volatile  boolean closed;
    private boolean readOnly;
    private boolean isVolatile;

    /**
     * This designates the "last stored" version for a store which was
     * just open for the first time.
     */
    static final long INITIAL_VERSION = -1;

    protected MVMap(Map<String, Object> config) {
        this((MVStore) config.get("store"),
                (DataType) config.get("key"),
                (DataType) config.get("val"),
                DataUtils.readHexInt(config, "id", 0),
                DataUtils.readHexLong(config, "createVersion", 0),
                new AtomicReference<RootReference>(),
                ((MVStore) config.get("store")).getKeysPerPage(),
                config.containsKey("singleWriter") && (Boolean) config.get("singleWriter")
        );
        setInitialRoot(createEmptyLeaf(), store.getCurrentVersion());
    }

    // constructor for cloneIt()
    protected MVMap(MVMap<K, V> source) {
        this(source.store, source.keyType, source.valueType, source.id, source.createVersion,
                new AtomicReference<>(source.root.get()), source.keysPerPage, source.singleWriter);
    }

    // meta map constructor
    MVMap(MVStore store) {
        this(store, StringDataType.INSTANCE,StringDataType.INSTANCE, 0, 0, new AtomicReference<RootReference>(),
                store.getKeysPerPage(), false);
        setInitialRoot(createEmptyLeaf(), store.getCurrentVersion());
    }

    @SuppressWarnings("unchecked")
    private MVMap(MVStore store, DataType keyType, DataType valueType, int id, long createVersion,
                  AtomicReference<RootReference> root, int keysPerPage, boolean singleWriter) {
        this.store = store;
        this.id = id;
        this.createVersion = createVersion;
        this.keyType = keyType;
        this.extendedKeyType = keyType instanceof ExtendedDataType ? (ExtendedDataType) keyType : new DataTypeExtentionWrapper(keyType);
        this.valueType = valueType;
        this.extendedValueType = valueType instanceof ExtendedDataType ? (ExtendedDataType) valueType : new DataTypeExtentionWrapper(valueType);
        this.root = root;
        this.keysPerPage = keysPerPage;
        this.keysBuffer = singleWriter ? (K[]) new Object[keysPerPage] : null;
        this.valuesBuffer = singleWriter ? (V[]) new Object[keysPerPage] : null;
        this.singleWriter = singleWriter;
    }

    protected MVMap<K,V> cloneIt() {
        assert !isSingleWriter();
        return new MVMap<>(this);
    }

    /**
     * Get the metadata key for the root of the given map id.
     *
     * @param mapId the map id
     * @return the metadata key
     */
    static String getMapRootKey(int mapId) {
        return "root." + Integer.toHexString(mapId);
    }

    /**
     * Get the metadata key for the given map id.
     *
     * @param mapId the map id
     * @return the metadata key
     */
    static String getMapKey(int mapId) {
        return "map." + Integer.toHexString(mapId);
    }

    /**
     * Initialize this map.
     */
    protected void init() {}

    /**
     * Add or replace a key-value pair.
     *
     * @param key the key (may not be null)
     * @param value the value (may not be null)
     * @return the old value if the key existed, or null otherwise
     */
    @Override
    public V put(K key, V value) {
        DataUtils.checkArgument(value != null, "The value may not be null");
        return put(key, value, DecisionMaker.PUT);
    }

    /**
     * Add or replace a key-value pair.
     *
     * @param key the key (may not be null)
     * @param value the value (may not be null)
     * @return the old value if the key existed, or null otherwise
     */
    public final V put(K key, V value, DecisionMaker<? super V> decisionMaker) {
        return operate(key, value, decisionMaker);
    }

    /**
     * Get the first key, or null if the map is empty.
     *
     * @return the first key, or null
     */
    public final K firstKey() {
        return getFirstLast(true);
    }

    /**
     * Get the last key, or null if the map is empty.
     *
     * @return the last key, or null
     */
    public final K lastKey() {
        return getFirstLast(false);
    }

    /**
     * Get the key at the given index.
     * <p>
     * This is a O(log(size)) operation.
     *
     * @param index the index
     * @return the key
     */
    public final K getKey(long index) {
        assert !isSingleWriter();
        if (index < 0 || index >= sizeAsLong()) {
            return null;
        }
        Page p = getRootPage();
        long offset = 0;
        while (true) {
            if (p.isLeaf()) {
                if (index >= offset + p.getKeyCount()) {
                    return null;
                }
                @SuppressWarnings("unchecked")
                K key = (K) p.getKey((int) (index - offset));
                return key;
            }
            int i = 0, size = getChildPageCount(p);
            for (; i < size; i++) {
                long c = p.getCounts(i);
                if (index < c + offset) {
                    break;
                }
                offset += c;
            }
            if (i == size) {
                return null;
            }
            p = p.getChildPage(i);
        }
    }

    /**
     * Get the key list. The list is a read-only representation of all keys.
     * <p>
     * The get and indexOf methods are O(log(size)) operations. The result of
     * indexOf is cast to an int.
     *
     * @return the key list
     */
    public final List<K> keyList() {
        assert !isSingleWriter();
        return new AbstractList<K>() {

            @Override
            public K get(int index) {
                return getKey(index);
            }

            @Override
            public int size() {
                return MVMap.this.size();
            }

            @Override
            @SuppressWarnings("unchecked")
            public int indexOf(Object key) {
                return (int) getKeyIndex((K) key);
            }

        };
    }

    /**
     * Get the index of the given key in the map.
     * <p>
     * This is a O(log(size)) operation.
     * <p>
     * If the key was found, the returned value is the index in the key array.
     * If not found, the returned value is negative, where -1 means the provided
     * key is smaller than any keys. See also Arrays.binarySearch.
     *
     * @param key the key
     * @return the index
     */
    public final long getKeyIndex(K key) {
        Page p = getRootPage();
        if (p.getTotalCount() == 0) {
            return -1;
        }
        long offset = 0;
        while (true) {
            int x = p.binarySearch(key);
            if (p.isLeaf()) {
                if (x < 0) {
                    offset = -offset;
                }
                return offset + x;
            }
            if (x++ < 0) {
                x = -x;
            }
            for (int i = 0; i < x; i++) {
                offset += p.getCounts(i);
            }
            p = p.getChildPage(x);
        }
    }

    /**
     * Get the first (lowest) or last (largest) key.
     *
     * @param first whether to retrieve the first key
     * @return the key, or null if the map is empty
     */
    @SuppressWarnings("unchecked")
    private K getFirstLast(boolean first) {
        Page p = getRootPage();
        if (p.getKeyCount() == 0) {
            return null;
        }
        while (true) {
            if (p.isLeaf()) {
                return (K) p.getKey(first ? 0 : p.getKeyCount() - 1);
            }
            p = p.getChildPage(first ? 0 : getChildPageCount(p) - 1);
        }
    }

    /**
     * Get the smallest key that is larger than the given key, or null if no
     * such key exists.
     *
     * @param key the key
     * @return the result
     */
    public final K higherKey(K key) {
        return getMinMax(key, false, true);
    }

    /**
     * Get the smallest key that is larger or equal to this key.
     *
     * @param key the key
     * @return the result
     */
    public final K ceilingKey(K key) {
        return getMinMax(key, false, false);
    }

    /**
     * Get the largest key that is smaller or equal to this key.
     *
     * @param key the key
     * @return the result
     */
    public final K floorKey(K key) {
        return getMinMax(key, true, false);
    }

    /**
     * Get the largest key that is smaller than the given key, or null if no
     * such key exists.
     *
     * @param key the key
     * @return the result
     */
    public final K lowerKey(K key) {
        return getMinMax(key, true, true);
    }

    /**
     * Get the smallest or largest key using the given bounds.
     *
     * @param key the key
     * @param min whether to retrieve the smallest key
     * @param excluding if the given upper/lower bound is exclusive
     * @return the key, or null if no such key exists
     */
    private K getMinMax(K key, boolean min, boolean excluding) {
        return getMinMax(getRootPage(), key, min, excluding);
    }

    @SuppressWarnings("unchecked")
    private K getMinMax(Page p, K key, boolean min, boolean excluding) {
        int x = p.binarySearch(key);
        if (p.isLeaf()) {
            if (x < 0) {
                x = -x - (min ? 2 : 1);
            } else if (excluding) {
                x += min ? -1 : 1;
            }
            if (x < 0 || x >= p.getKeyCount()) {
                return null;
            }
            return (K) p.getKey(x);
        }
        if (x++ < 0) {
            x = -x;
        }
        while (true) {
            if (x < 0 || x >= getChildPageCount(p)) {
                return null;
            }
            K k = getMinMax(p.getChildPage(x), key, min, excluding);
            if (k != null) {
                return k;
            }
            x += min ? -1 : 1;
        }
    }


    /**
     * Get the value for the given key, or null if not found.
     *
     * @param key the key
     * @return the value, or null if not found
     */
    @Override
    public final V get(Object key) {
        return get(getRootPage(), key);
    }

    /**
     * Get the value for the given key from a snapshot, or null if not found.
     *
     * @param p the root of a snapshot
     * @param key the key
     * @return the value, or null if not found
     */
    @SuppressWarnings("unchecked")
    public V get(Page p, Object key) {
        return (V) Page.get(p, key);
    }

    @Override
    public final boolean containsKey(Object key) {
        return get(key) != null;
    }

    /**
     * Remove all entries.
     */
    @Override
    public void clear() {
        RootReference rootReference;
        Page emptyRootPage = createEmptyLeaf();
        int attempt = 0;
        do {
            rootReference = getRoot();
        } while (!updateRoot(rootReference, emptyRootPage, ++attempt));
        rootReference.root.removeAllRecursive();
    }

    /**
     * Close the map. Accessing the data is still possible (to allow concurrent
     * reads), but it is marked as closed.
     */
    final void close() {
        closed = true;
    }

    public final boolean isClosed() {
        return closed;
    }

    /**
     * Remove a key-value pair, if the key exists.
     *
     * @param key the key (may not be null)
     * @return the old value if the key existed, or null otherwise
     */
    @Override
    @SuppressWarnings("unchecked")
    public V remove(Object key) {
        return operate((K)key, null, DecisionMaker.REMOVE);
    }

    /**
     * Add a key-value pair if it does not yet exist.
     *
     * @param key the key (may not be null)
     * @param value the new value
     * @return the old value if the key existed, or null otherwise
     */
    @Override
    public final V putIfAbsent(K key, V value) {
        return put(key, value, DecisionMaker.IF_ABSENT);
    }

    /**
     * Remove a key-value pair if the value matches the stored one.
     *
     * @param key the key (may not be null)
     * @param value the expected value
     * @return true if the item was removed
     */
    @SuppressWarnings("unchecked")
    @Override
    public boolean remove(Object key, Object value) {
        assert !isSingleWriter();
        EqualsDecisionMaker<V> decisionMaker = new EqualsDecisionMaker<>(valueType, (V)value);
        operate((K)key, null, decisionMaker);
        return decisionMaker.getDecision() != Decision.ABORT;
    }

    /**
     * Check whether the two values are equal.
     *
     * @param a the first value
     * @param b the second value
     * @return true if they are equal
     */
    public final boolean areValuesEqual(Object a, Object b) {
        return areValuesEqual(valueType, a, b);
    }

    /**
     * Check whether the two values are equal.
     *
     * @param a the first value
     * @param b the second value
     * @param datatype to use for comparison
     * @return true if they are equal
     */
    static boolean areValuesEqual(DataType datatype, Object a, Object b) {
        return a == b
            || a != null && b != null && datatype.compare(a, b) == 0;
    }

    /**
     * Replace a value for an existing key, if the value matches.
     *
     * @param key the key (may not be null)
     * @param oldValue the expected value
     * @param newValue the new value
     * @return true if the value was replaced
     */
    @Override
    public final boolean replace(K key, V oldValue, V newValue) {
        EqualsDecisionMaker<V> decisionMaker = new EqualsDecisionMaker<>(valueType, oldValue);
        V result = put(key, newValue, decisionMaker);
        boolean res = decisionMaker.getDecision() != Decision.ABORT;
        assert !res || areValuesEqual(oldValue, result) : oldValue + " != " + result;
        return res;
    }

    /**
     * Replace a value for an existing key.
     *
     * @param key the key (may not be null)
     * @param value the new value
     * @return the old value, if the value was replaced, or null
     */
    @Override
    public final V replace(K key, V value) {
        assert !isSingleWriter();
        return put(key, value, DecisionMaker.IF_PRESENT);
    }

    /**
     * Compare two keys.
     *
     * @param a the first key
     * @param b the second key
     * @return -1 if the first key is smaller, 1 if bigger, 0 if equal
     */
    final int compare(Object a, Object b) {
        return keyType.compare(a, b);
    }

    /**
     * Get the key type.
     *
     * @return the key type
     */
    public final DataType getKeyType() {
        return keyType;
    }

    /**
     * Get extended key type.
     *
     * @return the key type
     */
    public final ExtendedDataType getExtendedKeyType() {
        return extendedKeyType;
    }

    /**
     * Get the value type.
     *
     * @return the value type
     */
    public final DataType getValueType() {
        return valueType;
    }

    /**
     * Get extended value type.
     *
     * @return the value type
     */
    public final ExtendedDataType getExtendedValueType() {
        return extendedValueType;
    }

    public int getKeysPerPage() {
        return keysPerPage;
    }

    /**
     * Read a page.
     *
     * @param pos the position of the page
     * @return the page
     */
    final Page readPage(long pos) {
        return store.readPage(this, pos);
    }

    /**
     * Set the position of the root page.
     * @param rootPos the position, 0 for empty
     * @param version to set for this map
     *
     */
    final void setRootPos(long rootPos, long version) {
        Page root = readOrCreateRootPage(rootPos);
        setInitialRoot(root, version);
        setWriteVersion(store.getCurrentVersion());
    }

    private Page readOrCreateRootPage(long rootPos) {
        Page root = rootPos == 0 ? createEmptyLeaf() : readPage(rootPos);
        return root;
    }

    /**
     * Iterate over a number of keys.
     *
     * @param from the first key to return
     * @return the iterator
     */
    public final Iterator<K> keyIterator(K from) {
        return new Cursor<K, V>(getRootPage(), from);
    }

    /**
     * Re-write any pages that belong to one of the chunks in the given set.
     *
     * @param set the set of chunk ids
     */
    final void rewrite(Set<Integer> set) {
        rewrite(getRootPage(), set);
    }

    private int rewrite(Page p, Set<Integer> set) {
        if (p.isLeaf()) {
            long pos = p.getPos();
            int chunkId = DataUtils.getPageChunkId(pos);
            if (!set.contains(chunkId)) {
                return 0;
            }
            assert p.getKeyCount() > 0;
            @SuppressWarnings("unchecked")
            K key = (K) p.getKey(0);
            V value = get(key);
            if (value != null) {
                if (isClosed()) {
                    return 0;
                }
                replace(key, value, value);
            }
            return 1;
        }
        int writtenPageCount = 0;
        for (int i = 0; i < getChildPageCount(p); i++) {
            long childPos = p.getChildPagePos(i);
            if (childPos != 0 && DataUtils.getPageType(childPos) == DataUtils.PAGE_TYPE_LEAF) {
                // we would need to load the page, and it's a leaf:
                // only do that if it's within the set of chunks we are
                // interested in
                int chunkId = DataUtils.getPageChunkId(childPos);
                if (!set.contains(chunkId)) {
                    continue;
                }
            }
            writtenPageCount += rewrite(p.getChildPage(i), set);
        }
        if (writtenPageCount == 0) {
            long pos = p.getPos();
            int chunkId = DataUtils.getPageChunkId(pos);
            if (set.contains(chunkId)) {
                // an inner node page that is in one of the chunks,
                // but only points to chunks that are not in the set:
                // if no child was changed, we need to do that now
                // (this is not needed if anyway one of the children
                // was changed, as this would have updated this
                // page as well)
                Page p2 = p;
                while (!p2.isLeaf()) {
                    p2 = p2.getChildPage(0);
                }
                @SuppressWarnings("unchecked")
                K key = (K) p2.getKey(0);
                V value = get(key);
                if (value != null) {
                    if (isClosed()) {
                        return 0;
                    }
                    replace(key, value, value);
                }
                writtenPageCount++;
            }
        }
        return writtenPageCount;
    }

    /**
     * Get a cursor to iterate over a number of keys and values.
     *
     * @param from the first key to return
     * @return the cursor
     */
    public final Cursor<K, V> cursor(K from) {
        return new Cursor<>(getRootPage(), from);
    }

    @Override
    public final Set<Map.Entry<K, V>> entrySet() {
        final Page root = this.getRootPage();
        return new AbstractSet<Entry<K, V>>() {

            @Override
            public Iterator<Entry<K, V>> iterator() {
                final Cursor<K, V> cursor = new Cursor<>(root, null);
                return new Iterator<Entry<K, V>>() {

                    @Override
                    public boolean hasNext() {
                        return cursor.hasNext();
                    }

                    @Override
                    public Entry<K, V> next() {
                        K k = cursor.next();
                        return new SimpleImmutableEntry<>(k, cursor.getValue());
                    }

                    @Override
                    public void remove() {
                        throw DataUtils.newUnsupportedOperationException(
                                "Removing is not supported");
                    }
                };

            }

            @Override
            public int size() {
                return MVMap.this.size();
            }

            @Override
            public boolean contains(Object o) {
                return MVMap.this.containsKey(o);
            }

        };

    }

    @Override
    public Set<K> keySet() {
        final Page root = this.getRootPage();
        return new AbstractSet<K>() {

            @Override
            public Iterator<K> iterator() {
                return new Cursor<K, V>(root, null);
            }

            @Override
            public int size() {
                return MVMap.this.size();
            }

            @Override
            public boolean contains(Object o) {
                return MVMap.this.containsKey(o);
            }

        };
    }

    /**
     * Get the map name.
     *
     * @return the name
     */
    public final String getName() {
        return store.getMapName(id);
    }

    public final MVStore getStore() {
        return store;
    }

    /**
     * Get the map id. Please note the map id may be different after compacting
     * a store.
     *
     * @return the map id
     */
    public final int getId() {
        return id;
    }

    /**
     * The current root page (may not be null).
     *
     * @return the root page
     */
    public final Page getRootPage() {
        return getRoot().root;
    }

    public final RootReference getRoot() {
        return root.get();
    }

    final void setRoot(Page rootPage) {
        int attempt = 0;
        while (setNewRoot(null, rootPage, ++attempt, false) == null) {/**/}
    }

    final void setInitialRoot(Page rootPage, long version) {
        root.set(new RootReference(rootPage, version));
    }

    /**
     * Try to set the new root reference from now on.
     *
     * @param oldRoot previous root reference
     * @param newRootPage the new root page
     * @param attemptUpdateCounter how many attempt (including current)
     *                            were made to update root
     * @param obeyLock false means override root even if it's marked as locked (used to unlock)
     *                 true will fail to update, if root is currently locked
     * @return new RootReference or null if update failed
     */
    private RootReference setNewRoot(RootReference oldRoot, Page newRootPage,
                                        int attemptUpdateCounter, boolean obeyLock) {
        RootReference currentRoot = getRoot();
        assert newRootPage != null || currentRoot != null;
        if (currentRoot != oldRoot && oldRoot != null) {
            return null;
        }

        RootReference previous = currentRoot;
        long updateCounter = 1;
        long newVersion = INITIAL_VERSION;
        if(currentRoot != null) {
            if (obeyLock && currentRoot.lockedForUpdate) {
                return null;
            }

            if (newRootPage == null) {
                newRootPage = currentRoot.root;
            }

            newVersion = currentRoot.version;
            previous = currentRoot.previous;
            updateCounter += currentRoot.updateCounter;
            attemptUpdateCounter += currentRoot.updateAttemptCounter;
        }

        RootReference updatedRootReference = new RootReference(newRootPage, newVersion, previous, updateCounter,
                                                                attemptUpdateCounter, false);
        boolean success = root.compareAndSet(currentRoot, updatedRootReference);
        return success ? updatedRootReference : null;
    }

    /**
     * Rollback to the given version.
     *
     * @param version the version
     */
    final void rollbackTo(long version) {
        // check if the map was removed and re-created later ?
        if (version > createVersion) {
            rollbackRoot(version);
        }
    }

    void rollbackRoot(long version)
    {
        RootReference rootReference = getRoot();
        RootReference previous;
        while (rootReference.version >= version && (previous = rootReference.previous) != null) {
            if (root.compareAndSet(rootReference, previous)) {
                rootReference = previous;
                closed = false;
            }
        }
        setWriteVersion(version);
    }

    /**
     * Use the new root page from now on.
     * @param oldRoot the old root reference, will use the current root reference,
     *                if null is specified
     * @param newRoot the new root page
     */
    protected final boolean updateRoot(RootReference oldRoot, Page newRoot, int attemptUpdateCounter) {
        return setNewRoot(oldRoot, newRoot, attemptUpdateCounter, true) != null;
    }

    /**
     * Forget those old versions that are no longer needed.
     * @param rootReference to inspect
     */
    private void removeUnusedOldVersions(RootReference rootReference) {
        long oldest = store.getOldestVersionToKeep();
        // We need to keep at least one previous version (if any) here,
        // because in order to retain whole history of some version
        // we really need last root of the previous version.
        // Root labeled with version "X" is the LAST known root for that version
        // and therefore the FIRST known root for the version "X+1"
        for(RootReference rootRef = rootReference; rootRef != null; rootRef = rootRef.previous) {
            if (rootRef.version < oldest) {
                rootRef.previous = null;
            }
        }
    }

    public final boolean isReadOnly() {
        return readOnly;
    }

    /**
     * Set the volatile flag of the map.
     *
     * @param isVolatile the volatile flag
     */
    public final void setVolatile(boolean isVolatile) {
        this.isVolatile = isVolatile;
    }

    /**
     * Whether this is volatile map, meaning that changes
     * are not persisted. By default (even if the store is not persisted),
     * maps are not volatile.
     *
     * @return whether this map is volatile
     */
    public final boolean isVolatile() {
        return isVolatile;
    }

    /**
     * This method is called before writing to the map. The default
     * implementation checks whether writing is allowed, and tries
     * to detect concurrent modification.
     *
     * @throws UnsupportedOperationException if the map is read-only,
     *      or if another thread is concurrently writing
     */
    protected final void beforeWrite() {
        if (closed) {
            int id = getId();
            String mapName = store.getMapName(id);
            throw DataUtils.newIllegalStateException(
                    DataUtils.ERROR_CLOSED, "Map {0}({1}) is closed", mapName, id, store.getPanicException());
        }
        if (readOnly) {
            throw DataUtils.newUnsupportedOperationException(
                    "This map is read-only");
        }
        store.beforeWrite(this);
    }

    @Override
    public final int hashCode() {
        return id;
    }

    @Override
    public final boolean equals(Object o) {
        return this == o;
    }

    /**
     * Get the number of entries, as a integer. Integer.MAX_VALUE is returned if
     * there are more than this entries.
     *
     * @return the number of entries, as an integer
     */
    @Override
    public final int size() {
        long size = sizeAsLong();
        return size > Integer.MAX_VALUE ? Integer.MAX_VALUE : (int) size;
    }

    /**
     * Get the number of entries, as a long.
     *
     * @return the number of entries
     */
    public final long sizeAsLong() {
        RootReference rootReference = getRoot();
        return rootReference.root.getTotalCount() + rootReference.getAppendCounter();
    }

    @Override
    public boolean isEmpty() {
        RootReference rootReference = getRoot();
        Page rootPage = rootReference.root;
        return rootPage.isLeaf() && rootPage.getKeyCount() == 0 && rootReference.getAppendCounter() == 0;
    }

    public final long getCreateVersion() {
        return createVersion;
    }

    public BufferingAgent<K,V> getBufferingAgent() {
        return new BufferingAgentImpl<>(this);
    }

    /**
     * Remove the given page (make the space available).
     *
     * @param pos the position of the page to remove
     * @param memory the number of bytes used for this page
     */
    protected final void removePage(long pos, int memory) {
        store.removePage(this, pos, memory);
    }

    /**
     * Open an old version for the given map.
     *
     * @param version the version
     * @return the map
     */
    public final MVMap<K, V> openVersion(long version) {
        assert !isSingleWriter();
        if (readOnly) {
            throw DataUtils.newUnsupportedOperationException(
                    "This map is read-only; need to call " +
                    "the method on the writable map");
        }
        DataUtils.checkArgument(version >= createVersion,
                "Unknown version {0}; this map was created in version is {1}",
                version, createVersion);
        RootReference rootReference = getRoot();
        removeUnusedOldVersions(rootReference);
        while (rootReference != null && rootReference.version > version) {
            rootReference = rootReference.previous;
        }

        if (rootReference == null) {
            // smaller than all in-memory versions
            MVMap<K, V> map = openReadOnly(store.getRootPos(getId(), version), version);
            return map;
        }
        MVMap<K, V> m = openReadOnly(rootReference.root, version);
        assert m.getVersion() <= version : m.getVersion() + " <= " + version;
        return m;
    }

    /**
     * Open a copy of the map in read-only mode.
     *
     * @param rootPos position of the root page
     * @param version to open
     * @return the opened map
     */
    final MVMap<K, V> openReadOnly(long rootPos, long version) {
        assert !isSingleWriter();
        Page root = readOrCreateRootPage(rootPos);
        return openReadOnly(root, version);
    }

    private MVMap<K, V> openReadOnly(Page root, long version) {
        assert !isSingleWriter();
        MVMap<K, V> m = cloneIt();
        m.readOnly = true;
        m.setInitialRoot(root, version);
        return m;
    }

    /**
     * Get version of the map, which is the version of the store,
     * at which map was modified last time.
     *
     * @return version
     */
    public final long getVersion() {
        RootReference rootReference = getRoot();
        RootReference previous = rootReference.previous;
        return previous == null ||
               previous.root != rootReference.root ||
               previous.appendCounter != rootReference.appendCounter ?
                    rootReference.version :
                    /*previous.version == INITIAL_VERSION ? store.getLastStoredVersion() :*/ previous.version;
    }

    final boolean hasChangesSince(long version) {
        return getVersion() > version;
    }

    public boolean isSingleWriter() {
        return singleWriter;
    }

    /**
     * Get the child page count for this page. This is to allow another map
     * implementation to override the default, in case the last child is not to
     * be used.
     *
     * @param p the page
     * @return the number of direct children
     */
    protected int getChildPageCount(Page p) {
        return p.getRawChildPageCount();
    }

    /**
     * Get the map type. When opening an existing map, the map type must match.
     *
     * @return the map type
     */
    public String getType() {
        return null;
    }

    /**
     * Get the map metadata as a string.
     *
     * @param name the map name (or null)
     * @return the string
     */
    protected String asString(String name) {
        StringBuilder buff = new StringBuilder();
        if (name != null) {
            DataUtils.appendMap(buff, "name", name);
        }
        if (createVersion != 0) {
            DataUtils.appendMap(buff, "createVersion", createVersion);
        }
        String type = getType();
        if (type != null) {
            DataUtils.appendMap(buff, "type", type);
        }
        return buff.toString();
    }

    final RootReference setWriteVersion(long writeVersion) {
        int attempt = 0;
        while(true) {
            RootReference rootReference = getRoot();
            if(rootReference.version >= writeVersion) {
                return rootReference;
            } else if (isClosed()) {
                if (rootReference.version < store.getOldestVersionToKeep()) {
                    return null;
                }
                return rootReference;
            }
            rootReference = flushAppendBuffer(rootReference);
            RootReference updatedRootReference = new RootReference(rootReference, writeVersion, ++attempt);
            if(root.compareAndSet(rootReference, updatedRootReference)) {
                removeUnusedOldVersions(updatedRootReference);
                return updatedRootReference;
            }
        }
    }

    public Page createEmptyLeaf() {
        return Page.createEmptyLeaf(this, singleWriter);
    }

    protected Page createEmptyNode() {
        return Page.createEmptyNode(this, singleWriter);
    }

    /**
     * Copy a map. All pages are copied.
     *
     * @param sourceMap the source map
     */
    final void copyFrom(MVMap<K, V> sourceMap) {
        // We are going to cheat a little bit in the copy()
        // by setting map's root to an arbitrary nodes
        // to allow for just created ones to be saved.
        // That's why it's important to preserve all chunks
        // created in the process, especially it retention time
        // is set to a lower value, or even 0.
        MVStore.TxCounter txCounter = store.registerVersionUsage();
        try {
            beforeWrite();
            setRoot(copy(sourceMap.getRootPage()));
        } finally {
            store.deregisterVersionUsage(txCounter);
        }
    }

    private Page copy(Page source) {
        Page target = source.copy(this);
        store.registerUnsavedPage(target.getMemory());
        if (!source.isLeaf()) {
            for (int i = 0; i < getChildPageCount(target); i++) {
                if (source.getChildPagePos(i) != 0) {
                    // position 0 means no child
                    // (for example the last entry of an r-tree node)
                    // (the MVMap is also used for r-trees for compacting)
                    Page child = copy(source.getChildPage(i));
                    target.setChild(i, child);
                }
            }

            setRoot(target);
            beforeWrite();
        }
        return target;
    }

    public RootReference flushAppendBuffer() {
        return flushAppendBuffer(null);
    }

    private RootReference flushAppendBuffer(RootReference rootReference) {
        int attempt = 0;
        while(true) {
            if (rootReference == null) {
                rootReference = getRoot();
            }
<<<<<<< HEAD
            byte keyCount = rootReference.appendCounter;
            if (keyCount == 0) {
                break;
            }
            Page page = Page.create(this, keyCount,
                    createAndFillStorage(getExtendedKeyType(), keyCount, keysBuffer),
                    createAndFillStorage(getExtendedValueType(), keyCount, valuesBuffer),
=======
            int keyCount = rootReference.getAppendCounter();
            if (keyCount == 0) {
                break;
            }
            Page page = Page.create(this,
                    Arrays.copyOf(keysBuffer, keyCount),
                    Arrays.copyOf(valuesBuffer, keyCount),
>>>>>>> 8c10350d
                    null, keyCount, 0);
            rootReference = appendLeafPage(rootReference, page, ++attempt);
            if (rootReference != null) {
                break;
            }
        }
<<<<<<< HEAD
        assert rootReference.appendCounter == 0;
        return rootReference;
    }

    RootReference appendLeafPage(RootReference rootReference, Page split, int attempt) {
=======
        assert rootReference.getAppendCounter() == 0;
        return rootReference;
    }

    private RootReference appendLeafPage(RootReference rootReference, Page split, int attempt) {
>>>>>>> 8c10350d
        CursorPos pos = rootReference.root.getAppendCursorPos(null);
        assert split.map == this;
        assert pos != null;
        assert split.getKeyCount() > 0;
        Object key = split.getKey(0);
        assert pos.index < 0 : pos.index;
        int index = -pos.index - 1;
        assert index == pos.page.getKeyCount() : index + " != " + pos.page.getKeyCount();
        Page p = pos.page;
        pos = pos.parent;
        CursorPos tip = pos;
        int unsavedMemory = 0;
        while (true) {
            if (pos == null) {
                if (p.getKeyCount() == 0) {
                    p = split;
                } else {
<<<<<<< HEAD
                    Object keys = getExtendedKeyType().createStorage(store.getKeysPerPage());
                    getExtendedKeyType().setValue(keys, 0, key);
                    Page.PageReference children[] = new Page.PageReference[store.getKeysPerPage() + 1];
                    children[0] = new Page.PageReference(p);
                    children[1] = new Page.PageReference(split);
                    p = Page.create(this, 1, keys, null, children, p.getTotalCount() + split.getTotalCount(), 0);
=======
                    Object keys[] = new Object[] { key };
                    Page.PageReference children[] = new Page.PageReference[store.getKeysPerPage() + 1];
                    children[0] = new Page.PageReference(p);
                    children[1] = new Page.PageReference(split);
                    p = Page.create(this, keys, null, children, p.getTotalCount() + split.getTotalCount(), 0);
>>>>>>> 8c10350d
                }
                break;
            }
            Page c = p;
            p = pos.page;
            index = pos.index;
            pos = pos.parent;
            p = p.copy();
            p.setChild(index, split);
            p.insertNode(index, key, c);
            int keyCount;
            if ((keyCount = p.getKeyCount()) <= store.getKeysPerPage() && (p.getMemory() < store.getMaxPageSize() || keyCount <= (p.isLeaf() ? 1 : 2))) {
                break;
            }
            int at = keyCount - 2;
            key = p.getKey(at);
            split = p.split(at);
            unsavedMemory += p.getMemory() + split.getMemory();
        }
        unsavedMemory += p.getMemory();
        while (pos != null) {
            Page c = p;
            p = pos.page;
            p = p.copy();
            p.setChild(pos.index, c);
            unsavedMemory += p.getMemory();
            pos = pos.parent;
        }
        RootReference updatedRootReference = new RootReference(rootReference, p, ++attempt);
        if(root.compareAndSet(rootReference, updatedRootReference)) {
            while (tip != null) {
                tip.page.removePage();
                tip = tip.parent;
            }
            if (store.getFileStore() != null) {
                store.registerUnsavedPage(unsavedMemory);
            }
            return updatedRootReference;
        }
        return null;
    }

<<<<<<< HEAD
=======
    /**
     * Appends entry to this map. this method is NOT thread safe and can not be used
     * neither concurrently, nor in combination with any method that updates this map.
     * Non-updating method may be used concurrently, but latest appended values
     * are not guaranteed to be visible.
     * @param key should be higher in map's order than any existing key
     * @param value to be appended
     */
>>>>>>> 8c10350d
    public void append(K key, V value) {
        int attempt = 0;
        boolean success = false;
        while(!success) {
            RootReference rootReference = getRoot();
<<<<<<< HEAD
            if (rootReference.appendCounter >= keysPerPage) {
                rootReference = flushAppendBuffer(rootReference);
                assert rootReference.appendCounter < keysPerPage;
            }
            keysBuffer[rootReference.appendCounter] = key;
            valuesBuffer[rootReference.appendCounter] = value;

            RootReference updatedRootReference = new RootReference(rootReference, (byte) (rootReference.appendCounter + 1), ++attempt);
=======
            int appendCounter = rootReference.getAppendCounter();
            if (appendCounter >= keysPerPage) {
                rootReference = flushAppendBuffer(rootReference);
                appendCounter = rootReference.getAppendCounter();
                assert appendCounter < keysPerPage;
            }
            keysBuffer[appendCounter] = key;
            valuesBuffer[appendCounter] = value;

            RootReference updatedRootReference = new RootReference(rootReference, appendCounter + 1, ++attempt);
>>>>>>> 8c10350d
            success = root.compareAndSet(rootReference, updatedRootReference);
        }
    }

<<<<<<< HEAD
=======
    /**
     * Removes last entry from this map. this method is NOT thread safe and can not be used
     * neither concurrently, nor in combination with any method that updates this map.
     * Non-updating method may be used concurrently, but latest removal may not be visible.
     */
>>>>>>> 8c10350d
    public void trimLast() {
        int attempt = 0;
        boolean success;
        do {
            RootReference rootReference = getRoot();
<<<<<<< HEAD
            if (rootReference.appendCounter > 0) {
                RootReference updatedRootReference = new RootReference(rootReference, (byte) (rootReference.appendCounter - 1), ++attempt);
=======
            int appendCounter = rootReference.getAppendCounter();
            if (appendCounter > 0) {
                RootReference updatedRootReference = new RootReference(rootReference, appendCounter - 1, ++attempt);
>>>>>>> 8c10350d
                success = root.compareAndSet(rootReference, updatedRootReference);
            } else {
                assert rootReference.root.getKeyCount() > 0;
                Page lastLeaf = rootReference.root.getAppendCursorPos(null).page;
                assert lastLeaf.isLeaf();
                assert lastLeaf.getKeyCount() > 0;
                Object key = lastLeaf.getKey(lastLeaf.getKeyCount() - 1);
                success = remove(key) != null;
                assert success;
            }
        } while(!success);
    }

    @Override
    public final String toString() {
        return asString(null);
    }

    public interface EntryProcessor<K,V> {
        boolean process(K key, V value);
    }

    @SuppressWarnings("unchecked")
    public static <K, V> void process(Page root, K from, EntryProcessor<K,V> entryProcessor) {
        CursorPos cursorPos = Cursor.traverseDown(root, from);
        CursorPos keeper = null;
        while (true) {
            Page page = cursorPos.page;
            int index = cursorPos.index;
            if (index >= (page.isLeaf() ? page.getKeyCount() : root.map.getChildPageCount(page))) {
                CursorPos tmp = cursorPos;
                cursorPos = cursorPos.parent;
                tmp.parent = keeper;
                keeper = tmp;
                if(cursorPos == null) {
                    return;
                }
            } else {
                while (!page.isLeaf()) {
                    page = page.getChildPage(index);
                    if (keeper == null) {
                        cursorPos = new CursorPos(page, 0, cursorPos);
                    } else {
                        CursorPos tmp = keeper;
                        keeper = keeper.parent;
                        tmp.parent = cursorPos;
                        tmp.page = page;
                        tmp.index = 0;
                        cursorPos = tmp;
                    }
                    index = 0;
                }
                K key = (K) page.getKey(index);
                V value = (V) page.getValue(index);
                if(entryProcessor.process(key, value)) {
                    return;
                }
            }
            ++cursorPos.index;
        }

    }

    public static final class RootReference
    {
        /**
         * The root page.
         */
        public  final    Page          root;
        /**
         * The version used for writing.
         */
        public  final    long          version;
        /**
         * Indicator that map is locked for update.
         */
                final    boolean       lockedForUpdate;
        /**
         * Reference to the previous root in the chain.
         */
        public  volatile RootReference previous;
        /**
         * Counter for successful root updates.
         */
        public  final    long          updateCounter;
        /**
         * Counter for attempted root updates.
         */
        public  final    long          updateAttemptCounter;
        /**
<<<<<<< HEAD
         * Size of the occupied part of append buffer.
=======
         * Size of the occupied part of the append buffer.
>>>>>>> 8c10350d
         */
        public  final    byte          appendCounter;

        RootReference(Page root, long version, RootReference previous,
                        long updateCounter, long updateAttemptCounter,
                        boolean lockedForUpdate) {
            this.root = root;
            this.version = version;
            this.previous = previous;
            this.updateCounter = updateCounter;
            this.updateAttemptCounter = updateAttemptCounter;
            this.lockedForUpdate = lockedForUpdate;
            this.appendCounter = 0;
        }

        // This one is used for locking
        RootReference(RootReference r) {
            this.root = r.root;
            this.version = r.version;
            this.previous = r.previous;
            this.updateCounter = r.updateCounter;
            this.updateAttemptCounter = r.updateAttemptCounter;
            this.lockedForUpdate = true;
            this.appendCounter = 0;
        }

        // This one is used for unlocking
        RootReference(RootReference r, Page root, int attempt) {
            this.root = root;
            this.version = r.version;
            this.previous = r.previous;
            this.updateCounter = r.updateCounter + 1;
            this.updateAttemptCounter = r.updateAttemptCounter + attempt;
            this.lockedForUpdate = false;
            this.appendCounter = 0;
        }

        // This one is used for version change
        RootReference(RootReference r, long version, int attempt) {
            RootReference previous = r;
            RootReference tmp;
            while ((tmp = previous.previous) != null && tmp.root == r.root) {
                previous = tmp;
            }
            this.root = r.root;
            this.version = version;
            this.previous = previous;
            this.updateCounter = r.updateCounter + 1;
            this.updateAttemptCounter = r.updateAttemptCounter + attempt;
            this.lockedForUpdate = r.lockedForUpdate;
            this.appendCounter = r.appendCounter;
        }

        // This one is used for r/o snapshots
        RootReference(Page root, long version) {
            this.root = root;
            this.version = version;
            this.previous = null;
            this.updateCounter = 1;
            this.updateAttemptCounter = 1;
            this.lockedForUpdate = false;
            this.appendCounter = 0;
        }

        // This one is used for append buffer maintance
<<<<<<< HEAD
        RootReference(RootReference r, byte appendCounter, int attempt) {
=======
        RootReference(RootReference r, int appendCounter, int attempt) {
>>>>>>> 8c10350d
            this.root = r.root;
            this.version = r.version;
            this.previous = r.previous;
            this.updateCounter = r.updateCounter + 1;
            this.updateAttemptCounter = r.updateAttemptCounter + attempt;
            this.lockedForUpdate = r.lockedForUpdate;
<<<<<<< HEAD
            this.appendCounter = appendCounter;
=======
            this.appendCounter = (byte)appendCounter;
        }

        public int getAppendCounter() {
            return appendCounter & 0xff;
>>>>>>> 8c10350d
        }

        @Override
        public String toString() {
            return "RootReference("+ System.identityHashCode(root)+","+version+","+ lockedForUpdate +")";
        }
    }

    private static final class DataTypeExtentionWrapper implements ExtendedDataType {
        private static final Object[] EMPTY_OBJ_ARRAY = new Object[0];

        private final DataType dataType;

        DataTypeExtentionWrapper(DataType dataType) {
            this.dataType = dataType;
        }

        @Override
        public Object createStorage(int capacity) {
            return capacity == 0 ? EMPTY_OBJ_ARRAY : new Object[capacity];
        }

        @Override
        public Object clone(Object storage) {
            Object data[] = (Object[])storage;
            return data.clone();
        }

        @Override
        public int getCapacity(Object storage) {
            Object data[] = (Object[])storage;
            return data.length;
        }

        @Override
        public Object getValue(Object storage, int indx) {
            Object data[] = (Object[])storage;
            return data[indx];
        }

        @Override
        public void setValue(Object storage, int indx, Object value) {
            Object data[] = (Object[])storage;
            data[indx] = value;
        }

        @Override
        public int getMemorySize(Object storage, int size) {
            Object data[] = (Object[])storage;
            int mem = size * (Constants.MEMORY_POINTER + Constants.MEMORY_OBJECT);
            for (int i = 0; i < size; i++) {
                mem += dataType.getMemory(data[i]);
            }
            return mem;
        }

        @Override
        public int binarySearch(Object key, Object storage, int size, int initialGuess) {
            return DataUtils.binarySearch(dataType, key, storage, size, initialGuess);
        }

        @Override
        public void writeStorage(WriteBuffer buff, Object storage, int size) {
            Object data[] = (Object[])storage;
            dataType.write(buff, data, size, true);
        }

        @Override
        public void read(ByteBuffer buff, Object storage, int size) {
            Object data[] = (Object[])storage;
            dataType.read(buff, data, size, true);
        }

        @Override
        public int compare(Object a, Object b) {
            return dataType.compare(a, b);
        }

        @Override
        public int getMemory(Object obj) {
            return obj == null ? 0 : dataType.getMemory(obj);
        }

        @Override
        public void write(WriteBuffer buff, Object obj) {
            dataType.write(buff, obj);
        }

        @Override
        public void write(WriteBuffer buff, Object[] obj, int len, boolean key) {
            dataType.write(buff, obj, len, key);
        }

        @Override
        public Object read(ByteBuffer buff) {
            return dataType.read(buff);
        }

        @Override
        public void read(ByteBuffer buff, Object[] obj, int len, boolean key) {
            dataType.read(buff, obj, len, key);
        }
    }

    /**
     * A builder for maps.
     *
     * @param <M> the map type
     * @param <K> the key type
     * @param <V> the value type
     */
    public interface MapBuilder<M extends MVMap<K, V>, K, V> {

        /**
         * Create a new map of the given type.
         * @param store which will own this map
         * @param config configuration
         *
         * @return the map
         */
        M create(MVStore store, Map<String, Object> config);

        DataType getKeyType();

        DataType getValueType();

        void setKeyType(DataType dataType);

        void setValueType(DataType dataType);

    }

    /**
     * A builder for this class.
     *
     * @param <K> the key type
     * @param <V> the value type
     */
    public abstract static class BasicBuilder<M extends MVMap<K, V>, K, V> implements MapBuilder<M, K, V> {

        private DataType keyType;
        private DataType valueType;

        /**
         * Create a new builder with the default key and value data types.
         */
        protected BasicBuilder() {
            // ignore
        }

        @Override
        public DataType getKeyType() {
            return keyType;
        }

        @Override
        public DataType getValueType() {
            return valueType;
        }

        @Override
        public void setKeyType(DataType keyType) {
            this.keyType = keyType;
        }

        @Override
        public void setValueType(DataType valueType) {
            this.valueType = valueType;
        }

        /**
         * Set the key data type.
         *
         * @param keyType the key type
         * @return this
         */
        public BasicBuilder<M, K, V> keyType(DataType keyType) {
            this.keyType = keyType;
            return this;
        }

        /**
         * Set the value data type.
         *
         * @param valueType the value type
         * @return this
         */
        public BasicBuilder<M, K, V> valueType(DataType valueType) {
            this.valueType = valueType;
            return this;
        }

        @Override
        public M create(MVStore store, Map<String, Object> config) {
            if (getKeyType() == null) {
                setKeyType(new ObjectDataType());
            }
            if (getValueType() == null) {
                setValueType(new ObjectDataType());
            }
            DataType keyType = getKeyType();
            DataType valueType = getValueType();
            config.put("store", store);
            config.put("key", keyType);
            config.put("val", valueType);
            return create(config);
        }

        protected abstract M create(Map<String, Object> config);

    }

    /**
     * A builder for this class.
     *
     * @param <K> the key type
     * @param <V> the value type
     */
    public static class Builder<K, V> extends BasicBuilder<MVMap<K, V>, K, V> {
        private boolean singleWriter;

        public Builder() {}

        @Override
        public Builder<K,V> keyType(DataType dataType) {
            setKeyType(dataType);
            return this;
        }

        @Override
        public Builder<K, V> valueType(DataType dataType) {
            setValueType(dataType);
            return this;
        }

<<<<<<< HEAD
=======
        /**
         * Set up this Builder to produce MVMap, which can be used in append mode
         * by a single thread.
         * @see MVMap#append(Object, Object)
         * @return this Builder for chained execution
         */
>>>>>>> 8c10350d
        public Builder<K,V> singleWriter() {
            singleWriter = true;
            return this;
        }

        @Override
        protected MVMap<K, V> create(Map<String, Object> config) {
            config.put("singleWriter", singleWriter);
            Object type = config.get("type");
            if(type == null || type.equals("rtree")) {
                return new MVMap<>(config);
            }
            throw new IllegalArgumentException("Incompatible map type");
        }
    }

    public interface LeafProcessor
    {
        CursorPos locate(Page rootPage);
        Page[] process(CursorPos pos);
        CursorPos locateNext(Page rootPage);
        void stepBack();
        void confirmSuccess();
    }

    public final void operateBatch(LeafProcessor processor) {
        beforeWrite();
        int attempt = 0;
        RootReference rootReference = getRoot();
        RootReference oldRootReference = null;
        CursorPos pos;
        while(true) {
            if (rootReference.lockedForUpdate) {
                Thread.yield();
                rootReference = getRoot();
                continue;
            }
            pos = processor.locate(rootReference.root);

            if (pos == null) {
                return;
            }
            Page replacement[] = processor.process(pos);
            if (replacement == null) {
                if(rootReference != getRoot()) {
                    processor.stepBack();
                    rootReference = getRoot();
                    continue;
                }
                return;
            }
            int contention = 0;
            if (oldRootReference != null) {
                long updateAttemptCounter = rootReference.updateAttemptCounter - oldRootReference.updateAttemptCounter;
                assert updateAttemptCounter >= 0 : updateAttemptCounter;
                long updateCounter = rootReference.updateCounter - oldRootReference.updateCounter;
                assert updateCounter >= 0 : updateCounter;
                assert updateAttemptCounter >= updateCounter : updateAttemptCounter + " >= " + updateCounter;
                contention = (int)((updateAttemptCounter+1) / (updateCounter+1));
            }
            oldRootReference = rootReference;
            ++attempt;
            CursorPos tip = pos;
            Page p = pos.page;
            pos = pos.parent;

            int unsavedMemory = 0;
            boolean needUnlock = false;
            try {
                if (attempt > 4 && !(needUnlock = lockRoot(processor, rootReference, attempt, contention))) {
                    processor.stepBack();
                    rootReference = getRoot();
                    continue;
                }
                int index;
                switch (replacement.length) {
                case 0:
                    if (pos != null) {
                        p = pos.page;
                        index = pos.index;
                        pos = pos.parent;
                        assert p.getKeyCount() > 0;
                        if (p.getKeyCount() == 1) {
                            assert index <= 1;
                            p = p.getChildPage(1 - index);
                            break;
                        }
                        p = p.copy();
                        p.remove(index);
                    } else {
                        p = createEmptyLeaf();
                    }
                    break;
                case 1:
                    p = replacement[0];
                    int keyCount;
                    while ((keyCount = p.getKeyCount()) > store.getKeysPerPage() || p.getMemory() > store.getMaxPageSize()
                            && keyCount > (p.isLeaf() ? 1 : 2)) {
                        long totalCount = p.getTotalCount();
                        int at = keyCount >> 1;
                        Object k = p.getKey(at);
                        Page split = p.split(at);
                        unsavedMemory += p.getMemory();
                        unsavedMemory += split.getMemory();
                        if (pos == null) {
                            Object keys = getExtendedKeyType().createStorage(1);
                            getExtendedKeyType().setValue(keys, 0, k);
                            Page.PageReference children[] = {
                                    new Page.PageReference(p),
                                    new Page.PageReference(split)
                            };
                            p = Page.create(this, 1, keys, null, children, totalCount, 0);
                            break;
                        }
                        Page c = p;
                        p = pos.page;
                        index = pos.index;
                        pos = pos.parent;
                        p = p.copy();
                        p.setChild(index, split);
                        p.insertNode(index, k, c);
                    }
                default:
                    break;
                }
                unsavedMemory += p.getMemory();
                while (pos != null) {
                    Page c = p;
                    p = pos.page;
                    p = p.copy();
                    p.setChild(pos.index, c);
                    unsavedMemory += p.getMemory();
                    pos = pos.parent;
                }
                if ((pos = processor.locateNext(p)) != null) {
                    continue; // Multi-node batch operation
                }
                if(needUnlock) {
                    unlockRoot(p, attempt);
                    needUnlock = false;
                } else if(!updateRoot(rootReference, p, attempt)) {
                    processor.stepBack();
                    rootReference = getRoot();
                    continue;
                }
                while (tip != null) {
                    tip.page.removePage();
                    tip = tip.parent;
                }
                if (store.getFileStore() != null) {
                    store.registerUnsavedPage(unsavedMemory);
                }
                processor.confirmSuccess();
                break;
            } finally {
                if(needUnlock) {
                    unlockRoot(rootReference.root, attempt);
                }
            }
        }
    }

    private boolean lockRoot(LeafProcessor processor, RootReference rootReference,
                             int attempt, int contention) {
        boolean success = root.compareAndSet(rootReference, new RootReference(rootReference));
        if (!success) {
            processor.stepBack();
            if(attempt > 8) {
                if (attempt <= 24) {
                    Thread.yield();
                } else {
                    try {
                        Thread.sleep(0, 100 / contention + 50);
                    } catch (InterruptedException ex) {
                        throw new RuntimeException(ex);
                    }
                }
            }
        }
        return success;
    }

    private void unlockRoot(Page newRoot, int attempt) {
        boolean success;
        do {
            RootReference rootReference = getRoot();
            RootReference updatedRootReference = new RootReference(rootReference, newRoot, attempt);
            success = root.compareAndSet(rootReference, updatedRootReference);
        } while(!success);
    }

    public static CursorPos traverseDown(Page p, Object key) {
        CursorPos pos = null;
        while (!p.isLeaf()) {
            assert p.getKeyCount() > 0;
            int index = p.binarySearch(key) + 1;
            if (index < 0) {
                index = -index;
            }
            pos = new CursorPos(p, index, pos);
            p = p.getChildPage(index);
        }
        return new CursorPos(p, p.binarySearch(key), pos);
    }

    public static final class SingleDecisionMaker<K,V> implements LeafProcessor
    {
        private final DecisionMaker<? super V> decisionMaker;
        private final K key;
        private final V value;
        private       V result;

        public SingleDecisionMaker(K key, V value, DecisionMaker<? super V> decisionMaker) {
            this.decisionMaker = decisionMaker;
            this.key = key;
            this.value = value;
        }

        @Override
        public CursorPos locate(Page rootPage) {
            return traverseDown(rootPage, key);
        }

        @Override
        public CursorPos locateNext(Page rootPage) {
            return null;
        }

        @Override
        public void stepBack() {
            decisionMaker.reset();
        }

        @Override
        public void confirmSuccess() {}

        @SuppressWarnings("unchecked")
        @Override
        public Page[] process(CursorPos pos) {
            Page leaf = pos.page;
            int index = pos.index;
            result = index < 0 ? null : (V)leaf.getValue(index);
            Decision decision = decisionMaker.decide(result, value);
            switch (decision) {
                case ABORT:
                    return null;
                case REMOVE: {
                    if (index < 0) {
                        return null;
                    }
                    if (leaf.getTotalCount() == 1) {
                        return new Page[0];
                    }
                    leaf = leaf.copy();
                    leaf.remove(index);
                    return new Page[] { leaf };
                }
                case PUT: {
                    V v = decisionMaker.selectValue(result, value);
                    leaf = leaf.copy();
                    if (index < 0) {
                        leaf.insertLeaf(-index - 1, key, v);
                    } else {
                        leaf.setValue(index, v);
                    }
                    return new Page[] { leaf };
                }
                default:
                return null;
            }
        }

        public V getResult() {
            return result;
        }
    }

    public enum Decision { ABORT, REMOVE, PUT }

    /**
     * Class DecisionMaker provides callback interface (and should become a such in Java 8)
     * for MVMap.operate method.
     * It provides control logic to make a decision about how to proceed with update
     * at the point in execution when proper place and possible existing value
     * for insert/update/delete key is found.
     * Revised value for insert/update is also provided based on original input value
     * and value currently existing in the map.
     *
     * @param <V> value type of the map
     */
    public abstract static class DecisionMaker<V> {
        public static final DecisionMaker<Object> DEFAULT = new DecisionMaker<Object>() {
            @Override
            public Decision decide(Object existingValue, Object providedValue) {
                return providedValue == null ? Decision.REMOVE : Decision.PUT;
            }

            @Override
            public String toString() {
                return "default";
            }
        };

        public static final DecisionMaker<Object> PUT = new DecisionMaker<Object>() {
            @Override
            public Decision decide(Object existingValue, Object providedValue) {
                return Decision.PUT;
            }

            @Override
            public String toString() {
                return "put";
            }
        };

        public static final DecisionMaker<Object> REMOVE = new DecisionMaker<Object>() {
            @Override
            public Decision decide(Object existingValue, Object providedValue) {
                return Decision.REMOVE;
            }

            @Override
            public String toString() {
                return "remove";
            }
        };

        static final DecisionMaker<Object> IF_ABSENT = new DecisionMaker<Object>() {
            @Override
            public Decision decide(Object existingValue, Object providedValue) {
                return existingValue == null ? Decision.PUT : Decision.ABORT;
            }

            @Override
            public String toString() {
                return "if_absent";
            }
        };

        static final DecisionMaker<Object> IF_PRESENT = new DecisionMaker<Object>() {
            @Override
            public Decision decide(Object existingValue, Object providedValue) {
                return existingValue != null ? Decision.PUT : Decision.ABORT;
            }

            @Override
            public String toString() {
                return "if_present";
            }
        };

        /**
         * Makes adecision about how to proceed with update.
         * @param existingValue value currently exists in the map
         * @param providedValue original input value
         * @return PUT if a new value need to replace existing one or
         *             new value to be inserted if there is none
         *         REMOVE if existin value should be deleted
         *         ABORT if update operation should be aborted
         */
        public abstract Decision decide(V existingValue, V providedValue);

        /**
         * Provides revised value for insert/update based on original input value
         * and value currently existing in the map.
         * This method is not invoked only after decide(), if it returns PUT.
         * @param existingValue value currently exists in the map
         * @param providedValue original input value
         * @param <T> value type
         * @return value to be used by insert/update
         */
        public <T extends V> T selectValue(T existingValue, T providedValue) {
            return providedValue;
        }


        /**
         * Resets internal state (if any) of a this DecisionMaker to it's initial state.
         * This method is invoked whenever concurrent update failure is encountered,
         * so we can re-start update process.
         */
        public void reset() {}
    }

    public V operate(K key, V value, DecisionMaker<? super V> decisionMaker) {
        SingleDecisionMaker<K, V> processor = new SingleDecisionMaker<>(key, value, decisionMaker);
        operateBatch(processor);
        return processor.getResult();
    }

    private static final class EqualsDecisionMaker<V> extends DecisionMaker<V> {
        private final DataType dataType;
        private final V        expectedValue;
        private       Decision decision;

        EqualsDecisionMaker(DataType dataType, V expectedValue) {
            this.dataType = dataType;
            this.expectedValue = expectedValue;
        }

        @Override
        public Decision decide(V existingValue, V providedValue) {
            assert decision == null;
            decision = !areValuesEqual(dataType, expectedValue, existingValue) ? Decision.ABORT :
                                            providedValue == null ? Decision.REMOVE : Decision.PUT;
            return decision;
        }

        @Override
        public void reset() {
            decision = null;
        }

        Decision getDecision() {
            return decision;
        }

        @Override
        public String toString() {
            return "equals_to "+expectedValue;
        }
    }

    public interface BufferingAgent<K,V> {
        void put(K key, V value);
        void close();
    }

    public static final class BufferingAgentImpl<K,V> implements BufferingAgent<K,V>, AutoCloseable {
        private final MVMap<K,V> map;
        private final K          keysBuffer[];
        private final V          valuesBuffer[];
        private final int        keysPerPage;
        private       int        keyCount;

        @SuppressWarnings("unchecked")
        BufferingAgentImpl(MVMap<K, V> map) {
            this.map = map;
            this.keysPerPage = map.getStore().getKeysPerPage();
            this.keysBuffer = (K[])new Object[keysPerPage];
            this.valuesBuffer = (V[])new Object[keysPerPage];
        }

        @Override
        public void put(K key, V value) {
            keysBuffer[keyCount] = key;
            valuesBuffer[keyCount] = value;
            if (++keyCount >= keysPerPage) {
                flush();
            }
        }

        @Override
        public void close() {
            flush();
        }

        public void flush() {
            if (keyCount > 0) {
                Page page = Page.create(map, keyCount,
                                        createAndFillStorage(map.getExtendedKeyType(), keyCount, keysBuffer),
                                        createAndFillStorage(map.getExtendedValueType(), keyCount, valuesBuffer),
                                        null, keyCount, 0);
                int attempt = 0;
                while(map.appendLeafPage(map.getRoot(), page, ++attempt) == null) {/**/}
                keyCount = 0;
            }
        }

    }

    static Object createAndFillStorage(ExtendedDataType dataType, int count, Object dataBuffer[]) {
        Object storage = dataType.createStorage(count);
        for (int i = 0; i < count; i++) {
            dataType.setValue(storage, i, dataBuffer[i]);
        }
        return storage;
    }
}<|MERGE_RESOLUTION|>--- conflicted
+++ resolved
@@ -9,7 +9,6 @@
 import java.util.AbstractList;
 import java.util.AbstractMap;
 import java.util.AbstractSet;
-import java.util.Arrays;
 import java.util.Iterator;
 import java.util.List;
 import java.util.Map;
@@ -50,10 +49,7 @@
     private final DataType keyType;
     private final ExtendedDataType extendedKeyType;
     private final DataType valueType;
-<<<<<<< HEAD
     private final ExtendedDataType extendedValueType;
-=======
->>>>>>> 8c10350d
     private final int keysPerPage;
     private final boolean singleWriter;
     private final K keysBuffer[];
@@ -1226,42 +1222,24 @@
             if (rootReference == null) {
                 rootReference = getRoot();
             }
-<<<<<<< HEAD
-            byte keyCount = rootReference.appendCounter;
+            int keyCount = rootReference.getAppendCounter();
             if (keyCount == 0) {
                 break;
             }
             Page page = Page.create(this, keyCount,
                     createAndFillStorage(getExtendedKeyType(), keyCount, keysBuffer),
                     createAndFillStorage(getExtendedValueType(), keyCount, valuesBuffer),
-=======
-            int keyCount = rootReference.getAppendCounter();
-            if (keyCount == 0) {
-                break;
-            }
-            Page page = Page.create(this,
-                    Arrays.copyOf(keysBuffer, keyCount),
-                    Arrays.copyOf(valuesBuffer, keyCount),
->>>>>>> 8c10350d
                     null, keyCount, 0);
             rootReference = appendLeafPage(rootReference, page, ++attempt);
             if (rootReference != null) {
                 break;
             }
         }
-<<<<<<< HEAD
-        assert rootReference.appendCounter == 0;
-        return rootReference;
-    }
-
-    RootReference appendLeafPage(RootReference rootReference, Page split, int attempt) {
-=======
         assert rootReference.getAppendCounter() == 0;
         return rootReference;
     }
 
     private RootReference appendLeafPage(RootReference rootReference, Page split, int attempt) {
->>>>>>> 8c10350d
         CursorPos pos = rootReference.root.getAppendCursorPos(null);
         assert split.map == this;
         assert pos != null;
@@ -1279,20 +1257,12 @@
                 if (p.getKeyCount() == 0) {
                     p = split;
                 } else {
-<<<<<<< HEAD
                     Object keys = getExtendedKeyType().createStorage(store.getKeysPerPage());
                     getExtendedKeyType().setValue(keys, 0, key);
                     Page.PageReference children[] = new Page.PageReference[store.getKeysPerPage() + 1];
                     children[0] = new Page.PageReference(p);
                     children[1] = new Page.PageReference(split);
                     p = Page.create(this, 1, keys, null, children, p.getTotalCount() + split.getTotalCount(), 0);
-=======
-                    Object keys[] = new Object[] { key };
-                    Page.PageReference children[] = new Page.PageReference[store.getKeysPerPage() + 1];
-                    children[0] = new Page.PageReference(p);
-                    children[1] = new Page.PageReference(split);
-                    p = Page.create(this, keys, null, children, p.getTotalCount() + split.getTotalCount(), 0);
->>>>>>> 8c10350d
                 }
                 break;
             }
@@ -1335,8 +1305,6 @@
         return null;
     }
 
-<<<<<<< HEAD
-=======
     /**
      * Appends entry to this map. this method is NOT thread safe and can not be used
      * neither concurrently, nor in combination with any method that updates this map.
@@ -1345,22 +1313,11 @@
      * @param key should be higher in map's order than any existing key
      * @param value to be appended
      */
->>>>>>> 8c10350d
     public void append(K key, V value) {
         int attempt = 0;
         boolean success = false;
         while(!success) {
             RootReference rootReference = getRoot();
-<<<<<<< HEAD
-            if (rootReference.appendCounter >= keysPerPage) {
-                rootReference = flushAppendBuffer(rootReference);
-                assert rootReference.appendCounter < keysPerPage;
-            }
-            keysBuffer[rootReference.appendCounter] = key;
-            valuesBuffer[rootReference.appendCounter] = value;
-
-            RootReference updatedRootReference = new RootReference(rootReference, (byte) (rootReference.appendCounter + 1), ++attempt);
-=======
             int appendCounter = rootReference.getAppendCounter();
             if (appendCounter >= keysPerPage) {
                 rootReference = flushAppendBuffer(rootReference);
@@ -1370,33 +1327,24 @@
             keysBuffer[appendCounter] = key;
             valuesBuffer[appendCounter] = value;
 
-            RootReference updatedRootReference = new RootReference(rootReference, appendCounter + 1, ++attempt);
->>>>>>> 8c10350d
+            RootReference updatedRootReference = new RootReference(rootReference, (byte) (rootReference.appendCounter + 1), ++attempt);
             success = root.compareAndSet(rootReference, updatedRootReference);
         }
     }
 
-<<<<<<< HEAD
-=======
     /**
      * Removes last entry from this map. this method is NOT thread safe and can not be used
      * neither concurrently, nor in combination with any method that updates this map.
      * Non-updating method may be used concurrently, but latest removal may not be visible.
      */
->>>>>>> 8c10350d
     public void trimLast() {
         int attempt = 0;
         boolean success;
         do {
             RootReference rootReference = getRoot();
-<<<<<<< HEAD
-            if (rootReference.appendCounter > 0) {
-                RootReference updatedRootReference = new RootReference(rootReference, (byte) (rootReference.appendCounter - 1), ++attempt);
-=======
             int appendCounter = rootReference.getAppendCounter();
             if (appendCounter > 0) {
-                RootReference updatedRootReference = new RootReference(rootReference, appendCounter - 1, ++attempt);
->>>>>>> 8c10350d
+                RootReference updatedRootReference = new RootReference(rootReference, (byte) (rootReference.appendCounter - 1), ++attempt);
                 success = root.compareAndSet(rootReference, updatedRootReference);
             } else {
                 assert rootReference.root.getKeyCount() > 0;
@@ -1487,11 +1435,7 @@
          */
         public  final    long          updateAttemptCounter;
         /**
-<<<<<<< HEAD
-         * Size of the occupied part of append buffer.
-=======
          * Size of the occupied part of the append buffer.
->>>>>>> 8c10350d
          */
         public  final    byte          appendCounter;
 
@@ -1557,26 +1501,18 @@
         }
 
         // This one is used for append buffer maintance
-<<<<<<< HEAD
-        RootReference(RootReference r, byte appendCounter, int attempt) {
-=======
         RootReference(RootReference r, int appendCounter, int attempt) {
->>>>>>> 8c10350d
             this.root = r.root;
             this.version = r.version;
             this.previous = r.previous;
             this.updateCounter = r.updateCounter + 1;
             this.updateAttemptCounter = r.updateAttemptCounter + attempt;
             this.lockedForUpdate = r.lockedForUpdate;
-<<<<<<< HEAD
-            this.appendCounter = appendCounter;
-=======
             this.appendCounter = (byte)appendCounter;
         }
 
         public int getAppendCounter() {
             return appendCounter & 0xff;
->>>>>>> 8c10350d
         }
 
         @Override
@@ -1812,15 +1748,12 @@
             return this;
         }
 
-<<<<<<< HEAD
-=======
         /**
          * Set up this Builder to produce MVMap, which can be used in append mode
          * by a single thread.
          * @see MVMap#append(Object, Object)
          * @return this Builder for chained execution
          */
->>>>>>> 8c10350d
         public Builder<K,V> singleWriter() {
             singleWriter = true;
             return this;
