/*
 * Copyright 2004-2018 H2 Group. Multiple-Licensed under the MPL 2.0,
 * and the EPL 1.0 (http://h2database.com/html/license.html).
 * Initial Developer: H2 Group
 */
package org.h2.mvstore;

import java.nio.ByteBuffer;
import java.util.AbstractList;
import java.util.AbstractMap;
import java.util.AbstractSet;
import java.util.Iterator;
import java.util.List;
import java.util.Map;
import java.util.Set;
import java.util.concurrent.ConcurrentMap;
import java.util.concurrent.atomic.AtomicReference;
<<<<<<< HEAD
import org.h2.engine.Constants;
=======
>>>>>>> 7384fd28
import org.h2.mvstore.type.DataType;
import org.h2.mvstore.type.ExtendedDataType;
import org.h2.mvstore.type.ObjectDataType;
import org.h2.mvstore.type.StringDataType;

/**
 * A stored map.
 * <p>
 * All read and write operations can happen concurrently with all other
 * operations, without risk of corruption.
 *
 * @param <K> the key class
 * @param <V> the value class
 */
public class MVMap<K, V> extends AbstractMap<K, V>
                            implements ConcurrentMap<K, V>
{

    /**
     * The store.
     */
    public final MVStore store;

    /**
     * Reference to the current root page.
     */
    private final AtomicReference<RootReference> root;
<<<<<<< HEAD

    private final int              id;
    private final long             createVersion;
    private final DataType         keyType;
    private final ExtendedDataType extendedKeyType;
    private final DataType         valueType;
    private final ExtendedDataType extendedValueType;
    private final int              keysPerPage;
    private final boolean          singleWriter;
    private final K                keysBuffer[];
    private final V                valuesBuffer[];


=======

    private int id;
    private long createVersion;
    private final DataType keyType;
    private final DataType valueType;

>>>>>>> 7384fd28
    /**
     * Whether the map is closed. Volatile so we don't accidentally write to a
     * closed map in multithreaded mode.
     */
<<<<<<< HEAD
    private volatile boolean closed;
    private          boolean readOnly;
    private          boolean isVolatile;

    /**
     * This designates the "last stored" version for a store which was
     * just open for the first time.
     */
    static final long INITIAL_VERSION = -1;

    protected MVMap(Map<String, Object> config) {
        this((MVStore) config.get("store"),
                (DataType) config.get("key"),
                (DataType) config.get("val"),
                DataUtils.readHexInt(config, "id", 0),
                DataUtils.readHexLong(config, "createVersion", 0),
                new AtomicReference<RootReference>(),
                ((MVStore) config.get("store")).getKeysPerPage(),
                config.containsKey("singleWriter") && (Boolean) config.get("singleWriter")
        );
        setInitialRoot(createEmptyLeaf(), store.getCurrentVersion());
    }

    // constructor for cloneIt()
    protected MVMap(MVMap<K,V> source) {
        this(source.store, source.keyType, source.valueType, source.id, source.createVersion,
                new AtomicReference<>(source.root.get()), source.keysPerPage, source.singleWriter);
    }

    // meta map constructor
    MVMap(MVStore store) {
        this(store, StringDataType.INSTANCE,StringDataType.INSTANCE, 0, 0, new AtomicReference<RootReference>(),
                store.getKeysPerPage(), false);
        setInitialRoot(createEmptyLeaf(), store.getCurrentVersion());
    }

    @SuppressWarnings("unchecked")
    private MVMap(MVStore store, DataType keyType, DataType valueType, int id, long createVersion,
                  AtomicReference<RootReference> root, int keysPerPage, boolean singleWriter) {
=======
    private volatile  boolean closed;
    private boolean readOnly;
    private boolean isVolatile;

    /**
     * This designates the "last stored" version for a store which was
     * just open for the first time.
     */
    static final long INITIAL_VERSION = -1;

    protected MVMap(Map<String, Object> config) {
        this((MVStore) config.get("store"),
                (DataType) config.get("key"),
                (DataType) config.get("val"),
                DataUtils.readHexInt(config, "id", 0),
                DataUtils.readHexLong(config, "createVersion", 0),
                new AtomicReference<RootReference>()
        );
        setInitialRoot(createEmptyLeaf(), store.getCurrentVersion());
    }

    // constructor for cloneIt()
    protected MVMap(MVMap<K, V> source) {
        this(source.store, source.keyType, source.valueType, source.id, source.createVersion,
                new AtomicReference<>(source.root.get()));
    }

    // meta map constructor
    MVMap(MVStore store) {
        this(store, StringDataType.INSTANCE,StringDataType.INSTANCE, 0, 0, new AtomicReference<RootReference>());
        setInitialRoot(createEmptyLeaf(), store.getCurrentVersion());
    }

    private MVMap(MVStore store, DataType keyType, DataType valueType, int id, long createVersion,
                    AtomicReference<RootReference> root) {
>>>>>>> 7384fd28
        this.store = store;
        this.id = id;
        this.createVersion = createVersion;
        this.keyType = keyType;
        this.extendedKeyType = keyType instanceof ExtendedDataType ? (ExtendedDataType) keyType : new DataTypeExtentionWrapper(keyType);
        this.valueType = valueType;
<<<<<<< HEAD
        this.extendedValueType = valueType instanceof ExtendedDataType ? (ExtendedDataType) valueType : new DataTypeExtentionWrapper(valueType);
        this.root = root;
        this.keysPerPage = keysPerPage;
        this.keysBuffer = singleWriter ? (K[]) new Object[keysPerPage] : null;
        this.valuesBuffer = singleWriter ? (V[]) new Object[keysPerPage] : null;
        this.singleWriter = singleWriter;
    }

    protected MVMap<K,V> cloneIt() {
        assert !isSingleWriter();
=======
        this.root = root;
    }

    protected MVMap<K, V> cloneIt() {
>>>>>>> 7384fd28
        return new MVMap<>(this);
    }

    /**
     * Get the metadata key for the root of the given map id.
     *
     * @param mapId the map id
     * @return the metadata key
     */
    static String getMapRootKey(int mapId) {
        return "root." + Integer.toHexString(mapId);
    }

    /**
     * Get the metadata key for the given map id.
     *
     * @param mapId the map id
     * @return the metadata key
     */
    static String getMapKey(int mapId) {
        return "map." + Integer.toHexString(mapId);
    }

    /**
     * Initialize this map.
     */
    protected void init() {}

    /**
     * Add or replace a key-value pair.
     *
     * @param key the key (may not be null)
     * @param value the value (may not be null)
     * @return the old value if the key existed, or null otherwise
     */
    @Override
    public V put(K key, V value) {
        return put(key, value, DecisionMaker.PUT);
    }

    /**
     * Add or replace a key-value pair.
     *
     * @param key the key (may not be null)
     * @param value the value (may not be null)
     * @return the old value if the key existed, or null otherwise
     */
<<<<<<< HEAD
    @SuppressWarnings("unchecked")
=======
>>>>>>> 7384fd28
    public final V put(K key, V value, DecisionMaker<? super V> decisionMaker) {
        DataUtils.checkArgument(value != null, "The value may not be null");
        return operate(key, value, decisionMaker);
    }

    /**
     * Get the first key, or null if the map is empty.
     *
     * @return the first key, or null
     */
    public final K firstKey() {
        return getFirstLast(true);
    }

    /**
     * Get the last key, or null if the map is empty.
     *
     * @return the last key, or null
     */
    public final K lastKey() {
        return getFirstLast(false);
    }

    /**
     * Get the key at the given index.
     * <p>
     * This is a O(log(size)) operation.
     *
     * @param index the index
     * @return the key
     */
    public final K getKey(long index) {
<<<<<<< HEAD
        assert !isSingleWriter();
=======
>>>>>>> 7384fd28
        if (index < 0 || index >= sizeAsLong()) {
            return null;
        }
        Page p = getRootPage();
        long offset = 0;
        while (true) {
            if (p.isLeaf()) {
                if (index >= offset + p.getKeyCount()) {
                    return null;
                }
                @SuppressWarnings("unchecked")
                K key = (K) p.getKey((int) (index - offset));
                return key;
            }
            int i = 0, size = getChildPageCount(p);
            for (; i < size; i++) {
                long c = p.getCounts(i);
                if (index < c + offset) {
                    break;
                }
                offset += c;
            }
            if (i == size) {
                return null;
            }
            p = p.getChildPage(i);
        }
    }

    /**
     * Get the key list. The list is a read-only representation of all keys.
     * <p>
     * The get and indexOf methods are O(log(size)) operations. The result of
     * indexOf is cast to an int.
     *
     * @return the key list
     */
    public final List<K> keyList() {
<<<<<<< HEAD
        assert !isSingleWriter();
=======
>>>>>>> 7384fd28
        return new AbstractList<K>() {

            @Override
            public K get(int index) {
                return getKey(index);
            }

            @Override
            public int size() {
                return MVMap.this.size();
            }

            @Override
            @SuppressWarnings("unchecked")
            public int indexOf(Object key) {
                return (int) getKeyIndex((K) key);
            }

        };
    }

    /**
     * Get the index of the given key in the map.
     * <p>
     * This is a O(log(size)) operation.
     * <p>
     * If the key was found, the returned value is the index in the key array.
     * If not found, the returned value is negative, where -1 means the provided
     * key is smaller than any keys. See also Arrays.binarySearch.
     *
     * @param key the key
     * @return the index
     */
    public final long getKeyIndex(K key) {
        Page p = getRootPage();
        if (p.getTotalCount() == 0) {
            return -1;
        }
        long offset = 0;
        while (true) {
            int x = p.binarySearch(key);
            if (p.isLeaf()) {
                if (x < 0) {
                    offset = -offset;
                }
                return offset + x;
            }
            if (x++ < 0) {
                x = -x;
            }
            for (int i = 0; i < x; i++) {
                offset += p.getCounts(i);
            }
            p = p.getChildPage(x);
        }
    }

    /**
     * Get the first (lowest) or last (largest) key.
     *
     * @param first whether to retrieve the first key
     * @return the key, or null if the map is empty
     */
    @SuppressWarnings("unchecked")
    private K getFirstLast(boolean first) {
        Page p = getRootPage();
        if (p.getKeyCount() == 0) {
            return null;
        }
        while (true) {
            if (p.isLeaf()) {
                return (K) p.getKey(first ? 0 : p.getKeyCount() - 1);
            }
            p = p.getChildPage(first ? 0 : getChildPageCount(p) - 1);
        }
    }

    /**
     * Get the smallest key that is larger than the given key, or null if no
     * such key exists.
     *
     * @param key the key
     * @return the result
     */
    public final K higherKey(K key) {
        return getMinMax(key, false, true);
    }

    /**
     * Get the smallest key that is larger or equal to this key.
     *
     * @param key the key
     * @return the result
     */
    public final K ceilingKey(K key) {
        return getMinMax(key, false, false);
    }

    /**
     * Get the largest key that is smaller or equal to this key.
     *
     * @param key the key
     * @return the result
     */
    public final K floorKey(K key) {
        return getMinMax(key, true, false);
    }

    /**
     * Get the largest key that is smaller than the given key, or null if no
     * such key exists.
     *
     * @param key the key
     * @return the result
     */
    public final K lowerKey(K key) {
        return getMinMax(key, true, true);
    }

    /**
     * Get the smallest or largest key using the given bounds.
     *
     * @param key the key
     * @param min whether to retrieve the smallest key
     * @param excluding if the given upper/lower bound is exclusive
     * @return the key, or null if no such key exists
     */
    private K getMinMax(K key, boolean min, boolean excluding) {
        return getMinMax(getRootPage(), key, min, excluding);
    }

    @SuppressWarnings("unchecked")
    private K getMinMax(Page p, K key, boolean min, boolean excluding) {
        int x = p.binarySearch(key);
        if (p.isLeaf()) {
            if (x < 0) {
                x = -x - (min ? 2 : 1);
            } else if (excluding) {
                x += min ? -1 : 1;
            }
            if (x < 0 || x >= p.getKeyCount()) {
                return null;
            }
            return (K) p.getKey(x);
        }
        if (x++ < 0) {
            x = -x;
        }
        while (true) {
            if (x < 0 || x >= getChildPageCount(p)) {
                return null;
            }
            K k = getMinMax(p.getChildPage(x), key, min, excluding);
            if (k != null) {
                return k;
            }
            x += min ? -1 : 1;
        }
    }


    /**
     * Get the value for the given key, or null if not found.
     *
     * @param key the key
     * @return the value, or null if not found
     */
    @Override
    @SuppressWarnings("unchecked")
    public V get(Object key) {
        Page p = getRootPage();
        return (V) Page.get(p, key);
    }

    @Override
    public final boolean containsKey(Object key) {
        return get(key) != null;
    }

    /**
     * Remove all entries.
     */
    @Override
    public void clear() {
        RootReference rootReference;
        Page emptyRootPage = createEmptyLeaf();
        int attempt = 0;
        do {
            rootReference = getRoot();
        } while (!updateRoot(rootReference, emptyRootPage, ++attempt));
        rootReference.root.removeAllRecursive();
    }

    /**
     * Close the map. Accessing the data is still possible (to allow concurrent
     * reads), but it is marked as closed.
     */
    final void close() {
        closed = true;
    }

    public final boolean isClosed() {
        return closed;
    }

    /**
     * Remove a key-value pair, if the key exists.
     *
     * @param key the key (may not be null)
     * @return the old value if the key existed, or null otherwise
     */
    @Override
    @SuppressWarnings("unchecked")
    public V remove(Object key) {
        return operate((K)key, null, DecisionMaker.REMOVE);
    }

    /**
     * Add a key-value pair if it does not yet exist.
     *
     * @param key the key (may not be null)
     * @param value the new value
     * @return the old value if the key existed, or null otherwise
     */
    @Override
    public final V putIfAbsent(K key, V value) {
        return put(key, value, DecisionMaker.IF_ABSENT);
    }

    /**
     * Remove a key-value pair if the value matches the stored one.
     *
     * @param key the key (may not be null)
     * @param value the expected value
     * @return true if the item was removed
     */
    @SuppressWarnings("unchecked")
    @Override
    public boolean remove(Object key, Object value) {
<<<<<<< HEAD
        assert !isSingleWriter();
=======
>>>>>>> 7384fd28
        EqualsDecisionMaker<V> decisionMaker = new EqualsDecisionMaker<>(valueType, (V)value);
        operate((K)key, null, decisionMaker);
        return decisionMaker.getDecision() != Decision.ABORT;
    }

    /**
     * Check whether the two values are equal.
     *
     * @param a the first value
     * @param b the second value
     * @return true if they are equal
     */
    public final boolean areValuesEqual(Object a, Object b) {
        return areValuesEqual(valueType, a, b);
    }

    /**
     * Check whether the two values are equal.
     *
     * @param a the first value
     * @param b the second value
     * @param datatype to use for comparison
     * @return true if they are equal
     */
    static boolean areValuesEqual(DataType datatype, Object a, Object b) {
        return a == b
            || a != null && b != null && datatype.compare(a, b) == 0;
    }

    /**
     * Replace a value for an existing key, if the value matches.
     *
     * @param key the key (may not be null)
     * @param oldValue the expected value
     * @param newValue the new value
     * @return true if the value was replaced
     */
    @Override
    public final boolean replace(K key, V oldValue, V newValue) {
        EqualsDecisionMaker<V> decisionMaker = new EqualsDecisionMaker<>(valueType, oldValue);
        V result = put(key, newValue, decisionMaker);
        boolean res = decisionMaker.getDecision() != Decision.ABORT;
        assert !res || areValuesEqual(oldValue, result) : oldValue + " != " + result;
        return res;
    }

    /**
     * Replace a value for an existing key.
     *
     * @param key the key (may not be null)
     * @param value the new value
     * @return the old value, if the value was replaced, or null
     */
    @Override
    public final V replace(K key, V value) {
<<<<<<< HEAD
        assert !isSingleWriter();
=======
>>>>>>> 7384fd28
        return put(key, value, DecisionMaker.IF_PRESENT);
    }

    /**
     * Compare two keys.
     *
     * @param a the first key
     * @param b the second key
     * @return -1 if the first key is smaller, 1 if bigger, 0 if equal
     */
    final int compare(Object a, Object b) {
        return keyType.compare(a, b);
    }

    /**
     * Get the key type.
     *
     * @return the key type
     */
    public final DataType getKeyType() {
        return keyType;
    }

    /**
     * Get extended key type.
     *
     * @return the key type
     */
    public final ExtendedDataType getExtendedKeyType() {
        return extendedKeyType;
    }

    /**
     * Get the value type.
     *
     * @return the value type
     */
    public final DataType getValueType() {
        return valueType;
    }

    /**
     * Get extended value type.
     *
     * @return the value type
     */
    public final ExtendedDataType getExtendedValueType() {
        return extendedValueType;
    }

    public int getKeysPerPage() {
        return keysPerPage;
    }

    /**
     * Read a page.
     *
     * @param pos the position of the page
     * @return the page
     */
    final Page readPage(long pos) {
        return store.readPage(this, pos);
    }

    /**
     * Set the position of the root page.
     * @param rootPos the position, 0 for empty
     * @param version to set for this map
     *
     */
    final void setRootPos(long rootPos, long version) {
        Page root = readOrCreateRootPage(rootPos);
        setInitialRoot(root, version);
        setWriteVersion(store.getCurrentVersion());
    }

    private Page readOrCreateRootPage(long rootPos) {
        Page root = rootPos == 0 ? createEmptyLeaf() : readPage(rootPos);
        return root;
    }

    /**
     * Iterate over a number of keys.
     *
     * @param from the first key to return
     * @return the iterator
     */
    public final Iterator<K> keyIterator(K from) {
        return new Cursor<K, V>(getRootPage(), from);
    }

    /**
     * Re-write any pages that belong to one of the chunks in the given set.
     *
     * @param set the set of chunk ids
     */
    final void rewrite(Set<Integer> set) {
        rewrite(getRootPage(), set);
    }

    private int rewrite(Page p, Set<Integer> set) {
        if (p.isLeaf()) {
            long pos = p.getPos();
            int chunkId = DataUtils.getPageChunkId(pos);
            if (!set.contains(chunkId)) {
                return 0;
            }
            assert p.getKeyCount() > 0;
            @SuppressWarnings("unchecked")
            K key = (K) p.getKey(0);
            V value = get(key);
            if (value != null) {
                if (isClosed()) {
                    return 0;
                }
                replace(key, value, value);
            }
            return 1;
        }
        int writtenPageCount = 0;
        for (int i = 0; i < getChildPageCount(p); i++) {
            long childPos = p.getChildPagePos(i);
            if (childPos != 0 && DataUtils.getPageType(childPos) == DataUtils.PAGE_TYPE_LEAF) {
                // we would need to load the page, and it's a leaf:
                // only do that if it's within the set of chunks we are
                // interested in
                int chunkId = DataUtils.getPageChunkId(childPos);
                if (!set.contains(chunkId)) {
                    continue;
                }
            }
            writtenPageCount += rewrite(p.getChildPage(i), set);
        }
        if (writtenPageCount == 0) {
            long pos = p.getPos();
            int chunkId = DataUtils.getPageChunkId(pos);
            if (set.contains(chunkId)) {
                // an inner node page that is in one of the chunks,
                // but only points to chunks that are not in the set:
                // if no child was changed, we need to do that now
                // (this is not needed if anyway one of the children
                // was changed, as this would have updated this
                // page as well)
                Page p2 = p;
                while (!p2.isLeaf()) {
                    p2 = p2.getChildPage(0);
                }
                @SuppressWarnings("unchecked")
                K key = (K) p2.getKey(0);
                V value = get(key);
                if (value != null) {
                    if (isClosed()) {
                        return 0;
                    }
                    replace(key, value, value);
                }
                writtenPageCount++;
            }
        }
        return writtenPageCount;
    }

    /**
     * Get a cursor to iterate over a number of keys and values.
     *
     * @param from the first key to return
     * @return the cursor
     */
    public final Cursor<K, V> cursor(K from) {
        return new Cursor<>(getRootPage(), from);
    }

    @Override
    public final Set<Map.Entry<K, V>> entrySet() {
        final Page root = this.getRootPage();
        return new AbstractSet<Entry<K, V>>() {

            @Override
            public Iterator<Entry<K, V>> iterator() {
                final Cursor<K, V> cursor = new Cursor<>(root, null);
                return new Iterator<Entry<K, V>>() {

                    @Override
                    public boolean hasNext() {
                        return cursor.hasNext();
                    }

                    @Override
                    public Entry<K, V> next() {
                        K k = cursor.next();
                        return new DataUtils.MapEntry<>(k, cursor.getValue());
                    }

                    @Override
                    public void remove() {
                        throw DataUtils.newUnsupportedOperationException(
                                "Removing is not supported");
                    }
                };

            }

            @Override
            public int size() {
                return MVMap.this.size();
            }

            @Override
            public boolean contains(Object o) {
                return MVMap.this.containsKey(o);
            }

        };

    }

    @Override
    public Set<K> keySet() {
        final Page root = this.getRootPage();
        return new AbstractSet<K>() {

            @Override
            public Iterator<K> iterator() {
                return new Cursor<K, V>(root, null);
            }

            @Override
            public int size() {
                return MVMap.this.size();
            }

            @Override
            public boolean contains(Object o) {
                return MVMap.this.containsKey(o);
            }

        };
    }

    /**
     * Get the map name.
     *
     * @return the name
     */
    public final String getName() {
        return store.getMapName(id);
    }

    public final MVStore getStore() {
        return store;
    }

    /**
     * Get the map id. Please note the map id may be different after compacting
     * a store.
     *
     * @return the map id
     */
    public final int getId() {
        return id;
    }

    /**
     * The current root page (may not be null).
     *
     * @return the root page
     */
    public final Page getRootPage() {
        return getRoot().root;
    }

    public final RootReference getRoot() {
        return root.get();
    }

    final void setRoot(Page rootPage) {
        int attempt = 0;
        while (setNewRoot(null, rootPage, ++attempt, false) == null) {/**/}
    }

    final void setInitialRoot(Page rootPage, long version) {
        root.set(new RootReference(rootPage, version));
    }

    /**
     * Try to set the new root reference from now on.
     *
     * @param oldRoot previous root reference
     * @param newRootPage the new root page
     * @param attemptUpdateCounter how many attempt (including current)
     *                            were made to update root
     * @param obeyLock false means override root even if it's marked as locked (used to unlock)
     *                 true will fail to update, if root is currently locked
     * @return new RootReference or null if update failed
     */
    private RootReference setNewRoot(RootReference oldRoot, Page newRootPage,
                                        int attemptUpdateCounter, boolean obeyLock) {
        RootReference currentRoot = getRoot();
        assert newRootPage != null || currentRoot != null;
        if (currentRoot != oldRoot && oldRoot != null) {
            return null;
        }

        RootReference previous = currentRoot;
        long updateCounter = 1;
        long newVersion = INITIAL_VERSION;
        if(currentRoot != null) {
            if (obeyLock && currentRoot.lockedForUpdate) {
                return null;
            }

            if (newRootPage == null) {
                newRootPage = currentRoot.root;
            }

            newVersion = currentRoot.version;
            previous = currentRoot.previous;
            updateCounter += currentRoot.updateCounter;
            attemptUpdateCounter += currentRoot.updateAttemptCounter;
        }

        RootReference updatedRootReference = new RootReference(newRootPage, newVersion, previous, updateCounter,
                                                                attemptUpdateCounter, false);
        boolean success = root.compareAndSet(currentRoot, updatedRootReference);
        return success ? updatedRootReference : null;
    }

    /**
     * Rollback to the given version.
     *
     * @param version the version
     */
    final void rollbackTo(long version) {
        // check if the map was removed and re-created later ?
        if (version > createVersion) {
            rollbackRoot(version);
        }
    }

    void rollbackRoot(long version)
    {
        RootReference rootReference = getRoot();
        RootReference previous;
        while (rootReference.version >= version && (previous = rootReference.previous) != null) {
            if (root.compareAndSet(rootReference, previous)) {
                rootReference = previous;
                closed = false;
            }
        }
        setWriteVersion(version);
    }

    /**
     * Use the new root page from now on.
     * @param oldRoot the old root reference, will use the current root reference,
     *                if null is specified
     * @param newRoot the new root page
     */
    protected final boolean updateRoot(RootReference oldRoot, Page newRoot, int attemptUpdateCounter) {
        return setNewRoot(oldRoot, newRoot, attemptUpdateCounter, true) != null;
    }

    /**
     * Forget those old versions that are no longer needed.
     * @param rootReference to inspect
     */
    private void removeUnusedOldVersions(RootReference rootReference) {
        long oldest = store.getOldestVersionToKeep();
        // We need to keep at least one previous version (if any) here,
        // because in order to retain whole history of some version
        // we really need last root of the previous version.
        // Root labeled with version "X" is the LAST known root for that version
        // and therefore the FIRST known root for the version "X+1"
        for(RootReference rootRef = rootReference; rootRef != null; rootRef = rootRef.previous) {
            if (rootRef.version < oldest) {
                rootRef.previous = null;
            }
        }
    }

    public final boolean isReadOnly() {
        return readOnly;
    }

    /**
     * Set the volatile flag of the map.
     *
     * @param isVolatile the volatile flag
     */
    public final void setVolatile(boolean isVolatile) {
        this.isVolatile = isVolatile;
    }

    /**
     * Whether this is volatile map, meaning that changes
     * are not persisted. By default (even if the store is not persisted),
     * maps are not volatile.
     *
     * @return whether this map is volatile
     */
    public final boolean isVolatile() {
        return isVolatile;
    }

    /**
     * This method is called before writing to the map. The default
     * implementation checks whether writing is allowed, and tries
     * to detect concurrent modification.
     *
     * @throws UnsupportedOperationException if the map is read-only,
     *      or if another thread is concurrently writing
     */
    protected final void beforeWrite() {
        if (closed) {
            int id = getId();
            String mapName = store.getMapName(id);
            throw DataUtils.newIllegalStateException(
                    DataUtils.ERROR_CLOSED, "Map {0}({1}) is closed", mapName, id, store.getPanicException());
        }
        if (readOnly) {
            throw DataUtils.newUnsupportedOperationException(
                    "This map is read-only");
        }
        store.beforeWrite(this);
    }

    @Override
    public final int hashCode() {
        return id;
    }

    @Override
    public final boolean equals(Object o) {
        return this == o;
    }

    /**
     * Get the number of entries, as a integer. Integer.MAX_VALUE is returned if
     * there are more than this entries.
     *
     * @return the number of entries, as an integer
     */
    @Override
    public final int size() {
        long size = sizeAsLong();
        return size > Integer.MAX_VALUE ? Integer.MAX_VALUE : (int) size;
    }

    /**
     * Get the number of entries, as a long.
     *
     * @return the number of entries
     */
    public final long sizeAsLong() {
        return getRootPage().getTotalCount();
    }

    @Override
    public boolean isEmpty() {
        Page rootPage = getRootPage();
        return rootPage.isLeaf() && rootPage.getKeyCount() == 0;
    }

    public final long getCreateVersion() {
        return createVersion;
    }

    public BufferingAgent<K,V> getBufferingAgent() {
        return new BufferingAgentImpl<>(this);
    }

    /**
     * Remove the given page (make the space available).
     *
     * @param pos the position of the page to remove
     * @param memory the number of bytes used for this page
     */
    protected final void removePage(long pos, int memory) {
        store.removePage(this, pos, memory);
    }

    /**
     * Open an old version for the given map.
     *
     * @param version the version
     * @return the map
     */
    public final MVMap<K, V> openVersion(long version) {
<<<<<<< HEAD
        assert !isSingleWriter();
=======
>>>>>>> 7384fd28
        if (readOnly) {
            throw DataUtils.newUnsupportedOperationException(
                    "This map is read-only; need to call " +
                    "the method on the writable map");
        }
        DataUtils.checkArgument(version >= createVersion,
                "Unknown version {0}; this map was created in version is {1}",
                version, createVersion);
        RootReference rootReference = getRoot();
        removeUnusedOldVersions(rootReference);
        while (rootReference != null && rootReference.version > version) {
            rootReference = rootReference.previous;
<<<<<<< HEAD
        }

        if (rootReference == null) {
            // smaller than all in-memory versions
            MVMap<K, V> map = openReadOnly(store.getRootPos(getId(), version), version);
            return map;
        }
=======
        }

        if (rootReference == null) {
            // smaller than all in-memory versions
            MVMap<K, V> map = openReadOnly(store.getRootPos(getId(), version), version);
            return map;
        }
>>>>>>> 7384fd28
        MVMap<K, V> m = openReadOnly(rootReference.root, version);
        assert m.getVersion() <= version : m.getVersion() + " <= " + version;
        return m;
    }

    /**
     * Open a copy of the map in read-only mode.
     *
     * @param rootPos position of the root page
     * @param version to open
     * @return the opened map
     */
    final MVMap<K, V> openReadOnly(long rootPos, long version) {
<<<<<<< HEAD
        assert !isSingleWriter();
=======
>>>>>>> 7384fd28
        Page root = readOrCreateRootPage(rootPos);
        return openReadOnly(root, version);
    }

    private MVMap<K, V> openReadOnly(Page root, long version) {
<<<<<<< HEAD
        assert !isSingleWriter();
=======
>>>>>>> 7384fd28
        MVMap<K, V> m = cloneIt();
        m.readOnly = true;
        m.setInitialRoot(root, version);
        return m;
    }

    /**
     * Get version of the map, which is the version of the store,
     * at which map was modified last time.
     *
     * @return version
     */
    public final long getVersion() {
        RootReference rootReference = getRoot();
        RootReference previous = rootReference.previous;
<<<<<<< HEAD
        return previous == null ||
               previous.root != rootReference.root ||
               previous.appendCounter != rootReference.appendCounter ?
                    rootReference.version :
                    /*previous.version == INITIAL_VERSION ? store.getLastStoredVersion() :*/ previous.version;
=======
        return previous == null || previous.root != rootReference.root ?
                    rootReference.version : previous.version;
>>>>>>> 7384fd28
    }

    final boolean hasChangesSince(long version) {
        return getVersion() > version;
<<<<<<< HEAD
    }

    public boolean isSingleWriter() {
        return singleWriter;
=======
>>>>>>> 7384fd28
    }

    /**
     * Get the child page count for this page. This is to allow another map
     * implementation to override the default, in case the last child is not to
     * be used.
     *
     * @param p the page
     * @return the number of direct children
     */
    protected int getChildPageCount(Page p) {
        return p.getRawChildPageCount();
    }

    /**
     * Get the map type. When opening an existing map, the map type must match.
     *
     * @return the map type
     */
    public String getType() {
        return null;
    }

    /**
     * Get the map metadata as a string.
     *
     * @param name the map name (or null)
     * @return the string
     */
    protected String asString(String name) {
        StringBuilder buff = new StringBuilder();
        if (name != null) {
            DataUtils.appendMap(buff, "name", name);
        }
        if (createVersion != 0) {
            DataUtils.appendMap(buff, "createVersion", createVersion);
        }
        String type = getType();
        if (type != null) {
            DataUtils.appendMap(buff, "type", type);
        }
        return buff.toString();
    }

    final RootReference setWriteVersion(long writeVersion) {
        int attempt = 0;
        while(true) {
            RootReference rootReference = getRoot();
            if(rootReference.version >= writeVersion) {
                return rootReference;
            } else if (isClosed()) {
                if (rootReference.version < store.getOldestVersionToKeep()) {
                    return null;
                }
                return rootReference;
            }
<<<<<<< HEAD
            rootReference = flushAppendBuffer(rootReference);
=======
>>>>>>> 7384fd28
            RootReference updatedRootReference = new RootReference(rootReference, writeVersion, ++attempt);
            if(root.compareAndSet(rootReference, updatedRootReference)) {
                removeUnusedOldVersions(updatedRootReference);
                return updatedRootReference;
            }
        }
    }

    public Page createEmptyLeaf() {
<<<<<<< HEAD
        return Page.createEmptyLeaf(this, singleWriter);
    }

    protected Page createEmptyNode() {
        return Page.createEmptyNode(this, singleWriter);
=======
        return Page.createEmptyLeaf(this);
    }

    protected Page createEmptyNode() {
        return Page.createEmptyNode(this);
>>>>>>> 7384fd28
    }

    /**
     * Copy a map. All pages are copied.
     *
     * @param sourceMap the source map
     */
    final void copyFrom(MVMap<K, V> sourceMap) {
<<<<<<< HEAD
        beforeWrite();
        setRoot(copy(sourceMap.getRootPage(), null));
    }

    private Page copy(Page source, CursorPos parent) {
        Page target = source.copy(this);
        store.registerUnsavedPage(target.getMemory());
        if (!source.isLeaf()) {
            CursorPos pos = new CursorPos(target, 0, parent);
=======
        // We are going to cheat a little bit in the copy()
        // by setting map's root to an arbitrary nodes
        // to allow for just created ones to be saved.
        // That's why it's important to preserve all chunks
        // created in the process, especially it retention time
        // is set to a lower value, or even 0.
        MVStore.TxCounter txCounter = store.registerVersionUsage();
        try {
            beforeWrite();
            setRoot(copy(sourceMap.getRootPage()));
        } finally {
            store.deregisterVersionUsage(txCounter);
        }
    }

    private Page copy(Page source) {
        Page target = source.copy(this);
        store.registerUnsavedPage(target.getMemory());
        if (!source.isLeaf()) {
>>>>>>> 7384fd28
            for (int i = 0; i < getChildPageCount(target); i++) {
                if (source.getChildPagePos(i) != 0) {
                    // position 0 means no child
                    // (for example the last entry of an r-tree node)
                    // (the MVMap is also used for r-trees for compacting)
<<<<<<< HEAD
                    pos.index = i;
                    Page child = copy(source.getChildPage(i), pos);
                    target.setChild(i, child);
                    pos.page = target;
                }
            }

            if(store.isSaveNeeded()) {
                Page child = target;
                for(CursorPos p = parent; p != null; p = p.parent) {
                    p.page.setChild(p.index, child);
                    child = p.page;
=======
                    Page child = copy(source.getChildPage(i));
                    target.setChild(i, child);
>>>>>>> 7384fd28
                }
                setRoot(child);
                beforeWrite();
            }
<<<<<<< HEAD
=======

            setRoot(target);
            beforeWrite();
>>>>>>> 7384fd28
        }
        return target;
    }

<<<<<<< HEAD
    public RootReference flushAppendBuffer() {
        return flushAppendBuffer(null);
    }

    private RootReference flushAppendBuffer(RootReference rootReference) {
        int attempt = 0;
        while(true) {
            if (rootReference == null) {
                rootReference = getRoot();
            }
            byte keyCount = rootReference.appendCounter;
            if (keyCount == 0) {
                break;
            }
            Page page = Page.create(this, keyCount,
                    createAndFillStorage(getExtendedKeyType(), keyCount, keysBuffer),
                    createAndFillStorage(getExtendedValueType(), keyCount, valuesBuffer),
                    null, keyCount, 0);
            rootReference = appendLeafPage(rootReference, page, ++attempt);
            if (rootReference != null) {
                break;
            }
        }
        assert rootReference.appendCounter == 0;
        return rootReference;
    }

    RootReference appendLeafPage(RootReference rootReference, Page split, int attempt) {
        CursorPos pos = rootReference.root.getAppendCursorPos(null);
        assert split.map == this;
        assert pos != null;
        assert split.getKeyCount() > 0;
        Object key = split.getKey(0);
        assert pos.index < 0 : pos.index;
        int index = -pos.index - 1;
        assert index == pos.page.getKeyCount() : index + " != " + pos.page.getKeyCount();
        Page p = pos.page;
        pos = pos.parent;
        CursorPos tip = pos;
        int unsavedMemory = 0;
        while (true) {
            if (pos == null) {
                if (p.getKeyCount() == 0) {
                    p = split;
                } else {
                    Object keys = getExtendedKeyType().createStorage(store.getKeysPerPage());
                    getExtendedKeyType().setValue(keys, 0, key);
                    Page.PageReference children[] = new Page.PageReference[store.getKeysPerPage() + 1];
                    children[0] = new Page.PageReference(p);
                    children[1] = new Page.PageReference(split);
                    p = Page.create(this, 1, keys, null, children, p.getTotalCount() + split.getTotalCount(), 0);
                }
                break;
            }
            Page c = p;
            p = pos.page;
            index = pos.index;
            pos = pos.parent;
            p = p.copy();
            p.setChild(index, split);
            p.insertNode(index, key, c);
            int keyCount;
            if ((keyCount = p.getKeyCount()) <= store.getKeysPerPage() && (p.getMemory() < store.getMaxPageSize() || keyCount <= (p.isLeaf() ? 1 : 2))) {
                break;
            }
            int at = keyCount - 2;
            key = p.getKey(at);
            split = p.split(at);
            unsavedMemory += p.getMemory() + split.getMemory();
        }
        unsavedMemory += p.getMemory();
        while (pos != null) {
            Page c = p;
            p = pos.page;
            p = p.copy();
            p.setChild(pos.index, c);
            unsavedMemory += p.getMemory();
            pos = pos.parent;
        }
        RootReference updatedRootReference = new RootReference(rootReference, p, ++attempt);
        if(root.compareAndSet(rootReference, updatedRootReference)) {
            while (tip != null) {
                tip.page.removePage();
                tip = tip.parent;
            }
            if (store.getFileStore() != null) {
                store.registerUnsavedPage(unsavedMemory);
            }
            return updatedRootReference;
        }
        return null;
    }

    public void append(K key, V value) {
        int attempt = 0;
        boolean success = false;
        while(!success) {
            RootReference rootReference = getRoot();
            if (rootReference.appendCounter >= keysPerPage) {
                rootReference = flushAppendBuffer(rootReference);
                assert rootReference.appendCounter < keysPerPage;
            }
            keysBuffer[rootReference.appendCounter] = key;
            valuesBuffer[rootReference.appendCounter] = value;

            RootReference updatedRootReference = new RootReference(rootReference, (byte) (rootReference.appendCounter + 1), ++attempt);
            success = root.compareAndSet(rootReference, updatedRootReference);
        }
    }

    public void trimLast() {
        int attempt = 0;
        boolean success;
        do {
            RootReference rootReference = getRoot();
            if (rootReference.appendCounter > 0) {
                RootReference updatedRootReference = new RootReference(rootReference, (byte) (rootReference.appendCounter - 1), ++attempt);
                success = root.compareAndSet(rootReference, updatedRootReference);
            } else {
                assert rootReference.root.getKeyCount() > 0;
                Page lastLeaf = rootReference.root.getAppendCursorPos(null).page;
                assert lastLeaf.isLeaf();
                assert lastLeaf.getKeyCount() > 0;
                Object key = lastLeaf.getKey(lastLeaf.getKeyCount() - 1);
                success = remove(key) != null;
                assert success;
            }
        } while(!success);
    }
=======
    @Override
    public final String toString() {
        return asString(null);
    }

    public static final class RootReference
    {
        /**
         * The root page.
         */
        public  final    Page          root;
        /**
         * The version used for writing.
         */
        public  final    long          version;
        /**
         * Indicator that map is locked for update.
         */
                final    boolean       lockedForUpdate;
        /**
         * Reference to the previous root in the chain.
         */
        public  volatile RootReference previous;
        /**
         * Counter for successful root updates.
         */
        public  final    long          updateCounter;
        /**
         * Counter for attempted root updates.
         */
        public  final    long          updateAttemptCounter;

        RootReference(Page root, long version, RootReference previous,
                        long updateCounter, long updateAttemptCounter,
                        boolean lockedForUpdate) {
            this.root = root;
            this.version = version;
            this.previous = previous;
            this.updateCounter = updateCounter;
            this.updateAttemptCounter = updateAttemptCounter;
            this.lockedForUpdate = lockedForUpdate;
        }

        // This one is used for locking
        RootReference(RootReference r) {
            this.root = r.root;
            this.version = r.version;
            this.previous = r.previous;
            this.updateCounter = r.updateCounter;
            this.updateAttemptCounter = r.updateAttemptCounter;
            this.lockedForUpdate = true;
        }

        // This one is used for unlocking
        RootReference(RootReference r, Page root, int attempt) {
            this.root = root;
            this.version = r.version;
            this.previous = r.previous;
            this.updateCounter = r.updateCounter + 1;
            this.updateAttemptCounter = r.updateAttemptCounter + attempt;
            this.lockedForUpdate = false;
        }

        // This one is used for version change
        RootReference(RootReference r, long version, int attempt) {
            RootReference previous = r;
            RootReference tmp;
            while ((tmp = previous.previous) != null && tmp.root == r.root) {
                previous = tmp;
            }
            this.root = r.root;
            this.version = version;
            this.previous = previous;
            this.updateCounter = r.updateCounter + 1;
            this.updateAttemptCounter = r.updateAttemptCounter + attempt;
            this.lockedForUpdate = r.lockedForUpdate;
        }

        // This one is used for r/o snapshots
        RootReference(Page root, long version) {
            this.root = root;
            this.version = version;
            this.previous = null;
            this.updateCounter = 1;
            this.updateAttemptCounter = 1;
            this.lockedForUpdate = false;
        }

        @Override
        public String toString() {
            return "RootReference("+ System.identityHashCode(root)+","+version+","+ lockedForUpdate +")";
        }
    }

    /**
     * A builder for maps.
     *
     * @param <M> the map type
     * @param <K> the key type
     * @param <V> the value type
     */
    public interface MapBuilder<M extends MVMap<K, V>, K, V> {

        /**
         * Create a new map of the given type.
         * @param store which will own this map
         * @param config configuration
         *
         * @return the map
         */
        M create(MVStore store, Map<String, Object> config);

        DataType getKeyType();

        DataType getValueType();

        void setKeyType(DataType dataType);

        void setValueType(DataType dataType);

    }

    /**
     * A builder for this class.
     *
     * @param <K> the key type
     * @param <V> the value type
     */
    public abstract static class BasicBuilder<M extends MVMap<K, V>, K, V> implements MapBuilder<M, K, V> {

        private DataType keyType;
        private DataType valueType;
>>>>>>> 7384fd28

    @Override
    public final String toString() {
        return asString(null);
    }

    public static final class RootReference
    {
        /**
         * The root page.
         */
<<<<<<< HEAD
        public  final    Page          root;
        /**
         * The version used for writing.
         */
        public  final    long          version;
        /**
         * Indicator that map is locked for update.
         */
                final    boolean       lockedForUpdate;
        /**
         * Reference to the previous root in the chain.
         */
        public  volatile RootReference previous;
        /**
         * Counter for successful root updates.
         */
        public  final    long          updateCounter;
        /**
         * Counter for attempted root updates.
         */
        public  final    long          updateAttemptCounter;
        /**
         * Size of the occupied part of append buffer.
         */
        public  final    byte          appendCounter;

        RootReference(Page root, long version, RootReference previous,
                        long updateCounter, long updateAttemptCounter,
                        boolean lockedForUpdate) {
            this.root = root;
            this.version = version;
            this.previous = previous;
            this.updateCounter = updateCounter;
            this.updateAttemptCounter = updateAttemptCounter;
            this.lockedForUpdate = lockedForUpdate;
            this.appendCounter = 0;
        }

        // This one is used for locking
        RootReference(RootReference r) {
            this.root = r.root;
            this.version = r.version;
            this.previous = r.previous;
            this.updateCounter = r.updateCounter;
            this.updateAttemptCounter = r.updateAttemptCounter;
            this.lockedForUpdate = true;
            this.appendCounter = 0;
        }

        // This one is used for unlocking
        RootReference(RootReference r, Page root, int attempt) {
            this.root = root;
            this.version = r.version;
            this.previous = r.previous;
            this.updateCounter = r.updateCounter + 1;
            this.updateAttemptCounter = r.updateAttemptCounter + attempt;
            this.lockedForUpdate = false;
            this.appendCounter = 0;
        }

        // This one is used for version change
        RootReference(RootReference r, long version, int attempt) {
            RootReference previous = r;
            RootReference tmp;
            while ((tmp = previous.previous) != null && tmp.root == r.root) {
                previous = tmp;
            }
            this.root = r.root;
            this.version = version;
            this.previous = previous;
            this.updateCounter = r.updateCounter + 1;
            this.updateAttemptCounter = r.updateAttemptCounter + attempt;
            this.lockedForUpdate = r.lockedForUpdate;
            this.appendCounter = r.appendCounter;
        }

        // This one is used for r/o snapshots
        RootReference(Page root, long version) {
            this.root = root;
            this.version = version;
            this.previous = null;
            this.updateCounter = 1;
            this.updateAttemptCounter = 1;
            this.lockedForUpdate = false;
            this.appendCounter = 0;
        }

        // This one is used for append buffer maintance
        RootReference(RootReference r, byte appendCounter, int attempt) {
            this.root = r.root;
            this.version = r.version;
            this.previous = r.previous;
            this.updateCounter = r.updateCounter + 1;
            this.updateAttemptCounter = r.updateAttemptCounter + attempt;
            this.lockedForUpdate = r.lockedForUpdate;
            this.appendCounter = appendCounter;
        }

        @Override
        public String toString() {
            return "RootReference("+ System.identityHashCode(root)+","+version+","+ lockedForUpdate +")";
        }
    }
    private static final class DataTypeExtentionWrapper implements ExtendedDataType {
        private static final Object[] EMPTY_OBJ_ARRAY = new Object[0];

        private final DataType dataType;

        DataTypeExtentionWrapper(DataType dataType) {
            this.dataType = dataType;
        }

        @Override
        public Object createStorage(int capacity) {
            return capacity == 0 ? EMPTY_OBJ_ARRAY : new Object[capacity];
        }

        @Override
        public Object clone(Object storage) {
            Object data[] = (Object[])storage;
            return data.clone();
        }

        @Override
        public int getCapacity(Object storage) {
            Object data[] = (Object[])storage;
            return data.length;
        }

        @Override
        public Object getValue(Object storage, int indx) {
            Object data[] = (Object[])storage;
            return data[indx];
        }

        @Override
        public void setValue(Object storage, int indx, Object value) {
            Object data[] = (Object[])storage;
            data[indx] = value;
        }

        @Override
        public int getMemorySize(Object storage, int size) {
            Object data[] = (Object[])storage;
            int mem = size * (Constants.MEMORY_POINTER + Constants.MEMORY_OBJECT);
            for (int i = 0; i < size; i++) {
                mem += dataType.getMemory(data[i]);
            }
            return mem;
        }

        @Override
        public int binarySearch(Object key, Object storage, int size, int initialGuess) {
            Object keys[] = (Object[])storage;
            int low = 0;
            int high = size - 1;
            // the cached index minus one, so that
            // for the first time (when cachedCompare is 0),
            // the default value is used
            int x = initialGuess - 1;
            if (x < 0 || x > high) {
                x = high >>> 1;
            }
            while (low <= high) {
                int compare = dataType.compare(key, keys[x]);
                if (compare > 0) {
                    low = x + 1;
                } else if (compare < 0) {
                    high = x - 1;
                } else {
                    return x;
                }
                x = (low + high) >>> 1;
            }
            return -(low + 1);
        }

        @Override
        public void writeStorage(WriteBuffer buff, Object storage, int size) {
            Object data[] = (Object[])storage;
            dataType.write(buff, data, size, true);
        }

        @Override
        public void read(ByteBuffer buff, Object storage, int size) {
            Object data[] = (Object[])storage;
            dataType.read(buff, data, size, true);
        }

        @Override
        public int compare(Object a, Object b) {
            return dataType.compare(a, b);
        }

        @Override
        public int getMemory(Object obj) {
            return obj == null ? 0 : dataType.getMemory(obj);
        }

        @Override
        public void write(WriteBuffer buff, Object obj) {
            dataType.write(buff, obj);
        }

        @Override
        public void write(WriteBuffer buff, Object[] obj, int len, boolean key) {
            dataType.write(buff, obj, len, key);
        }

        @Override
        public Object read(ByteBuffer buff) {
            return dataType.read(buff);
        }

        @Override
        public void read(ByteBuffer buff, Object[] obj, int len, boolean key) {
            dataType.read(buff, obj, len, key);
        }
    }

    /**
     * A builder for maps.
     *
     * @param <M> the map type
     * @param <K> the key type
     * @param <V> the value type
     */
    public interface MapBuilder<M extends MVMap<K, V>, K, V> {
=======
        protected BasicBuilder() {
            // ignore
        }

        @Override
        public DataType getKeyType() {
            return keyType;
        }

        @Override
        public DataType getValueType() {
            return valueType;
        }

        @Override
        public void setKeyType(DataType keyType) {
            this.keyType = keyType;
        }

        @Override
        public void setValueType(DataType valueType) {
            this.valueType = valueType;
        }
>>>>>>> 7384fd28

        /**
         * Create a new map of the given type.
         * @param store which will own this map
         * @param config configuration
         *
         * @return the map
         */
<<<<<<< HEAD
        M create(MVStore store, Map<String, Object> config);

        DataType getKeyType();

        DataType getValueType();

        void setKeyType(DataType dataType);

        void setValueType(DataType dataType);

    }

    /**
     * A builder for this class.
     *
     * @param <K> the key type
     * @param <V> the value type
     */
    public abstract static class BasicBuilder<M extends MVMap<K, V>, K, V> implements MapBuilder<M, K, V> {

        private DataType keyType;
        private DataType valueType;

        /**
         * Create a new builder with the default key and value data types.
         */
        protected BasicBuilder() {
            // ignore
        }

        @Override
        public DataType getKeyType() {
            return keyType;
        }

        @Override
        public DataType getValueType() {
            return valueType;
        }

        @Override
        public void setKeyType(DataType keyType) {
            this.keyType = keyType;
        }

        @Override
        public void setValueType(DataType valueType) {
            this.valueType = valueType;
        }

        /**
         * Set the key data type.
         *
         * @param keyType the key type
         * @return this
         */
        public BasicBuilder<M, K, V> keyType(DataType keyType) {
            this.keyType = keyType;
            return this;
        }

=======
        public BasicBuilder<M, K, V> keyType(DataType keyType) {
            this.keyType = keyType;
            return this;
        }

>>>>>>> 7384fd28
        /**
         * Set the value data type.
         *
         * @param valueType the value type
         * @return this
         */
        public BasicBuilder<M, K, V> valueType(DataType valueType) {
            this.valueType = valueType;
            return this;
        }

        @Override
        public M create(MVStore store, Map<String, Object> config) {
            if (getKeyType() == null) {
                setKeyType(new ObjectDataType());
            }
            if (getValueType() == null) {
                setValueType(new ObjectDataType());
            }
            DataType keyType = getKeyType();
            DataType valueType = getValueType();
            config.put("store", store);
            config.put("key", keyType);
            config.put("val", valueType);
            return create(config);
        }

        protected abstract M create(Map<String, Object> config);

    }

    /**
     * A builder for this class.
     *
     * @param <K> the key type
     * @param <V> the value type
     */
    public static class Builder<K, V> extends BasicBuilder<MVMap<K, V>, K, V> {
<<<<<<< HEAD
        private boolean singleWriter;
=======
>>>>>>> 7384fd28

        public Builder() {}

        @Override
        public Builder<K,V> keyType(DataType dataType) {
            setKeyType(dataType);
            return this;
        }

        @Override
<<<<<<< HEAD
        public Builder<K,V> valueType(DataType dataType) {
=======
        public Builder<K, V> valueType(DataType dataType) {
>>>>>>> 7384fd28
            setValueType(dataType);
            return this;
        }

<<<<<<< HEAD
        public Builder<K,V> singleWriter() {
            singleWriter = true;
            return this;
        }

        @Override
        protected MVMap<K, V> create(Map<String, Object> config) {
            config.put("singleWriter", singleWriter);
            Object type = config.get("type");
            if(type == null || type.equals("rtree")) {
                return new MVMap<>(config);
            }
            throw new IllegalArgumentException("Incompatible map type");
        }
    }

    public interface EntryProcessor<K,V> {
        boolean process(K key, V value);
    }

    @SuppressWarnings("unchecked")
    public static <K,V> void process(Page root, K from, EntryProcessor<K,V> entryProcessor) {
        CursorPos cursorPos = Cursor.traverseDown(root, from);
        CursorPos keeper = null;
        while (true) {
            Page page = cursorPos.page;
            int index = cursorPos.index;
            if (index >= (page.isLeaf() ? page.getKeyCount() : root.map.getChildPageCount(page))) {
                CursorPos tmp = cursorPos;
                cursorPos = cursorPos.parent;
                tmp.parent = keeper;
                keeper = tmp;
                if(cursorPos == null) {
                    return;
                }
            } else {
                while (!page.isLeaf()) {
                    page = page.getChildPage(index);
                    if (keeper == null) {
                        cursorPos = new CursorPos(page, 0, cursorPos);
                    } else {
                        CursorPos tmp = keeper;
                        keeper = keeper.parent;
                        tmp.parent = cursorPos;
                        tmp.page = page;
                        tmp.index = 0;
                        cursorPos = tmp;
                    }
                    index = 0;
                }
                K key = (K) page.getKey(index);
                V value = (V) page.getValue(index);
                if(entryProcessor.process(key, value)) {
                    return;
                }
            }
            ++cursorPos.index;
        }

    }

    public interface LeafProcessor
    {
        CursorPos locate(Page rootPage);
        Page[] process(CursorPos pos);
        CursorPos locateNext(Page rootPage);
        void stepBack();
        void confirmSuccess();
    }

    public final void operateBatch(LeafProcessor processor) {
        beforeWrite();
        int attempt = 0;
        RootReference rootReference = getRoot();
        RootReference oldRootReference = null;
        CursorPos pos;
        while(true) {
            if (rootReference.lockedForUpdate) {
                Thread.yield();
                rootReference = getRoot();
                continue;
            }
            pos = processor.locate(rootReference.root);

            if (pos == null) {
                return;
            }
            Page replacement[] = processor.process(pos);
            if (replacement == null) {
                if(rootReference != getRoot()) {
                    processor.stepBack();
                    rootReference = getRoot();
                    continue;
                }
                return;
            }
            int contention = 0;
            if (oldRootReference != null) {
                long updateAttemptCounter = rootReference.updateAttemptCounter - oldRootReference.updateAttemptCounter;
                assert updateAttemptCounter >= 0 : updateAttemptCounter;
                long updateCounter = rootReference.updateCounter - oldRootReference.updateCounter;
                assert updateCounter >= 0 : updateCounter;
                assert updateAttemptCounter >= updateCounter : updateAttemptCounter + " >= " + updateCounter;
                contention = (int)((updateAttemptCounter+1) / (updateCounter+1));
            }
            oldRootReference = rootReference;
            ++attempt;
            CursorPos tip = pos;
            Page p = pos.page;
            pos = pos.parent;

            int unsavedMemory = 0;
            boolean needUnlock = false;
            try {
                if (attempt > 4 && !(needUnlock = lockRoot(processor, rootReference, attempt, contention))) {
                    processor.stepBack();
                    rootReference = getRoot();
                    continue;
                }
                int index;
                switch (replacement.length) {
                case 0:
                    if (pos != null) {
                        p = pos.page;
                        index = pos.index;
                        pos = pos.parent;
                        assert p.getKeyCount() > 0;
                        if (p.getKeyCount() == 1) {
                            assert index <= 1;
                            p = p.getChildPage(1 - index);
                            break;
                        }
                        p = p.copy();
                        p.remove(index);
                    } else {
                        p = createEmptyLeaf();
                    }
                    break;
                case 1:
                    p = replacement[0];
                    int keyCount;
                    while ((keyCount = p.getKeyCount()) > store.getKeysPerPage() || p.getMemory() > store.getMaxPageSize()
                            && keyCount > (p.isLeaf() ? 1 : 2)) {
                        long totalCount = p.getTotalCount();
                        int at = keyCount >> 1;
                        Object k = p.getKey(at);
                        Page split = p.split(at);
                        unsavedMemory += p.getMemory();
                        unsavedMemory += split.getMemory();
                        if (pos == null) {
                            Object keys = getExtendedKeyType().createStorage(1);
                            getExtendedKeyType().setValue(keys, 0, k);
                            Page.PageReference children[] = {
                                    new Page.PageReference(p),
                                    new Page.PageReference(split)
                            };
                            p = Page.create(this, 1, keys, null, children, totalCount, 0);
                            break;
                        }
                        Page c = p;
                        p = pos.page;
                        index = pos.index;
                        pos = pos.parent;
                        p = p.copy();
                        p.setChild(index, split);
                        p.insertNode(index, k, c);
                    }
                default:
                    break;
                }
                unsavedMemory += p.getMemory();
                while (pos != null) {
                    Page c = p;
                    p = pos.page;
                    p = p.copy();
                    p.setChild(pos.index, c);
                    unsavedMemory += p.getMemory();
                    pos = pos.parent;
                }
                if ((pos = processor.locateNext(p)) != null) {
                    continue; // Multi-node batch operation
                }
                if(needUnlock) {
                    unlockRoot(p, attempt);
                    needUnlock = false;
                } else if(!updateRoot(rootReference, p, attempt)) {
                    processor.stepBack();
                    rootReference = getRoot();
                    continue;
                }
                while (tip != null) {
                    tip.page.removePage();
                    tip = tip.parent;
                }
                if (store.getFileStore() != null) {
                    store.registerUnsavedPage(unsavedMemory);
                }
                processor.confirmSuccess();
                break;
            } finally {
                if(needUnlock) {
                    unlockRoot(rootReference.root, attempt);
                }
            }
        }
    }

    private boolean lockRoot(LeafProcessor processor, RootReference rootReference,
                             int attempt, int contention) {
        boolean success = root.compareAndSet(rootReference, new RootReference(rootReference));
        if (!success) {
            processor.stepBack();
            if(attempt > 8) {
                if (attempt <= 24) {
                    Thread.yield();
                } else {
                    try {
                        Thread.sleep(0, 100 / contention + 50);
                    } catch (InterruptedException ex) {
                        throw new RuntimeException(ex);
                    }
                }
            }
        }
        return success;
    }

    private void unlockRoot(Page newRoot, int attempt) {
        boolean success;
        do {
            RootReference rootReference = getRoot();
            RootReference updatedRootReference = new RootReference(rootReference, newRoot, attempt);
            success = root.compareAndSet(rootReference, updatedRootReference);
        } while(!success);
    }

    public static CursorPos traverseDown(Page p, Object key) {
        CursorPos pos = null;
        while (!p.isLeaf()) {
            assert p.getKeyCount() > 0;
            int index = p.binarySearch(key) + 1;
            if (index < 0) {
                index = -index;
            }
            pos = new CursorPos(p, index, pos);
            p = p.getChildPage(index);
        }
        return new CursorPos(p, p.binarySearch(key), pos);
    }

    public static final class SingleDecisionMaker<K,V> implements LeafProcessor
    {
        private final DecisionMaker<? super V> decisionMaker;
        private final K key;
        private final V value;
        private       V result;

        public SingleDecisionMaker(K key, V value, DecisionMaker<? super V> decisionMaker) {
            this.decisionMaker = decisionMaker;
            this.key = key;
            this.value = value;
        }

        @Override
        public CursorPos locate(Page rootPage) {
            return traverseDown(rootPage, key);
        }

        @Override
        public CursorPos locateNext(Page rootPage) {
            return null;
        }

        @Override
        public void stepBack() {
            decisionMaker.reset();
        }

        @Override
        public void confirmSuccess() {}

        @SuppressWarnings("unchecked")
        @Override
        public Page[] process(CursorPos pos) {
            Page leaf = pos.page;
            int index = pos.index;
            result = index < 0 ? null : (V)leaf.getValue(index);
            Decision decision = decisionMaker.decide(result, value);
            switch (decision) {
                case ABORT:
                    return null;
                case REMOVE: {
                    if (index < 0) {
                        return null;
                    }
                    if (leaf.getTotalCount() == 1) {
                        return new Page[0];
                    }
                    leaf = leaf.copy();
                    leaf.remove(index);
                    return new Page[] { leaf };
                }
                case PUT: {
                    V v = decisionMaker.selectValue(result, value);
                    leaf = leaf.copy();
                    if (index < 0) {
                        leaf.insertLeaf(-index - 1, key, v);
                    } else {
                        leaf.setValue(index, v);
                    }
                    return new Page[] { leaf };
                }
                default:
                return null;
            }
        }

        public V getResult() {
            return result;
        }
    }

    public enum Decision { ABORT, REMOVE, PUT }

    /**
     * Class DecisionMaker provides callback interface (and should become a such in Java 8)
     * for MVMap.operate method.
     * It provides control logic to make a decision about how to proceed with update
     * at the point in execution when proper place and possible existing value
     * for insert/update/delete key is found.
     * Revised value for insert/update is also provided based on original input value
     * and value currently existing in the map.
     *
     * @param <V> value type of the map
     */
    public abstract static class DecisionMaker<V> {
        public static final DecisionMaker<Object> DEFAULT = new DecisionMaker<Object>() {
            @Override
            public Decision decide(Object existingValue, Object providedValue) {
                return providedValue == null ? Decision.REMOVE : Decision.PUT;
            }

            @Override
            public String toString() {
                return "default";
            }
        };

        public static final DecisionMaker<Object> PUT = new DecisionMaker<Object>() {
            @Override
            public Decision decide(Object existingValue, Object providedValue) {
                return Decision.PUT;
            }

            @Override
            public String toString() {
                return "put";
            }
        };

        public static final DecisionMaker<Object> REMOVE = new DecisionMaker<Object>() {
            @Override
            public Decision decide(Object existingValue, Object providedValue) {
                return Decision.REMOVE;
            }

            @Override
            public String toString() {
                return "remove";
            }
        };

        static final DecisionMaker<Object> IF_ABSENT = new DecisionMaker<Object>() {
            @Override
            public Decision decide(Object existingValue, Object providedValue) {
                return existingValue == null ? Decision.PUT : Decision.ABORT;
            }

            @Override
            public String toString() {
                return "if_absent";
            }
        };

        static final DecisionMaker<Object> IF_PRESENT = new DecisionMaker<Object>() {
            @Override
            public Decision decide(Object existingValue, Object providedValue) {
                return existingValue != null ? Decision.PUT : Decision.ABORT;
            }

            @Override
            public String toString() {
                return "if_present";
            }
        };

        /**
         * Makes adecision about how to proceed with update.
         * @param existingValue value currently exists in the map
         * @param providedValue original input value
         * @return PUT if a new value need to replace existing one or
         *             new value to be inserted if there is none
         *         REMOVE if existin value should be deleted
         *         ABORT if update operation should be aborted
         */
        public abstract Decision decide(V existingValue, V providedValue);

        /**
         * Provides revised value for insert/update based on original input value
         * and value currently existing in the map.
         * This method is not invoked only after decide(), if it returns PUT.
         * @param existingValue value currently exists in the map
         * @param providedValue original input value
         * @param <T> value type
         * @return value to be used by insert/update
         */
        public <T extends V> T selectValue(T existingValue, T providedValue) {
            return providedValue;
        }


        /**
         * Resets internal state (if any) of a this DecisionMaker to it's initial state.
         * This method is invoked whenever concurrent update failure is encountered,
         * so we can re-start update process.
         */
        public void reset() {}
    }

    public V operate(K key, V value, DecisionMaker<? super V> decisionMaker) {
        SingleDecisionMaker<K, V> processor = new SingleDecisionMaker<>(key, value, decisionMaker);
        operateBatch(processor);
        return processor.getResult();
    }

    private static final class EqualsDecisionMaker<V> extends DecisionMaker<V> {
        private final DataType dataType;
        private final V        expectedValue;
        private       Decision decision;

        EqualsDecisionMaker(DataType dataType, V expectedValue) {
            this.dataType = dataType;
            this.expectedValue = expectedValue;
        }

        @Override
        public Decision decide(V existingValue, V providedValue) {
            assert decision == null;
            decision = !areValuesEqual(dataType, expectedValue, existingValue) ? Decision.ABORT :
                                            providedValue == null ? Decision.REMOVE : Decision.PUT;
            return decision;
        }

        @Override
        public void reset() {
            decision = null;
        }

        Decision getDecision() {
            return decision;
        }

        @Override
        public String toString() {
            return "equals_to "+expectedValue;
        }
    }

    public interface BufferingAgent<K,V> {
        void put(K key, V value);
        void close();
    }

    public static final class BufferingAgentImpl<K,V> implements BufferingAgent<K,V>, AutoCloseable {
        private final MVMap<K,V> map;
        private final K          keysBuffer[];
        private final V          valuesBuffer[];
        private final int        keysPerPage;
        private       int        keyCount;

        @SuppressWarnings("unchecked")
        BufferingAgentImpl(MVMap<K, V> map) {
            this.map = map;
            this.keysPerPage = map.getStore().getKeysPerPage();
            this.keysBuffer = (K[])new Object[keysPerPage];
            this.valuesBuffer = (V[])new Object[keysPerPage];
        }

        @Override
        public void put(K key, V value) {
            keysBuffer[keyCount] = key;
            valuesBuffer[keyCount] = value;
            if (++keyCount >= keysPerPage) {
                flush();
            }
        }

        @Override
        public void close() {
            flush();
        }

        public void flush() {
            if (keyCount > 0) {
                Page page = Page.create(map, keyCount,
                                        createAndFillStorage(map.getExtendedKeyType(), keyCount, keysBuffer),
                                        createAndFillStorage(map.getExtendedValueType(), keyCount, valuesBuffer),
                                        null, keyCount, 0);
                int attempt = 0;
                while(map.appendLeafPage(map.getRoot(), page, ++attempt) == null) {/**/}
                keyCount = 0;
            }
=======
        @Override
        protected MVMap<K, V> create(Map<String, Object> config) {
            Object type = config.get("type");
            if(type == null || type.equals("rtree")) {
                return new MVMap<>(config);
            }
            throw new IllegalArgumentException("Incompatible map type");
        }
    }

    public enum Decision { ABORT, REMOVE, PUT }

    /**
     * Class DecisionMaker provides callback interface (and should become a such in Java 8)
     * for MVMap.operate method.
     * It provides control logic to make a decision about how to proceed with update
     * at the point in execution when proper place and possible existing value
     * for insert/update/delete key is found.
     * Revised value for insert/update is also provided based on original input value
     * and value currently existing in the map.
     *
     * @param <V> value type of the map
     */
    public abstract static class DecisionMaker<V>
    {
        public static final DecisionMaker<Object> DEFAULT = new DecisionMaker<Object>() {
            @Override
            public Decision decide(Object existingValue, Object providedValue) {
                return providedValue == null ? Decision.REMOVE : Decision.PUT;
            }

            @Override
            public String toString() {
                return "default";
            }
        };

        public static final DecisionMaker<Object> PUT = new DecisionMaker<Object>() {
            @Override
            public Decision decide(Object existingValue, Object providedValue) {
                return Decision.PUT;
            }

            @Override
            public String toString() {
                return "put";
            }
        };

        public static final DecisionMaker<Object> REMOVE = new DecisionMaker<Object>() {
            @Override
            public Decision decide(Object existingValue, Object providedValue) {
                return Decision.REMOVE;
            }

            @Override
            public String toString() {
                return "remove";
            }
        };

        static final DecisionMaker<Object> IF_ABSENT = new DecisionMaker<Object>() {
            @Override
            public Decision decide(Object existingValue, Object providedValue) {
                return existingValue == null ? Decision.PUT : Decision.ABORT;
            }

            @Override
            public String toString() {
                return "if_absent";
            }
        };

        static final DecisionMaker<Object> IF_PRESENT = new DecisionMaker<Object>() {
            @Override
            public Decision decide(Object existingValue, Object providedValue) {
                return existingValue != null ? Decision.PUT : Decision.ABORT;
            }

            @Override
            public String toString() {
                return "if_present";
            }
        };

        /**
         * Makes a decision about how to proceed with the update.
         * @param existingValue value currently exists in the map
         * @param providedValue original input value
         * @return PUT if a new value need to replace existing one or
         *             new value to be inserted if there is none
         *         REMOVE if existing value should be deleted
         *         ABORT if update operation should be aborted
         */
        public abstract Decision decide(V existingValue, V providedValue);

        /**
         * Provides revised value for insert/update based on original input value
         * and value currently existing in the map.
         * This method is not invoked only after decide(), if it returns PUT.
         * @param existingValue value currently exists in the map
         * @param providedValue original input value
         * @param <T> value type
         * @return value to be used by insert/update
         */
        public <T extends V> T selectValue(T existingValue, T providedValue) {
            return providedValue;
>>>>>>> 7384fd28
        }

        /**
         * Resets internal state (if any) of a this DecisionMaker to it's initial state.
         * This method is invoked whenever concurrent update failure is encountered,
         * so we can re-start update process.
         */
        public void reset() {}
    }

    public V operate(K key, V value, DecisionMaker<? super V> decisionMaker) {
        beforeWrite();
        int attempt = 0;
        RootReference oldRootReference = null;
        while(true) {
            RootReference rootReference = getRoot();
            int contention = 0;
            if (oldRootReference != null) {
                long updateAttemptCounter = rootReference.updateAttemptCounter -
                                            oldRootReference.updateAttemptCounter;
                assert updateAttemptCounter >= 0 : updateAttemptCounter;
                long updateCounter = rootReference.updateCounter - oldRootReference.updateCounter;
                assert updateCounter >= 0 : updateCounter;
                assert updateAttemptCounter >= updateCounter : updateAttemptCounter + " >= " + updateCounter;
                contention = (int)((updateAttemptCounter+1) / (updateCounter+1));
            }
            oldRootReference = rootReference;
            ++attempt;
            CursorPos pos = traverseDown(rootReference.root, key);
            Page p = pos.page;
            int index = pos.index;
            CursorPos tip = pos;
            pos = pos.parent;
            @SuppressWarnings("unchecked")
            V result = index < 0 ? null : (V)p.getValue(index);
            Decision decision = decisionMaker.decide(result, value);

            int unsavedMemory = 0;
            boolean needUnlock = false;
            try {
                switch (decision) {
                    case ABORT:
                        if(rootReference != getRoot()) {
                            decisionMaker.reset();
                            continue;
                        }
                        return result;
                    case REMOVE: {
                        if (index < 0) {
                            return null;
                        }
                        if (attempt > 2 && !(needUnlock = lockRoot(decisionMaker, rootReference,
                                                                    attempt, contention))) {
                            continue;
                        }
                        if (p.getTotalCount() == 1 && pos != null) {
                            p = pos.page;
                            index = pos.index;
                            pos = pos.parent;
                            if (p.getKeyCount() == 1) {
                                assert index <= 1;
                                p = p.getChildPage(1 - index);
                                break;
                            }
                            assert p.getKeyCount() > 1;
                        }
                        p = p.copy();
                        p.remove(index);
                        break;
                    }
                    case PUT: {
                        if (attempt > 2 && !(needUnlock = lockRoot(decisionMaker, rootReference,
                                                                    attempt, contention))) {
                            continue;
                        }
                        value = decisionMaker.selectValue(result, value);
                        p = p.copy();
                        if (index < 0) {
                            p.insertLeaf(-index - 1, key, value);
                            int keyCount;
                            while ((keyCount = p.getKeyCount()) > store.getKeysPerPage()
                                    || p.getMemory() > store.getMaxPageSize()
                                    && keyCount > (p.isLeaf() ? 1 : 2)) {
                                long totalCount = p.getTotalCount();
                                int at = keyCount >> 1;
                                Object k = p.getKey(at);
                                Page split = p.split(at);
                                unsavedMemory += p.getMemory();
                                unsavedMemory += split.getMemory();
                                if (pos == null) {
                                    Object keys[] = { k };
                                    Page.PageReference children[] = {
                                            new Page.PageReference(p),
                                            new Page.PageReference(split)
                                    };
                                    p = Page.create(this, keys, null, children, totalCount, 0);
                                    break;
                                }
                                Page c = p;
                                p = pos.page;
                                index = pos.index;
                                pos = pos.parent;
                                p = p.copy();
                                p.setChild(index, split);
                                p.insertNode(index, k, c);
                            }
                        } else {
                            p.setValue(index, value);
                        }
                        break;
                    }
                }
                unsavedMemory += p.getMemory();
                while (pos != null) {
                    Page c = p;
                    p = pos.page;
                    p = p.copy();
                    p.setChild(pos.index, c);
                    unsavedMemory += p.getMemory();
                    pos = pos.parent;
                }
                if(needUnlock) {
                    unlockRoot(p, attempt);
                    needUnlock = false;
                } else if(!updateRoot(rootReference, p, attempt)) {
                    decisionMaker.reset();
                    continue;
                }
                while (tip != null) {
                    tip.page.removePage();
                    tip = tip.parent;
                }
                if (store.getFileStore() != null) {
                    store.registerUnsavedPage(unsavedMemory);
                }
                return result;
            } finally {
                if(needUnlock) {
                    unlockRoot(rootReference.root, attempt);
                }
            }
        }
    }

    private boolean lockRoot(DecisionMaker<? super V> decisionMaker, RootReference rootReference,
                                int attempt, int contention) {
        boolean success = lockRoot(rootReference);
        if (!success) {
            decisionMaker.reset();
            if(attempt > 4) {
                if (attempt <= 24) {
                    Thread.yield();
                } else {
                    try {
                        Thread.sleep(0, 100 / contention + 50);
                    } catch (InterruptedException ex) {
                        throw new RuntimeException(ex);
                    }
                }
            }
        }
        return success;
    }

    private boolean lockRoot(RootReference rootReference) {
        return !rootReference.lockedForUpdate
            && root.compareAndSet(rootReference, new RootReference(rootReference));
    }

    private void unlockRoot(Page newRoot, int attempt) {
        boolean success;
        do {
            RootReference rootReference = getRoot();
            RootReference updatedRootReference = new RootReference(rootReference, newRoot, attempt);
            success = root.compareAndSet(rootReference, updatedRootReference);
        } while(!success);
    }

    private static CursorPos traverseDown(Page p, Object key) {
        CursorPos pos = null;
        while (!p.isLeaf()) {
            assert p.getKeyCount() > 0;
            int index = p.binarySearch(key) + 1;
            if (index < 0) {
                index = -index;
            }
            pos = new CursorPos(p, index, pos);
            p = p.getChildPage(index);
        }
        return new CursorPos(p, p.binarySearch(key), pos);
    }

    private static final class EqualsDecisionMaker<V> extends DecisionMaker<V> {
        private final DataType dataType;
        private final V        expectedValue;
        private       Decision decision;

        EqualsDecisionMaker(DataType dataType, V expectedValue) {
            this.dataType = dataType;
            this.expectedValue = expectedValue;
        }

        @Override
        public Decision decide(V existingValue, V providedValue) {
            assert decision == null;
            decision = !areValuesEqual(dataType, expectedValue, existingValue) ? Decision.ABORT :
                                            providedValue == null ? Decision.REMOVE : Decision.PUT;
            return decision;
        }

        @Override
        public void reset() {
            decision = null;
        }

        Decision getDecision() {
            return decision;
        }

        @Override
        public String toString() {
            return "equals_to "+expectedValue;
        }
    }

    static Object createAndFillStorage(ExtendedDataType dataType, int count, Object dataBuffer[]) {
        Object storage = dataType.createStorage(count);
        for (int i = 0; i < count; i++) {
            dataType.setValue(storage, i, dataBuffer[i]);
        }
        return storage;
    }
}<|MERGE_RESOLUTION|>--- conflicted
+++ resolved
@@ -15,10 +15,7 @@
 import java.util.Set;
 import java.util.concurrent.ConcurrentMap;
 import java.util.concurrent.atomic.AtomicReference;
-<<<<<<< HEAD
 import org.h2.engine.Constants;
-=======
->>>>>>> 7384fd28
 import org.h2.mvstore.type.DataType;
 import org.h2.mvstore.type.ExtendedDataType;
 import org.h2.mvstore.type.ObjectDataType;
@@ -46,36 +43,26 @@
      * Reference to the current root page.
      */
     private final AtomicReference<RootReference> root;
-<<<<<<< HEAD
-
-    private final int              id;
-    private final long             createVersion;
-    private final DataType         keyType;
+
+    private final int id;
+    private final long createVersion;
+    private final DataType keyType;
     private final ExtendedDataType extendedKeyType;
-    private final DataType         valueType;
+    private final DataType valueType;
     private final ExtendedDataType extendedValueType;
-    private final int              keysPerPage;
-    private final boolean          singleWriter;
-    private final K                keysBuffer[];
-    private final V                valuesBuffer[];
-
-
-=======
-
-    private int id;
-    private long createVersion;
-    private final DataType keyType;
-    private final DataType valueType;
-
->>>>>>> 7384fd28
+    private final int keysPerPage;
+    private final boolean singleWriter;
+    private final K keysBuffer[];
+    private final V valuesBuffer[];
+
+
     /**
      * Whether the map is closed. Volatile so we don't accidentally write to a
      * closed map in multithreaded mode.
      */
-<<<<<<< HEAD
-    private volatile boolean closed;
-    private          boolean readOnly;
-    private          boolean isVolatile;
+    private volatile  boolean closed;
+    private boolean readOnly;
+    private boolean isVolatile;
 
     /**
      * This designates the "last stored" version for a store which was
@@ -97,7 +84,7 @@
     }
 
     // constructor for cloneIt()
-    protected MVMap(MVMap<K,V> source) {
+    protected MVMap(MVMap<K, V> source) {
         this(source.store, source.keyType, source.valueType, source.id, source.createVersion,
                 new AtomicReference<>(source.root.get()), source.keysPerPage, source.singleWriter);
     }
@@ -112,50 +99,12 @@
     @SuppressWarnings("unchecked")
     private MVMap(MVStore store, DataType keyType, DataType valueType, int id, long createVersion,
                   AtomicReference<RootReference> root, int keysPerPage, boolean singleWriter) {
-=======
-    private volatile  boolean closed;
-    private boolean readOnly;
-    private boolean isVolatile;
-
-    /**
-     * This designates the "last stored" version for a store which was
-     * just open for the first time.
-     */
-    static final long INITIAL_VERSION = -1;
-
-    protected MVMap(Map<String, Object> config) {
-        this((MVStore) config.get("store"),
-                (DataType) config.get("key"),
-                (DataType) config.get("val"),
-                DataUtils.readHexInt(config, "id", 0),
-                DataUtils.readHexLong(config, "createVersion", 0),
-                new AtomicReference<RootReference>()
-        );
-        setInitialRoot(createEmptyLeaf(), store.getCurrentVersion());
-    }
-
-    // constructor for cloneIt()
-    protected MVMap(MVMap<K, V> source) {
-        this(source.store, source.keyType, source.valueType, source.id, source.createVersion,
-                new AtomicReference<>(source.root.get()));
-    }
-
-    // meta map constructor
-    MVMap(MVStore store) {
-        this(store, StringDataType.INSTANCE,StringDataType.INSTANCE, 0, 0, new AtomicReference<RootReference>());
-        setInitialRoot(createEmptyLeaf(), store.getCurrentVersion());
-    }
-
-    private MVMap(MVStore store, DataType keyType, DataType valueType, int id, long createVersion,
-                    AtomicReference<RootReference> root) {
->>>>>>> 7384fd28
         this.store = store;
         this.id = id;
         this.createVersion = createVersion;
         this.keyType = keyType;
         this.extendedKeyType = keyType instanceof ExtendedDataType ? (ExtendedDataType) keyType : new DataTypeExtentionWrapper(keyType);
         this.valueType = valueType;
-<<<<<<< HEAD
         this.extendedValueType = valueType instanceof ExtendedDataType ? (ExtendedDataType) valueType : new DataTypeExtentionWrapper(valueType);
         this.root = root;
         this.keysPerPage = keysPerPage;
@@ -166,12 +115,6 @@
 
     protected MVMap<K,V> cloneIt() {
         assert !isSingleWriter();
-=======
-        this.root = root;
-    }
-
-    protected MVMap<K, V> cloneIt() {
->>>>>>> 7384fd28
         return new MVMap<>(this);
     }
 
@@ -219,10 +162,7 @@
      * @param value the value (may not be null)
      * @return the old value if the key existed, or null otherwise
      */
-<<<<<<< HEAD
     @SuppressWarnings("unchecked")
-=======
->>>>>>> 7384fd28
     public final V put(K key, V value, DecisionMaker<? super V> decisionMaker) {
         DataUtils.checkArgument(value != null, "The value may not be null");
         return operate(key, value, decisionMaker);
@@ -255,10 +195,7 @@
      * @return the key
      */
     public final K getKey(long index) {
-<<<<<<< HEAD
         assert !isSingleWriter();
-=======
->>>>>>> 7384fd28
         if (index < 0 || index >= sizeAsLong()) {
             return null;
         }
@@ -297,10 +234,7 @@
      * @return the key list
      */
     public final List<K> keyList() {
-<<<<<<< HEAD
         assert !isSingleWriter();
-=======
->>>>>>> 7384fd28
         return new AbstractList<K>() {
 
             @Override
@@ -540,10 +474,7 @@
     @SuppressWarnings("unchecked")
     @Override
     public boolean remove(Object key, Object value) {
-<<<<<<< HEAD
         assert !isSingleWriter();
-=======
->>>>>>> 7384fd28
         EqualsDecisionMaker<V> decisionMaker = new EqualsDecisionMaker<>(valueType, (V)value);
         operate((K)key, null, decisionMaker);
         return decisionMaker.getDecision() != Decision.ABORT;
@@ -599,10 +530,7 @@
      */
     @Override
     public final V replace(K key, V value) {
-<<<<<<< HEAD
         assert !isSingleWriter();
-=======
->>>>>>> 7384fd28
         return put(key, value, DecisionMaker.IF_PRESENT);
     }
 
@@ -1091,10 +1019,7 @@
      * @return the map
      */
     public final MVMap<K, V> openVersion(long version) {
-<<<<<<< HEAD
         assert !isSingleWriter();
-=======
->>>>>>> 7384fd28
         if (readOnly) {
             throw DataUtils.newUnsupportedOperationException(
                     "This map is read-only; need to call " +
@@ -1107,7 +1032,6 @@
         removeUnusedOldVersions(rootReference);
         while (rootReference != null && rootReference.version > version) {
             rootReference = rootReference.previous;
-<<<<<<< HEAD
         }
 
         if (rootReference == null) {
@@ -1115,15 +1039,6 @@
             MVMap<K, V> map = openReadOnly(store.getRootPos(getId(), version), version);
             return map;
         }
-=======
-        }
-
-        if (rootReference == null) {
-            // smaller than all in-memory versions
-            MVMap<K, V> map = openReadOnly(store.getRootPos(getId(), version), version);
-            return map;
-        }
->>>>>>> 7384fd28
         MVMap<K, V> m = openReadOnly(rootReference.root, version);
         assert m.getVersion() <= version : m.getVersion() + " <= " + version;
         return m;
@@ -1137,19 +1052,13 @@
      * @return the opened map
      */
     final MVMap<K, V> openReadOnly(long rootPos, long version) {
-<<<<<<< HEAD
         assert !isSingleWriter();
-=======
->>>>>>> 7384fd28
         Page root = readOrCreateRootPage(rootPos);
         return openReadOnly(root, version);
     }
 
     private MVMap<K, V> openReadOnly(Page root, long version) {
-<<<<<<< HEAD
         assert !isSingleWriter();
-=======
->>>>>>> 7384fd28
         MVMap<K, V> m = cloneIt();
         m.readOnly = true;
         m.setInitialRoot(root, version);
@@ -1165,27 +1074,19 @@
     public final long getVersion() {
         RootReference rootReference = getRoot();
         RootReference previous = rootReference.previous;
-<<<<<<< HEAD
         return previous == null ||
                previous.root != rootReference.root ||
                previous.appendCounter != rootReference.appendCounter ?
                     rootReference.version :
                     /*previous.version == INITIAL_VERSION ? store.getLastStoredVersion() :*/ previous.version;
-=======
-        return previous == null || previous.root != rootReference.root ?
-                    rootReference.version : previous.version;
->>>>>>> 7384fd28
     }
 
     final boolean hasChangesSince(long version) {
         return getVersion() > version;
-<<<<<<< HEAD
     }
 
     public boolean isSingleWriter() {
         return singleWriter;
-=======
->>>>>>> 7384fd28
     }
 
     /**
@@ -1242,10 +1143,7 @@
                 }
                 return rootReference;
             }
-<<<<<<< HEAD
             rootReference = flushAppendBuffer(rootReference);
-=======
->>>>>>> 7384fd28
             RootReference updatedRootReference = new RootReference(rootReference, writeVersion, ++attempt);
             if(root.compareAndSet(rootReference, updatedRootReference)) {
                 removeUnusedOldVersions(updatedRootReference);
@@ -1255,19 +1153,11 @@
     }
 
     public Page createEmptyLeaf() {
-<<<<<<< HEAD
         return Page.createEmptyLeaf(this, singleWriter);
     }
 
     protected Page createEmptyNode() {
         return Page.createEmptyNode(this, singleWriter);
-=======
-        return Page.createEmptyLeaf(this);
-    }
-
-    protected Page createEmptyNode() {
-        return Page.createEmptyNode(this);
->>>>>>> 7384fd28
     }
 
     /**
@@ -1276,17 +1166,6 @@
      * @param sourceMap the source map
      */
     final void copyFrom(MVMap<K, V> sourceMap) {
-<<<<<<< HEAD
-        beforeWrite();
-        setRoot(copy(sourceMap.getRootPage(), null));
-    }
-
-    private Page copy(Page source, CursorPos parent) {
-        Page target = source.copy(this);
-        store.registerUnsavedPage(target.getMemory());
-        if (!source.isLeaf()) {
-            CursorPos pos = new CursorPos(target, 0, parent);
-=======
         // We are going to cheat a little bit in the copy()
         // by setting map's root to an arbitrary nodes
         // to allow for just created ones to be saved.
@@ -1306,44 +1185,22 @@
         Page target = source.copy(this);
         store.registerUnsavedPage(target.getMemory());
         if (!source.isLeaf()) {
->>>>>>> 7384fd28
             for (int i = 0; i < getChildPageCount(target); i++) {
                 if (source.getChildPagePos(i) != 0) {
                     // position 0 means no child
                     // (for example the last entry of an r-tree node)
                     // (the MVMap is also used for r-trees for compacting)
-<<<<<<< HEAD
-                    pos.index = i;
-                    Page child = copy(source.getChildPage(i), pos);
-                    target.setChild(i, child);
-                    pos.page = target;
-                }
-            }
-
-            if(store.isSaveNeeded()) {
-                Page child = target;
-                for(CursorPos p = parent; p != null; p = p.parent) {
-                    p.page.setChild(p.index, child);
-                    child = p.page;
-=======
                     Page child = copy(source.getChildPage(i));
                     target.setChild(i, child);
->>>>>>> 7384fd28
-                }
-                setRoot(child);
-                beforeWrite();
-            }
-<<<<<<< HEAD
-=======
+                }
+            }
 
             setRoot(target);
             beforeWrite();
->>>>>>> 7384fd28
         }
         return target;
     }
 
-<<<<<<< HEAD
     public RootReference flushAppendBuffer() {
         return flushAppendBuffer(null);
     }
@@ -1473,7 +1330,7 @@
             }
         } while(!success);
     }
-=======
+
     @Override
     public final String toString() {
         return asString(null);
@@ -1505,141 +1362,6 @@
          * Counter for attempted root updates.
          */
         public  final    long          updateAttemptCounter;
-
-        RootReference(Page root, long version, RootReference previous,
-                        long updateCounter, long updateAttemptCounter,
-                        boolean lockedForUpdate) {
-            this.root = root;
-            this.version = version;
-            this.previous = previous;
-            this.updateCounter = updateCounter;
-            this.updateAttemptCounter = updateAttemptCounter;
-            this.lockedForUpdate = lockedForUpdate;
-        }
-
-        // This one is used for locking
-        RootReference(RootReference r) {
-            this.root = r.root;
-            this.version = r.version;
-            this.previous = r.previous;
-            this.updateCounter = r.updateCounter;
-            this.updateAttemptCounter = r.updateAttemptCounter;
-            this.lockedForUpdate = true;
-        }
-
-        // This one is used for unlocking
-        RootReference(RootReference r, Page root, int attempt) {
-            this.root = root;
-            this.version = r.version;
-            this.previous = r.previous;
-            this.updateCounter = r.updateCounter + 1;
-            this.updateAttemptCounter = r.updateAttemptCounter + attempt;
-            this.lockedForUpdate = false;
-        }
-
-        // This one is used for version change
-        RootReference(RootReference r, long version, int attempt) {
-            RootReference previous = r;
-            RootReference tmp;
-            while ((tmp = previous.previous) != null && tmp.root == r.root) {
-                previous = tmp;
-            }
-            this.root = r.root;
-            this.version = version;
-            this.previous = previous;
-            this.updateCounter = r.updateCounter + 1;
-            this.updateAttemptCounter = r.updateAttemptCounter + attempt;
-            this.lockedForUpdate = r.lockedForUpdate;
-        }
-
-        // This one is used for r/o snapshots
-        RootReference(Page root, long version) {
-            this.root = root;
-            this.version = version;
-            this.previous = null;
-            this.updateCounter = 1;
-            this.updateAttemptCounter = 1;
-            this.lockedForUpdate = false;
-        }
-
-        @Override
-        public String toString() {
-            return "RootReference("+ System.identityHashCode(root)+","+version+","+ lockedForUpdate +")";
-        }
-    }
-
-    /**
-     * A builder for maps.
-     *
-     * @param <M> the map type
-     * @param <K> the key type
-     * @param <V> the value type
-     */
-    public interface MapBuilder<M extends MVMap<K, V>, K, V> {
-
-        /**
-         * Create a new map of the given type.
-         * @param store which will own this map
-         * @param config configuration
-         *
-         * @return the map
-         */
-        M create(MVStore store, Map<String, Object> config);
-
-        DataType getKeyType();
-
-        DataType getValueType();
-
-        void setKeyType(DataType dataType);
-
-        void setValueType(DataType dataType);
-
-    }
-
-    /**
-     * A builder for this class.
-     *
-     * @param <K> the key type
-     * @param <V> the value type
-     */
-    public abstract static class BasicBuilder<M extends MVMap<K, V>, K, V> implements MapBuilder<M, K, V> {
-
-        private DataType keyType;
-        private DataType valueType;
->>>>>>> 7384fd28
-
-    @Override
-    public final String toString() {
-        return asString(null);
-    }
-
-    public static final class RootReference
-    {
-        /**
-         * The root page.
-         */
-<<<<<<< HEAD
-        public  final    Page          root;
-        /**
-         * The version used for writing.
-         */
-        public  final    long          version;
-        /**
-         * Indicator that map is locked for update.
-         */
-                final    boolean       lockedForUpdate;
-        /**
-         * Reference to the previous root in the chain.
-         */
-        public  volatile RootReference previous;
-        /**
-         * Counter for successful root updates.
-         */
-        public  final    long          updateCounter;
-        /**
-         * Counter for attempted root updates.
-         */
-        public  final    long          updateAttemptCounter;
         /**
          * Size of the occupied part of append buffer.
          */
@@ -1847,31 +1569,6 @@
      * @param <V> the value type
      */
     public interface MapBuilder<M extends MVMap<K, V>, K, V> {
-=======
-        protected BasicBuilder() {
-            // ignore
-        }
-
-        @Override
-        public DataType getKeyType() {
-            return keyType;
-        }
-
-        @Override
-        public DataType getValueType() {
-            return valueType;
-        }
-
-        @Override
-        public void setKeyType(DataType keyType) {
-            this.keyType = keyType;
-        }
-
-        @Override
-        public void setValueType(DataType valueType) {
-            this.valueType = valueType;
-        }
->>>>>>> 7384fd28
 
         /**
          * Create a new map of the given type.
@@ -1880,7 +1577,6 @@
          *
          * @return the map
          */
-<<<<<<< HEAD
         M create(MVStore store, Map<String, Object> config);
 
         DataType getKeyType();
@@ -1942,13 +1638,6 @@
             return this;
         }
 
-=======
-        public BasicBuilder<M, K, V> keyType(DataType keyType) {
-            this.keyType = keyType;
-            return this;
-        }
-
->>>>>>> 7384fd28
         /**
          * Set the value data type.
          *
@@ -1987,10 +1676,7 @@
      * @param <V> the value type
      */
     public static class Builder<K, V> extends BasicBuilder<MVMap<K, V>, K, V> {
-<<<<<<< HEAD
         private boolean singleWriter;
-=======
->>>>>>> 7384fd28
 
         public Builder() {}
 
@@ -2001,16 +1687,11 @@
         }
 
         @Override
-<<<<<<< HEAD
-        public Builder<K,V> valueType(DataType dataType) {
-=======
         public Builder<K, V> valueType(DataType dataType) {
->>>>>>> 7384fd28
             setValueType(dataType);
             return this;
         }
 
-<<<<<<< HEAD
         public Builder<K,V> singleWriter() {
             singleWriter = true;
             return this;
@@ -2523,338 +2204,8 @@
                 while(map.appendLeafPage(map.getRoot(), page, ++attempt) == null) {/**/}
                 keyCount = 0;
             }
-=======
-        @Override
-        protected MVMap<K, V> create(Map<String, Object> config) {
-            Object type = config.get("type");
-            if(type == null || type.equals("rtree")) {
-                return new MVMap<>(config);
-            }
-            throw new IllegalArgumentException("Incompatible map type");
-        }
-    }
-
-    public enum Decision { ABORT, REMOVE, PUT }
-
-    /**
-     * Class DecisionMaker provides callback interface (and should become a such in Java 8)
-     * for MVMap.operate method.
-     * It provides control logic to make a decision about how to proceed with update
-     * at the point in execution when proper place and possible existing value
-     * for insert/update/delete key is found.
-     * Revised value for insert/update is also provided based on original input value
-     * and value currently existing in the map.
-     *
-     * @param <V> value type of the map
-     */
-    public abstract static class DecisionMaker<V>
-    {
-        public static final DecisionMaker<Object> DEFAULT = new DecisionMaker<Object>() {
-            @Override
-            public Decision decide(Object existingValue, Object providedValue) {
-                return providedValue == null ? Decision.REMOVE : Decision.PUT;
-            }
-
-            @Override
-            public String toString() {
-                return "default";
-            }
-        };
-
-        public static final DecisionMaker<Object> PUT = new DecisionMaker<Object>() {
-            @Override
-            public Decision decide(Object existingValue, Object providedValue) {
-                return Decision.PUT;
-            }
-
-            @Override
-            public String toString() {
-                return "put";
-            }
-        };
-
-        public static final DecisionMaker<Object> REMOVE = new DecisionMaker<Object>() {
-            @Override
-            public Decision decide(Object existingValue, Object providedValue) {
-                return Decision.REMOVE;
-            }
-
-            @Override
-            public String toString() {
-                return "remove";
-            }
-        };
-
-        static final DecisionMaker<Object> IF_ABSENT = new DecisionMaker<Object>() {
-            @Override
-            public Decision decide(Object existingValue, Object providedValue) {
-                return existingValue == null ? Decision.PUT : Decision.ABORT;
-            }
-
-            @Override
-            public String toString() {
-                return "if_absent";
-            }
-        };
-
-        static final DecisionMaker<Object> IF_PRESENT = new DecisionMaker<Object>() {
-            @Override
-            public Decision decide(Object existingValue, Object providedValue) {
-                return existingValue != null ? Decision.PUT : Decision.ABORT;
-            }
-
-            @Override
-            public String toString() {
-                return "if_present";
-            }
-        };
-
-        /**
-         * Makes a decision about how to proceed with the update.
-         * @param existingValue value currently exists in the map
-         * @param providedValue original input value
-         * @return PUT if a new value need to replace existing one or
-         *             new value to be inserted if there is none
-         *         REMOVE if existing value should be deleted
-         *         ABORT if update operation should be aborted
-         */
-        public abstract Decision decide(V existingValue, V providedValue);
-
-        /**
-         * Provides revised value for insert/update based on original input value
-         * and value currently existing in the map.
-         * This method is not invoked only after decide(), if it returns PUT.
-         * @param existingValue value currently exists in the map
-         * @param providedValue original input value
-         * @param <T> value type
-         * @return value to be used by insert/update
-         */
-        public <T extends V> T selectValue(T existingValue, T providedValue) {
-            return providedValue;
->>>>>>> 7384fd28
-        }
-
-        /**
-         * Resets internal state (if any) of a this DecisionMaker to it's initial state.
-         * This method is invoked whenever concurrent update failure is encountered,
-         * so we can re-start update process.
-         */
-        public void reset() {}
-    }
-
-    public V operate(K key, V value, DecisionMaker<? super V> decisionMaker) {
-        beforeWrite();
-        int attempt = 0;
-        RootReference oldRootReference = null;
-        while(true) {
-            RootReference rootReference = getRoot();
-            int contention = 0;
-            if (oldRootReference != null) {
-                long updateAttemptCounter = rootReference.updateAttemptCounter -
-                                            oldRootReference.updateAttemptCounter;
-                assert updateAttemptCounter >= 0 : updateAttemptCounter;
-                long updateCounter = rootReference.updateCounter - oldRootReference.updateCounter;
-                assert updateCounter >= 0 : updateCounter;
-                assert updateAttemptCounter >= updateCounter : updateAttemptCounter + " >= " + updateCounter;
-                contention = (int)((updateAttemptCounter+1) / (updateCounter+1));
-            }
-            oldRootReference = rootReference;
-            ++attempt;
-            CursorPos pos = traverseDown(rootReference.root, key);
-            Page p = pos.page;
-            int index = pos.index;
-            CursorPos tip = pos;
-            pos = pos.parent;
-            @SuppressWarnings("unchecked")
-            V result = index < 0 ? null : (V)p.getValue(index);
-            Decision decision = decisionMaker.decide(result, value);
-
-            int unsavedMemory = 0;
-            boolean needUnlock = false;
-            try {
-                switch (decision) {
-                    case ABORT:
-                        if(rootReference != getRoot()) {
-                            decisionMaker.reset();
-                            continue;
-                        }
-                        return result;
-                    case REMOVE: {
-                        if (index < 0) {
-                            return null;
-                        }
-                        if (attempt > 2 && !(needUnlock = lockRoot(decisionMaker, rootReference,
-                                                                    attempt, contention))) {
-                            continue;
-                        }
-                        if (p.getTotalCount() == 1 && pos != null) {
-                            p = pos.page;
-                            index = pos.index;
-                            pos = pos.parent;
-                            if (p.getKeyCount() == 1) {
-                                assert index <= 1;
-                                p = p.getChildPage(1 - index);
-                                break;
-                            }
-                            assert p.getKeyCount() > 1;
-                        }
-                        p = p.copy();
-                        p.remove(index);
-                        break;
-                    }
-                    case PUT: {
-                        if (attempt > 2 && !(needUnlock = lockRoot(decisionMaker, rootReference,
-                                                                    attempt, contention))) {
-                            continue;
-                        }
-                        value = decisionMaker.selectValue(result, value);
-                        p = p.copy();
-                        if (index < 0) {
-                            p.insertLeaf(-index - 1, key, value);
-                            int keyCount;
-                            while ((keyCount = p.getKeyCount()) > store.getKeysPerPage()
-                                    || p.getMemory() > store.getMaxPageSize()
-                                    && keyCount > (p.isLeaf() ? 1 : 2)) {
-                                long totalCount = p.getTotalCount();
-                                int at = keyCount >> 1;
-                                Object k = p.getKey(at);
-                                Page split = p.split(at);
-                                unsavedMemory += p.getMemory();
-                                unsavedMemory += split.getMemory();
-                                if (pos == null) {
-                                    Object keys[] = { k };
-                                    Page.PageReference children[] = {
-                                            new Page.PageReference(p),
-                                            new Page.PageReference(split)
-                                    };
-                                    p = Page.create(this, keys, null, children, totalCount, 0);
-                                    break;
-                                }
-                                Page c = p;
-                                p = pos.page;
-                                index = pos.index;
-                                pos = pos.parent;
-                                p = p.copy();
-                                p.setChild(index, split);
-                                p.insertNode(index, k, c);
-                            }
-                        } else {
-                            p.setValue(index, value);
-                        }
-                        break;
-                    }
-                }
-                unsavedMemory += p.getMemory();
-                while (pos != null) {
-                    Page c = p;
-                    p = pos.page;
-                    p = p.copy();
-                    p.setChild(pos.index, c);
-                    unsavedMemory += p.getMemory();
-                    pos = pos.parent;
-                }
-                if(needUnlock) {
-                    unlockRoot(p, attempt);
-                    needUnlock = false;
-                } else if(!updateRoot(rootReference, p, attempt)) {
-                    decisionMaker.reset();
-                    continue;
-                }
-                while (tip != null) {
-                    tip.page.removePage();
-                    tip = tip.parent;
-                }
-                if (store.getFileStore() != null) {
-                    store.registerUnsavedPage(unsavedMemory);
-                }
-                return result;
-            } finally {
-                if(needUnlock) {
-                    unlockRoot(rootReference.root, attempt);
-                }
-            }
-        }
-    }
-
-    private boolean lockRoot(DecisionMaker<? super V> decisionMaker, RootReference rootReference,
-                                int attempt, int contention) {
-        boolean success = lockRoot(rootReference);
-        if (!success) {
-            decisionMaker.reset();
-            if(attempt > 4) {
-                if (attempt <= 24) {
-                    Thread.yield();
-                } else {
-                    try {
-                        Thread.sleep(0, 100 / contention + 50);
-                    } catch (InterruptedException ex) {
-                        throw new RuntimeException(ex);
-                    }
-                }
-            }
-        }
-        return success;
-    }
-
-    private boolean lockRoot(RootReference rootReference) {
-        return !rootReference.lockedForUpdate
-            && root.compareAndSet(rootReference, new RootReference(rootReference));
-    }
-
-    private void unlockRoot(Page newRoot, int attempt) {
-        boolean success;
-        do {
-            RootReference rootReference = getRoot();
-            RootReference updatedRootReference = new RootReference(rootReference, newRoot, attempt);
-            success = root.compareAndSet(rootReference, updatedRootReference);
-        } while(!success);
-    }
-
-    private static CursorPos traverseDown(Page p, Object key) {
-        CursorPos pos = null;
-        while (!p.isLeaf()) {
-            assert p.getKeyCount() > 0;
-            int index = p.binarySearch(key) + 1;
-            if (index < 0) {
-                index = -index;
-            }
-            pos = new CursorPos(p, index, pos);
-            p = p.getChildPage(index);
-        }
-        return new CursorPos(p, p.binarySearch(key), pos);
-    }
-
-    private static final class EqualsDecisionMaker<V> extends DecisionMaker<V> {
-        private final DataType dataType;
-        private final V        expectedValue;
-        private       Decision decision;
-
-        EqualsDecisionMaker(DataType dataType, V expectedValue) {
-            this.dataType = dataType;
-            this.expectedValue = expectedValue;
-        }
-
-        @Override
-        public Decision decide(V existingValue, V providedValue) {
-            assert decision == null;
-            decision = !areValuesEqual(dataType, expectedValue, existingValue) ? Decision.ABORT :
-                                            providedValue == null ? Decision.REMOVE : Decision.PUT;
-            return decision;
-        }
-
-        @Override
-        public void reset() {
-            decision = null;
-        }
-
-        Decision getDecision() {
-            return decision;
-        }
-
-        @Override
-        public String toString() {
-            return "equals_to "+expectedValue;
-        }
+        }
+
     }
 
     static Object createAndFillStorage(ExtendedDataType dataType, int count, Object dataBuffer[]) {
