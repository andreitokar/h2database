/*
 * Copyright 2004-2018 H2 Group. Multiple-Licensed under the MPL 2.0,
 * and the EPL 1.0 (http://h2database.com/html/license.html).
 * Initial Developer: H2 Group
 */
package org.h2.mvstore;

import java.nio.ByteBuffer;
import java.util.AbstractList;
import java.util.AbstractMap;
import java.util.AbstractSet;
import java.util.Iterator;
import java.util.List;
import java.util.Map;
import java.util.Set;
import java.util.concurrent.ConcurrentMap;
import java.util.concurrent.atomic.AtomicReference;
import org.h2.engine.Constants;
import org.h2.mvstore.type.DataType;
import org.h2.mvstore.type.ExtendedDataType;
import org.h2.mvstore.type.ObjectDataType;
import org.h2.mvstore.type.StringDataType;

/**
 * A stored map.
 * <p>
 * All read and write operations can happen concurrently with all other
 * operations, without risk of corruption.
 *
 * @param <K> the key class
 * @param <V> the value class
 */
public class MVMap<K, V> extends AbstractMap<K, V>
                            implements ConcurrentMap<K, V>
{

    /**
     * The store.
     */
    public final MVStore store;

    /**
     * Reference to the current root page.
     */
    private final AtomicReference<RootReference> root;

    private final int id;
    private final long createVersion;
    private final DataType keyType;
    private final ExtendedDataType extendedKeyType;
    private final DataType valueType;
    private final ExtendedDataType extendedValueType;
    private final int keysPerPage;
    private final boolean singleWriter;
    private final K keysBuffer[];
    private final V valuesBuffer[];


    /**
     * Whether the map is closed. Volatile so we don't accidentally write to a
     * closed map in multithreaded mode.
     */
    private volatile  boolean closed;
    private boolean readOnly;
    private boolean isVolatile;

    /**
     * This designates the "last stored" version for a store which was
     * just open for the first time.
     */
    static final long INITIAL_VERSION = -1;

    protected MVMap(Map<String, Object> config) {
        this((MVStore) config.get("store"),
                (DataType) config.get("key"),
                (DataType) config.get("val"),
                DataUtils.readHexInt(config, "id", 0),
                DataUtils.readHexLong(config, "createVersion", 0),
                new AtomicReference<RootReference>(),
                ((MVStore) config.get("store")).getKeysPerPage(),
                config.containsKey("singleWriter") && (Boolean) config.get("singleWriter")
        );
        setInitialRoot(createEmptyLeaf(), store.getCurrentVersion());
    }

    // constructor for cloneIt()
    protected MVMap(MVMap<K, V> source) {
        this(source.store, source.keyType, source.valueType, source.id, source.createVersion,
                new AtomicReference<>(source.root.get()), source.keysPerPage, source.singleWriter);
    }

    // meta map constructor
    MVMap(MVStore store) {
        this(store, StringDataType.INSTANCE,StringDataType.INSTANCE, 0, 0, new AtomicReference<RootReference>(),
                store.getKeysPerPage(), false);
        setInitialRoot(createEmptyLeaf(), store.getCurrentVersion());
    }

    @SuppressWarnings("unchecked")
    private MVMap(MVStore store, DataType keyType, DataType valueType, int id, long createVersion,
            AtomicReference<RootReference> root, int keysPerPage, boolean singleWriter) {
        this.store = store;
        this.id = id;
        this.createVersion = createVersion;
        this.keyType = keyType;
        this.extendedKeyType = keyType instanceof ExtendedDataType ? (ExtendedDataType) keyType : new DataTypeExtentionWrapper(keyType);
        this.valueType = valueType;
        this.extendedValueType = valueType instanceof ExtendedDataType ? (ExtendedDataType) valueType : new DataTypeExtentionWrapper(valueType);
        this.root = root;
        this.keysPerPage = keysPerPage;
        this.keysBuffer = singleWriter ? (K[]) new Object[keysPerPage] : null;
        this.valuesBuffer = singleWriter ? (V[]) new Object[keysPerPage] : null;
        this.singleWriter = singleWriter;
    }

    protected MVMap<K, V> cloneIt() {
        return new MVMap<>(this);
    }

    /**
     * Get the metadata key for the root of the given map id.
     *
     * @param mapId the map id
     * @return the metadata key
     */
    static String getMapRootKey(int mapId) {
        return "root." + Integer.toHexString(mapId);
    }

    /**
     * Get the metadata key for the given map id.
     *
     * @param mapId the map id
     * @return the metadata key
     */
    static String getMapKey(int mapId) {
        return "map." + Integer.toHexString(mapId);
    }

    /**
     * Initialize this map.
     */
    protected void init() {}

    /**
     * Add or replace a key-value pair.
     *
     * @param key the key (may not be null)
     * @param value the value (may not be null)
     * @return the old value if the key existed, or null otherwise
     */
    @Override
    public V put(K key, V value) {
        DataUtils.checkArgument(value != null, "The value may not be null");
        return put(key, value, DecisionMaker.PUT);
    }

    /**
     * Add or replace a key-value pair.
     *
     * @param key the key (may not be null)
     * @param value the value (may not be null)
     * @return the old value if the key existed, or null otherwise
     */
    public final V put(K key, V value, DecisionMaker<? super V> decisionMaker) {
        return operate(key, value, decisionMaker);
    }

    /**
     * Get the first key, or null if the map is empty.
     *
     * @return the first key, or null
     */
    public final K firstKey() {
        return getFirstLast(true);
    }

    /**
     * Get the last key, or null if the map is empty.
     *
     * @return the last key, or null
     */
    public final K lastKey() {
        return getFirstLast(false);
    }

    /**
     * Get the key at the given index.
     * <p>
     * This is a O(log(size)) operation.
     *
     * @param index the index
     * @return the key
     */
    public final K getKey(long index) {
        if (index < 0 || index >= sizeAsLong()) {
            return null;
        }
        Page p = getRootPage();
        long offset = 0;
        while (true) {
            if (p.isLeaf()) {
                if (index >= offset + p.getKeyCount()) {
                    return null;
                }
                @SuppressWarnings("unchecked")
                K key = (K) p.getKey((int) (index - offset));
                return key;
            }
            int i = 0, size = getChildPageCount(p);
            for (; i < size; i++) {
                long c = p.getCounts(i);
                if (index < c + offset) {
                    break;
                }
                offset += c;
            }
            if (i == size) {
                return null;
            }
            p = p.getChildPage(i);
        }
    }

    /**
     * Get the key list. The list is a read-only representation of all keys.
     * <p>
     * The get and indexOf methods are O(log(size)) operations. The result of
     * indexOf is cast to an int.
     *
     * @return the key list
     */
    public final List<K> keyList() {
        return new AbstractList<K>() {

            @Override
            public K get(int index) {
                return getKey(index);
            }

            @Override
            public int size() {
                return MVMap.this.size();
            }

            @Override
            @SuppressWarnings("unchecked")
            public int indexOf(Object key) {
                return (int) getKeyIndex((K) key);
            }

        };
    }

    /**
     * Get the index of the given key in the map.
     * <p>
     * This is a O(log(size)) operation.
     * <p>
     * If the key was found, the returned value is the index in the key array.
     * If not found, the returned value is negative, where -1 means the provided
     * key is smaller than any keys. See also Arrays.binarySearch.
     *
     * @param key the key
     * @return the index
     */
    public final long getKeyIndex(K key) {
        Page p = getRootPage();
        if (p.getTotalCount() == 0) {
            return -1;
        }
        long offset = 0;
        while (true) {
            int x = p.binarySearch(key);
            if (p.isLeaf()) {
                if (x < 0) {
                    offset = -offset;
                }
                return offset + x;
            }
            if (x++ < 0) {
                x = -x;
            }
            for (int i = 0; i < x; i++) {
                offset += p.getCounts(i);
            }
            p = p.getChildPage(x);
        }
    }

    /**
     * Get the first (lowest) or last (largest) key.
     *
     * @param first whether to retrieve the first key
     * @return the key, or null if the map is empty
     */
    @SuppressWarnings("unchecked")
    private K getFirstLast(boolean first) {
        Page p = getRootPage();
        if (p.getKeyCount() == 0) {
            return null;
        }
        while (true) {
            if (p.isLeaf()) {
                return (K) p.getKey(first ? 0 : p.getKeyCount() - 1);
            }
            p = p.getChildPage(first ? 0 : getChildPageCount(p) - 1);
        }
    }

    /**
     * Get the smallest key that is larger than the given key, or null if no
     * such key exists.
     *
     * @param key the key
     * @return the result
     */
    public final K higherKey(K key) {
        return getMinMax(key, false, true);
    }

    /**
     * Get the smallest key that is larger or equal to this key.
     *
     * @param key the key
     * @return the result
     */
    public final K ceilingKey(K key) {
        return getMinMax(key, false, false);
    }

    /**
     * Get the largest key that is smaller or equal to this key.
     *
     * @param key the key
     * @return the result
     */
    public final K floorKey(K key) {
        return getMinMax(key, true, false);
    }

    /**
     * Get the largest key that is smaller than the given key, or null if no
     * such key exists.
     *
     * @param key the key
     * @return the result
     */
    public final K lowerKey(K key) {
        return getMinMax(key, true, true);
    }

    /**
     * Get the smallest or largest key using the given bounds.
     *
     * @param key the key
     * @param min whether to retrieve the smallest key
     * @param excluding if the given upper/lower bound is exclusive
     * @return the key, or null if no such key exists
     */
    private K getMinMax(K key, boolean min, boolean excluding) {
        return getMinMax(getRootPage(), key, min, excluding);
    }

    @SuppressWarnings("unchecked")
    private K getMinMax(Page p, K key, boolean min, boolean excluding) {
        int x = p.binarySearch(key);
        if (p.isLeaf()) {
            if (x < 0) {
                x = -x - (min ? 2 : 1);
            } else if (excluding) {
                x += min ? -1 : 1;
            }
            if (x < 0 || x >= p.getKeyCount()) {
                return null;
            }
            return (K) p.getKey(x);
        }
        if (x++ < 0) {
            x = -x;
        }
        while (true) {
            if (x < 0 || x >= getChildPageCount(p)) {
                return null;
            }
            K k = getMinMax(p.getChildPage(x), key, min, excluding);
            if (k != null) {
                return k;
            }
            x += min ? -1 : 1;
        }
    }


    /**
     * Get the value for the given key, or null if not found.
     *
     * @param key the key
     * @return the value, or null if not found
     * @throws ClassCastException if type of the specified key is not compatible with this map
     */
    @Override
    public final V get(Object key) {
        return get(getRootPage(), key);
    }

    /**
     * Get the value for the given key from a snapshot, or null if not found.
     *
     * @param p the root of a snapshot
     * @param key the key
     * @return the value, or null if not found
     * @throws ClassCastException if type of the specified key is not compatible with this map
     */
    @SuppressWarnings("unchecked")
    public V get(Page p, Object key) {
        return (V) Page.get(p, key);
    }

    @Override
    public final boolean containsKey(Object key) {
        return get(key) != null;
    }

    /**
     * Remove all entries.
     */
    @Override
    public void clear() {
        RootReference rootReference;
        Page emptyRootPage = createEmptyLeaf();
        int attempt = 0;
        do {
            rootReference = getRoot();
        } while (!updateRoot(rootReference, emptyRootPage, ++attempt));
        rootReference.root.removeAllRecursive();
    }

    /**
     * Close the map. Accessing the data is still possible (to allow concurrent
     * reads), but it is marked as closed.
     */
    final void close() {
        closed = true;
    }

    public final boolean isClosed() {
        return closed;
    }

    /**
     * Remove a key-value pair, if the key exists.
     *
     * @param key the key (may not be null)
     * @return the old value if the key existed, or null otherwise
     * @throws ClassCastException if type of the specified key is not compatible with this map
     */
    @Override
    @SuppressWarnings("unchecked")
    public V remove(Object key) {
        return operate((K)key, null, DecisionMaker.REMOVE);
    }

    /**
     * Add a key-value pair if it does not yet exist.
     *
     * @param key the key (may not be null)
     * @param value the new value
     * @return the old value if the key existed, or null otherwise
     */
    @Override
    public final V putIfAbsent(K key, V value) {
        return put(key, value, DecisionMaker.IF_ABSENT);
    }

    /**
     * Remove a key-value pair if the value matches the stored one.
     *
     * @param key the key (may not be null)
     * @param value the expected value
     * @return true if the item was removed
     */
    @SuppressWarnings("unchecked")
    @Override
    public boolean remove(Object key, Object value) {
        EqualsDecisionMaker<V> decisionMaker = new EqualsDecisionMaker<>(valueType, (V)value);
        operate((K)key, null, decisionMaker);
        return decisionMaker.getDecision() != Decision.ABORT;
    }

    /**
     * Check whether the two values are equal.
     *
     * @param a the first value
     * @param b the second value
     * @return true if they are equal
     */
    public final boolean areValuesEqual(Object a, Object b) {
        return areValuesEqual(valueType, a, b);
    }

    /**
     * Check whether the two values are equal.
     *
     * @param a the first value
     * @param b the second value
     * @param datatype to use for comparison
     * @return true if they are equal
     */
    static boolean areValuesEqual(DataType datatype, Object a, Object b) {
        return a == b
            || a != null && b != null && datatype.compare(a, b) == 0;
    }

    /**
     * Replace a value for an existing key, if the value matches.
     *
     * @param key the key (may not be null)
     * @param oldValue the expected value
     * @param newValue the new value
     * @return true if the value was replaced
     */
    @Override
    public final boolean replace(K key, V oldValue, V newValue) {
        EqualsDecisionMaker<V> decisionMaker = new EqualsDecisionMaker<>(valueType, oldValue);
        V result = put(key, newValue, decisionMaker);
        boolean res = decisionMaker.getDecision() != Decision.ABORT;
        assert !res || areValuesEqual(oldValue, result) : oldValue + " != " + result;
        return res;
    }

    /**
     * Replace a value for an existing key.
     *
     * @param key the key (may not be null)
     * @param value the new value
     * @return the old value, if the value was replaced, or null
     */
    @Override
    public final V replace(K key, V value) {
        return put(key, value, DecisionMaker.IF_PRESENT);
    }

    /**
     * Compare two keys.
     *
     * @param a the first key
     * @param b the second key
     * @return -1 if the first key is smaller, 1 if bigger, 0 if equal
     */
    final int compare(Object a, Object b) {
        return keyType.compare(a, b);
    }

    /**
     * Get the key type.
     *
     * @return the key type
     */
    public final DataType getKeyType() {
        return keyType;
    }

    /**
     * Get extended key type.
     *
     * @return the key type
     */
    public final ExtendedDataType getExtendedKeyType() {
        return extendedKeyType;
    }

    /**
     * Get the value type.
     *
     * @return the value type
     */
    public final DataType getValueType() {
        return valueType;
    }

    /**
     * Get extended value type.
     *
     * @return the value type
     */
    public final ExtendedDataType getExtendedValueType() {
        return extendedValueType;
    }

    /**
     * Read a page.
     *
     * @param pos the position of the page
     * @return the page
     */
    final Page readPage(long pos) {
        return store.readPage(this, pos);
    }

    /**
     * Set the position of the root page.
     * @param rootPos the position, 0 for empty
     * @param version to set for this map
     *
     */
    final void setRootPos(long rootPos, long version) {
        Page root = readOrCreateRootPage(rootPos);
        setInitialRoot(root, version);
        setWriteVersion(store.getCurrentVersion());
    }

    private Page readOrCreateRootPage(long rootPos) {
        Page root = rootPos == 0 ? createEmptyLeaf() : readPage(rootPos);
        return root;
    }

    /**
     * Iterate over a number of keys.
     *
     * @param from the first key to return
     * @return the iterator
     */
    public final Iterator<K> keyIterator(K from) {
        return new Cursor<K, V>(getRootPage(), from);
    }

    /**
     * Re-write any pages that belong to one of the chunks in the given set.
     *
     * @param set the set of chunk ids
     */
    final void rewrite(Set<Integer> set) {
        rewrite(getRootPage(), set);
    }

    private int rewrite(Page p, Set<Integer> set) {
        if (p.isLeaf()) {
            long pos = p.getPos();
            int chunkId = DataUtils.getPageChunkId(pos);
            if (!set.contains(chunkId)) {
                return 0;
            }
            assert p.getKeyCount() > 0;
            @SuppressWarnings("unchecked")
            K key = (K) p.getKey(0);
            V value = get(key);
            if (value != null) {
                if (isClosed()) {
                    return 0;
                }
                replace(key, value, value);
            }
            return 1;
        }
        int writtenPageCount = 0;
        for (int i = 0; i < getChildPageCount(p); i++) {
            long childPos = p.getChildPagePos(i);
            if (childPos != 0 && DataUtils.getPageType(childPos) == DataUtils.PAGE_TYPE_LEAF) {
                // we would need to load the page, and it's a leaf:
                // only do that if it's within the set of chunks we are
                // interested in
                int chunkId = DataUtils.getPageChunkId(childPos);
                if (!set.contains(chunkId)) {
                    continue;
                }
            }
            writtenPageCount += rewrite(p.getChildPage(i), set);
        }
        if (writtenPageCount == 0) {
            long pos = p.getPos();
            int chunkId = DataUtils.getPageChunkId(pos);
            if (set.contains(chunkId)) {
                // an inner node page that is in one of the chunks,
                // but only points to chunks that are not in the set:
                // if no child was changed, we need to do that now
                // (this is not needed if anyway one of the children
                // was changed, as this would have updated this
                // page as well)
                Page p2 = p;
                while (!p2.isLeaf()) {
                    p2 = p2.getChildPage(0);
                }
                @SuppressWarnings("unchecked")
                K key = (K) p2.getKey(0);
                V value = get(key);
                if (value != null) {
                    if (isClosed()) {
                        return 0;
                    }
                    replace(key, value, value);
                }
                writtenPageCount++;
            }
        }
        return writtenPageCount;
    }

    /**
     * Get a cursor to iterate over a number of keys and values.
     *
     * @param from the first key to return
     * @return the cursor
     */
    public final Cursor<K, V> cursor(K from) {
        return new Cursor<>(getRootPage(), from);
    }

    @Override
    public final Set<Map.Entry<K, V>> entrySet() {
        final Page root = this.getRootPage();
        return new AbstractSet<Entry<K, V>>() {

            @Override
            public Iterator<Entry<K, V>> iterator() {
                final Cursor<K, V> cursor = new Cursor<>(root, null);
                return new Iterator<Entry<K, V>>() {

                    @Override
                    public boolean hasNext() {
                        return cursor.hasNext();
                    }

                    @Override
                    public Entry<K, V> next() {
                        K k = cursor.next();
                        return new SimpleImmutableEntry<>(k, cursor.getValue());
                    }

                    @Override
                    public void remove() {
                        throw DataUtils.newUnsupportedOperationException(
                                "Removing is not supported");
                    }
                };

            }

            @Override
            public int size() {
                return MVMap.this.size();
            }

            @Override
            public boolean contains(Object o) {
                return MVMap.this.containsKey(o);
            }

        };

    }

    @Override
    public Set<K> keySet() {
        final Page root = this.getRootPage();
        return new AbstractSet<K>() {

            @Override
            public Iterator<K> iterator() {
                return new Cursor<K, V>(root, null);
            }

            @Override
            public int size() {
                return MVMap.this.size();
            }

            @Override
            public boolean contains(Object o) {
                return MVMap.this.containsKey(o);
            }

        };
    }

    /**
     * Get the map name.
     *
     * @return the name
     */
    public final String getName() {
        return store.getMapName(id);
    }

    public final MVStore getStore() {
        return store;
    }

    /**
     * Get the map id. Please note the map id may be different after compacting
     * a store.
     *
     * @return the map id
     */
    public final int getId() {
        return id;
    }

    /**
     * The current root page (may not be null).
     *
     * @return the root page
     */
    public final Page getRootPage() {
        return getRoot().root;
    }

    public final RootReference getRoot() {
        RootReference rootReference = getRootInternal();
        return singleWriter && rootReference.getAppendCounter() > 0 ?
                flushAppendBuffer(rootReference) : rootReference;
    }

    private RootReference getRootInternal() {
        return root.get();
    }

    final void setRoot(Page rootPage) {
        int attempt = 0;
        while (setNewRoot(null, rootPage, ++attempt, false) == null) {/**/}
    }

    final void setInitialRoot(Page rootPage, long version) {
        root.set(new RootReference(rootPage, version));
    }

    /**
     * Try to set the new root reference from now on.
     *
     * @param oldRoot previous root reference
     * @param newRootPage the new root page
     * @param attemptUpdateCounter how many attempt (including current)
     *                            were made to update root
     * @param obeyLock false means override root even if it's marked as locked (used to unlock)
     *                 true will fail to update, if root is currently locked
     * @return new RootReference or null if update failed
     */
    private RootReference setNewRoot(RootReference oldRoot, Page newRootPage,
                                        int attemptUpdateCounter, boolean obeyLock) {
        RootReference currentRoot = getRoot();
        assert newRootPage != null || currentRoot != null;
        if (currentRoot != oldRoot && oldRoot != null) {
            return null;
        }

        RootReference previous = currentRoot;
        long updateCounter = 1;
        long newVersion = INITIAL_VERSION;
        if(currentRoot != null) {
            if (obeyLock && currentRoot.lockedForUpdate) {
                return null;
            }

            if (newRootPage == null) {
                newRootPage = currentRoot.root;
            }

            newVersion = currentRoot.version;
            previous = currentRoot.previous;
            updateCounter += currentRoot.updateCounter;
            attemptUpdateCounter += currentRoot.updateAttemptCounter;
        }

        RootReference updatedRootReference = new RootReference(newRootPage, newVersion, previous, updateCounter,
                                                                attemptUpdateCounter, false);
        boolean success = root.compareAndSet(currentRoot, updatedRootReference);
        return success ? updatedRootReference : null;
    }

    /**
     * Rollback to the given version.
     *
     * @param version the version
     */
    final void rollbackTo(long version) {
        // check if the map was removed and re-created later ?
        if (version > createVersion) {
            rollbackRoot(version);
        }
    }

    void rollbackRoot(long version)
    {
        RootReference rootReference = getRoot();
        RootReference previous;
        while (rootReference.version >= version && (previous = rootReference.previous) != null) {
            if (root.compareAndSet(rootReference, previous)) {
                rootReference = previous;
                closed = false;
            }
        }
        setWriteVersion(version);
    }

    /**
     * Use the new root page from now on.
     * @param oldRoot the old root reference, will use the current root reference,
     *                if null is specified
     * @param newRoot the new root page
     */
    protected final boolean updateRoot(RootReference oldRoot, Page newRoot, int attemptUpdateCounter) {
        return setNewRoot(oldRoot, newRoot, attemptUpdateCounter, true) != null;
    }

    /**
     * Forget those old versions that are no longer needed.
     * @param rootReference to inspect
     */
    private void removeUnusedOldVersions(RootReference rootReference) {
        long oldest = store.getOldestVersionToKeep();
        // We need to keep at least one previous version (if any) here,
        // because in order to retain whole history of some version
        // we really need last root of the previous version.
        // Root labeled with version "X" is the LAST known root for that version
        // and therefore the FIRST known root for the version "X+1"
        for(RootReference rootRef = rootReference; rootRef != null; rootRef = rootRef.previous) {
            if (rootRef.version < oldest) {
                rootRef.previous = null;
            }
        }
    }

    public final boolean isReadOnly() {
        return readOnly;
    }

    /**
     * Set the volatile flag of the map.
     *
     * @param isVolatile the volatile flag
     */
    public final void setVolatile(boolean isVolatile) {
        this.isVolatile = isVolatile;
    }

    /**
     * Whether this is volatile map, meaning that changes
     * are not persisted. By default (even if the store is not persisted),
     * maps are not volatile.
     *
     * @return whether this map is volatile
     */
    public final boolean isVolatile() {
        return isVolatile;
    }

    /**
     * This method is called before writing to the map. The default
     * implementation checks whether writing is allowed, and tries
     * to detect concurrent modification.
     *
     * @throws UnsupportedOperationException if the map is read-only,
     *      or if another thread is concurrently writing
     */
    protected final void beforeWrite() {
        if (closed) {
            int id = getId();
            String mapName = store.getMapName(id);
            throw DataUtils.newIllegalStateException(
                    DataUtils.ERROR_CLOSED, "Map {0}({1}) is closed. {2}", mapName, id, store.getPanicException());
        }
        if (readOnly) {
            throw DataUtils.newUnsupportedOperationException(
                    "This map is read-only");
        }
        store.beforeWrite(this);
    }

    @Override
    public final int hashCode() {
        return id;
    }

    @Override
    public final boolean equals(Object o) {
        return this == o;
    }

    /**
     * Get the number of entries, as a integer. {@link Integer#MAX_VALUE} is
     * returned if there are more than this entries.
     *
     * @return the number of entries, as an integer
     * @see #sizeAsLong()
     */
    @Override
    public final int size() {
        long size = sizeAsLong();
        return size > Integer.MAX_VALUE ? Integer.MAX_VALUE : (int) size;
    }

    /**
     * Get the number of entries, as a long.
     *
     * @return the number of entries
     */
    public final long sizeAsLong() {
        RootReference rootReference = getRoot();
        return rootReference.root.getTotalCount() + rootReference.getAppendCounter();
    }

    @Override
    public boolean isEmpty() {
        RootReference rootReference = getRoot();
        Page rootPage = rootReference.root;
        return rootPage.isLeaf() && rootPage.getKeyCount() == 0 && rootReference.getAppendCounter() == 0;
    }

    public final long getCreateVersion() {
        return createVersion;
    }

    public BufferingAgent<K,V> getBufferingAgent() {
        return new BufferingAgentImpl<>(this);
    }

    /**
     * Remove the given page (make the space available).
     *
     * @param pos the position of the page to remove
     * @param memory the number of bytes used for this page
     */
    protected final void removePage(long pos, int memory) {
        store.removePage(pos, memory);
    }

    /**
     * Open an old version for the given map.
     *
     * @param version the version
     * @return the map
     */
    public final MVMap<K, V> openVersion(long version) {
        if (readOnly) {
            throw DataUtils.newUnsupportedOperationException(
                    "This map is read-only; need to call " +
                    "the method on the writable map");
        }
        DataUtils.checkArgument(version >= createVersion,
                "Unknown version {0}; this map was created in version is {1}",
                version, createVersion);
        RootReference rootReference = getRoot();
        removeUnusedOldVersions(rootReference);
        while (rootReference != null && rootReference.version > version) {
            rootReference = rootReference.previous;
        }

        if (rootReference == null) {
            // smaller than all in-memory versions
            MVMap<K, V> map = openReadOnly(store.getRootPos(getId(), version), version);
            return map;
        }
        MVMap<K, V> m = openReadOnly(rootReference.root, version);
        assert m.getVersion() <= version : m.getVersion() + " <= " + version;
        return m;
    }

    /**
     * Open a copy of the map in read-only mode.
     *
     * @param rootPos position of the root page
     * @param version to open
     * @return the opened map
     */
    final MVMap<K, V> openReadOnly(long rootPos, long version) {
        Page root = readOrCreateRootPage(rootPos);
        return openReadOnly(root, version);
    }

    private MVMap<K, V> openReadOnly(Page root, long version) {
        MVMap<K, V> m = cloneIt();
        m.readOnly = true;
        m.setInitialRoot(root, version);
        return m;
    }

    /**
     * Get version of the map, which is the version of the store,
     * at the moment when map was modified last time.
     *
     * @return version
     */
    public final long getVersion() {
        return getVersion(getRoot());
    }

    private long getVersion(RootReference rootReference) {
        RootReference previous = rootReference.previous;
        return previous == null ||previous.root != rootReference.root ||
               previous.appendCounter != rootReference.appendCounter ?
                    rootReference.version : previous.version;
    }

    final boolean hasChangesSince(long version) {
        RootReference rootReference = getRoot();
        Page root = rootReference.root;
        return !root.isSaved() && root.getTotalCount() > 0 ||
                getVersion(rootReference) > version;
    }

    public boolean isSingleWriter() {
        return singleWriter;
    }

    /**
     * Get the child page count for this page. This is to allow another map
     * implementation to override the default, in case the last child is not to
     * be used.
     *
     * @param p the page
     * @return the number of direct children
     */
    protected int getChildPageCount(Page p) {
        return p.getRawChildPageCount();
    }

    /**
     * Get the map type. When opening an existing map, the map type must match.
     *
     * @return the map type
     */
    public String getType() {
        return null;
    }

    /**
     * Get the map metadata as a string.
     *
     * @param name the map name (or null)
     * @return the string
     */
    protected String asString(String name) {
        StringBuilder buff = new StringBuilder();
        if (name != null) {
            DataUtils.appendMap(buff, "name", name);
        }
        if (createVersion != 0) {
            DataUtils.appendMap(buff, "createVersion", createVersion);
        }
        String type = getType();
        if (type != null) {
            DataUtils.appendMap(buff, "type", type);
        }
        return buff.toString();
    }

    final RootReference setWriteVersion(long writeVersion) {
        int attempt = 0;
        while(true) {
            RootReference rootReference = getRoot();
            if(rootReference.version >= writeVersion) {
                return rootReference;
            } else if (isClosed()) {
                if (rootReference.version < store.getOldestVersionToKeep()) {
                    return null;
                }
                return rootReference;
            }
            RootReference updatedRootReference = new RootReference(rootReference, writeVersion, ++attempt);
            if(root.compareAndSet(rootReference, updatedRootReference)) {
                removeUnusedOldVersions(updatedRootReference);
                return updatedRootReference;
            }
        }
    }

    public Page createEmptyLeaf() {
        return Page.createEmptyLeaf(this, singleWriter);
    }

    protected Page createEmptyNode() {
        return Page.createEmptyNode(this, singleWriter);
    }

    /**
     * Copy a map. All pages are copied.
     *
     * @param sourceMap the source map
     */
    final void copyFrom(MVMap<K, V> sourceMap) {
        // We are going to cheat a little bit in the copy()
        // by temporary setting map's root to some arbitrary nodes.
        // This will allow for newly created ones to be saved.
        // That's why it's important to preserve all chunks
        // created in the process, especially if retention time
        // is set to a lower value, or even 0.
        MVStore.TxCounter txCounter = store.registerVersionUsage();
        try {
            beforeWrite();
            copy(sourceMap.getRootPage(), null, 0);
        } finally {
            store.deregisterVersionUsage(txCounter);
        }
    }

    private Page copy(Page source, Page parent, int index) {
        Page target = source.copy(this);
        if (parent == null) {
            setRoot(target);
        } else {
            parent.setChild(index, target);
        }
        if (!source.isLeaf()) {
            for (int i = 0; i < getChildPageCount(target); i++) {
                if (source.getChildPagePos(i) != 0) {
                    // position 0 means no child
                    // (for example the last entry of an r-tree node)
                    // (the MVMap is also used for r-trees for compacting)
                    copy(source.getChildPage(i), target, i);
                }
            }
            target.setComplete();
        }
        store.registerUnsavedPage(target.getMemory());
        if (store.isSaveNeeded()) {
            store.commit();
        }
        return target;
    }

    /**
     * If map was used in append mode, this method will ensure that append buffer
     * is flushed - emptied with all entries inserted into map as a new leaf.
     * @param rootReference current RootReference
     * @return potentially updated RootReference
     */
    private RootReference flushAppendBuffer(RootReference rootReference) {
        int attempt = 0;
        int keyCount;
        while((keyCount = rootReference.getAppendCounter()) > 0) {
<<<<<<< HEAD
            Page page = Page.create(this, keyCount,
                    createAndFillStorage(getExtendedKeyType(), keyCount, keysBuffer),
                    createAndFillStorage(getExtendedValueType(), keyCount, valuesBuffer),
                    null, keyCount, 0);
            rootReference = appendLeafPage(rootReference, page, ++attempt);
            if (rootReference == null) {
                rootReference = getRootInternal();
            }
        }
        assert rootReference.getAppendCounter() == 0;
        return rootReference;
    }

    private RootReference appendLeafPage(RootReference rootReference, Page page, int attempt) {
        CursorPos pos = rootReference.root.getAppendCursorPos(null);
        assert page.map == this;
        assert pos != null;
        assert page.getKeyCount() > 0;
        Object key = page.getKey(0);
        assert pos.index < 0 : pos.index;
        int index = -pos.index - 1;
        assert index == pos.page.getKeyCount() : index + " != " + pos.page.getKeyCount();
        Page p = pos.page;
        pos = pos.parent;
        CursorPos tip = pos;
        int unsavedMemory = page.getMemory();
        while (true) {
            if (pos == null) {
                if (p.getKeyCount() == 0) {
                    p = page;
                } else {
                    Object keys = getExtendedKeyType().createStorage(store.getKeysPerPage());
                    getExtendedKeyType().setValue(keys, 0, key);
                    Page.PageReference children[] = new Page.PageReference[store.getKeysPerPage() + 1];
                    children[0] = new Page.PageReference(p);
                    children[1] = new Page.PageReference(page);
                    p = Page.create(this, 1, keys, null, children, p.getTotalCount() + page.getTotalCount(), 0);
=======
            Page page = Page.createLeaf(this,
                    Arrays.copyOf(keysBuffer, keyCount),
                    Arrays.copyOf(valuesBuffer, keyCount),
                    0);
            CursorPos pos = rootReference.root.getAppendCursorPos(null);
            assert page.map == this;
            assert pos != null;
            assert page.getKeyCount() > 0;
            Object key = page.getKey(0);
            assert pos.index < 0 : pos.index;
            int index = -pos.index - 1;
            assert index == pos.page.getKeyCount() : index + " != " + pos.page.getKeyCount();
            Page p = pos.page;
            pos = pos.parent;
            CursorPos tip = pos;
            int unsavedMemory = page.getMemory();
            while (true) {
                if (pos == null) {
                    if (p.getKeyCount() == 0) {
                        p = page;
                    } else {
                        Object keys[] = new Object[] { key };
                        Page.PageReference children[] = new Page.PageReference[] {
                                                            new Page.PageReference(p),
                                                            new Page.PageReference(page)};
                        p = Page.createNode(this, keys, children, p.getTotalCount() + page.getTotalCount(), 0);
                    }
                    break;
                }
                Page c = p;
                p = pos.page;
                index = pos.index;
                pos = pos.parent;
                p = p.copy();
                p.setChild(index, page);
                p.insertNode(index, key, c);
                if ((keyCount = p.getKeyCount()) <= store.getKeysPerPage() &&
                        (p.getMemory() < store.getMaxPageSize() || keyCount <= (p.isLeaf() ? 1 : 2))) {
                    break;
>>>>>>> 4a339e7a
                }
                break;
            }
            Page c = p;
            p = pos.page;
            index = pos.index;
            pos = pos.parent;
            p = p.copy();
            p.setChild(index, page);
            p.insertNode(index, key, c);
            int keyCount;
            if ((keyCount = p.getKeyCount()) <= store.getKeysPerPage() &&
                    (p.getMemory() < store.getMaxPageSize() || keyCount <= (p.isLeaf() ? 1 : 2))) {
                break;
            }
            int at = keyCount - 2;
            key = p.getKey(at);
            page = p.split(at);
            unsavedMemory += p.getMemory() + page.getMemory();
        }
        unsavedMemory += p.getMemory();
        while (pos != null) {
            Page c = p;
            p = pos.page;
            p = p.copy();
            p.setChild(pos.index, c);
            unsavedMemory += p.getMemory();
            pos = pos.parent;
        }
        RootReference updatedRootReference = new RootReference(rootReference, p, attempt);
        if(root.compareAndSet(rootReference, updatedRootReference)) {
            while (tip != null) {
                tip.page.removePage();
                tip = tip.parent;
            }
            if (store.getFileStore() != null) {
                store.registerUnsavedPage(unsavedMemory);
            }
            assert updatedRootReference.getAppendCounter() == 0;
            return updatedRootReference;
        }
        return null;
    }

    /**
     * Appends entry to this map. this method is NOT thread safe and can not be used
     * neither concurrently, nor in combination with any method that updates this map.
     * Non-updating method may be used concurrently, but latest appended values
     * are not guaranteed to be visible.
     * @param key should be higher in map's order than any existing key
     * @param value to be appended
     */
    public void append(K key, V value) {
        int attempt = 0;
        boolean success = false;
        while(!success) {
            RootReference rootReference = getRootInternal();
            int appendCounter = rootReference.getAppendCounter();
            if (appendCounter >= keysPerPage) {
                beforeWrite();
                rootReference = flushAppendBuffer(rootReference);
                appendCounter = rootReference.getAppendCounter();
                assert appendCounter < keysPerPage;
            }
            keysBuffer[appendCounter] = key;
            valuesBuffer[appendCounter] = value;

            RootReference updatedRootReference = new RootReference(rootReference, appendCounter + 1, ++attempt);
            success = root.compareAndSet(rootReference, updatedRootReference);
        }
    }

    /**
     * Removes last entry from this map. this method is NOT thread safe and can not be used
     * neither concurrently, nor in combination with any method that updates this map.
     * Non-updating method may be used concurrently, but latest removal may not be visible.
     */
    public void trimLast() {
        int attempt = 0;
        boolean success;
        do {
            RootReference rootReference = getRootInternal();
            int appendCounter = rootReference.getAppendCounter();
            if (appendCounter > 0) {
                RootReference updatedRootReference = new RootReference(rootReference, appendCounter - 1, ++attempt);
                success = root.compareAndSet(rootReference, updatedRootReference);
            } else {
                assert rootReference.root.getKeyCount() > 0;
                Page lastLeaf = rootReference.root.getAppendCursorPos(null).page;
                assert lastLeaf.isLeaf();
                assert lastLeaf.getKeyCount() > 0;
                Object key = lastLeaf.getKey(lastLeaf.getKeyCount() - 1);
                success = remove(key) != null;
                assert success;
            }
        } while(!success);
    }

    @Override
    public final String toString() {
        return asString(null);
    }

    public interface EntryProcessor<K,V> {
        boolean process(K key, V value);
    }

    @SuppressWarnings("unchecked")
    public static <K, V> void process(Page root, K from, EntryProcessor<K,V> entryProcessor) {
        CursorPos cursorPos = Cursor.traverseDown(root, from);
        CursorPos keeper = null;
        while (true) {
            Page page = cursorPos.page;
            int index = cursorPos.index;
            if (index >= (page.isLeaf() ? page.getKeyCount() : root.map.getChildPageCount(page))) {
                CursorPos tmp = cursorPos;
                cursorPos = cursorPos.parent;
                tmp.parent = keeper;
                keeper = tmp;
                if(cursorPos == null) {
                    return;
                }
            } else {
                while (!page.isLeaf()) {
                    page = page.getChildPage(index);
                    if (keeper == null) {
                        cursorPos = new CursorPos(page, 0, cursorPos);
                    } else {
                        CursorPos tmp = keeper;
                        keeper = keeper.parent;
                        tmp.parent = cursorPos;
                        tmp.page = page;
                        tmp.index = 0;
                        cursorPos = tmp;
                    }
                    index = 0;
                }
                K key = (K) page.getKey(index);
                V value = (V) page.getValue(index);
                if(entryProcessor.process(key, value)) {
                    return;
                }
            }
            ++cursorPos.index;
        }

    }

    public static final class RootReference
    {
        /**
         * The root page.
         */
        public  final    Page          root;
        /**
         * The version used for writing.
         */
        public  final    long          version;
        /**
         * Indicator that map is locked for update.
         */
                final    boolean       lockedForUpdate;
        /**
         * Reference to the previous root in the chain.
         */
        public  volatile RootReference previous;
        /**
         * Counter for successful root updates.
         */
        public  final    long          updateCounter;
        /**
         * Counter for attempted root updates.
         */
        public  final    long          updateAttemptCounter;
        /**
         * Size of the occupied part of the append buffer.
         */
        public  final    byte          appendCounter;

        RootReference(Page root, long version, RootReference previous,
                        long updateCounter, long updateAttemptCounter,
                        boolean lockedForUpdate) {
            this.root = root;
            this.version = version;
            this.previous = previous;
            this.updateCounter = updateCounter;
            this.updateAttemptCounter = updateAttemptCounter;
            this.lockedForUpdate = lockedForUpdate;
            this.appendCounter = 0;
        }

        // This one is used for locking
        RootReference(RootReference r) {
            this.root = r.root;
            this.version = r.version;
            this.previous = r.previous;
            this.updateCounter = r.updateCounter;
            this.updateAttemptCounter = r.updateAttemptCounter;
            this.lockedForUpdate = true;
            this.appendCounter = 0;
        }

        // This one is used for unlocking
        RootReference(RootReference r, Page root, int attempt) {
            this.root = root;
            this.version = r.version;
            this.previous = r.previous;
            this.updateCounter = r.updateCounter + 1;
            this.updateAttemptCounter = r.updateAttemptCounter + attempt;
            this.lockedForUpdate = false;
            this.appendCounter = 0;
        }

        // This one is used for version change
        RootReference(RootReference r, long version, int attempt) {
            RootReference previous = r;
            RootReference tmp;
            while ((tmp = previous.previous) != null && tmp.root == r.root) {
                previous = tmp;
            }
            this.root = r.root;
            this.version = version;
            this.previous = previous;
            this.updateCounter = r.updateCounter + 1;
            this.updateAttemptCounter = r.updateAttemptCounter + attempt;
            this.lockedForUpdate = r.lockedForUpdate;
            this.appendCounter = r.appendCounter;
        }

        // This one is used for r/o snapshots
        RootReference(Page root, long version) {
            this.root = root;
            this.version = version;
            this.previous = null;
            this.updateCounter = 1;
            this.updateAttemptCounter = 1;
            this.lockedForUpdate = false;
            this.appendCounter = 0;
        }

        // This one is used for append buffer maintenance
        RootReference(RootReference r, int appendCounter, int attempt) {
            this.root = r.root;
            this.version = r.version;
            this.previous = r.previous;
            this.updateCounter = r.updateCounter + 1;
            this.updateAttemptCounter = r.updateAttemptCounter + attempt;
            this.lockedForUpdate = r.lockedForUpdate;
            this.appendCounter = (byte)appendCounter;
        }

        public int getAppendCounter() {
            return appendCounter & 0xff;
        }

        @Override
        public String toString() {
            return "RootReference("+ System.identityHashCode(root)+","+version+","+ lockedForUpdate +")";
        }
    }

    private static final class DataTypeExtentionWrapper implements ExtendedDataType {
        private static final Object[] EMPTY_OBJ_ARRAY = new Object[0];

        private final DataType dataType;

        DataTypeExtentionWrapper(DataType dataType) {
            this.dataType = dataType;
        }

        @Override
        public Object createStorage(int capacity) {
            return capacity == 0 ? EMPTY_OBJ_ARRAY : new Object[capacity];
        }

        @Override
        public Object clone(Object storage) {
            Object data[] = (Object[])storage;
            return data.clone();
        }

        @Override
        public int getCapacity(Object storage) {
            Object data[] = (Object[])storage;
            return data.length;
        }

        @Override
        public Object getValue(Object storage, int indx) {
            Object data[] = (Object[])storage;
            return data[indx];
        }

        @Override
        public void setValue(Object storage, int indx, Object value) {
            Object data[] = (Object[])storage;
            data[indx] = value;
        }

        @Override
        public int getMemorySize(Object storage, int size) {
            Object data[] = (Object[])storage;
            int mem = size * (Constants.MEMORY_POINTER + Constants.MEMORY_OBJECT);
            for (int i = 0; i < size; i++) {
                mem += dataType.getMemory(data[i]);
            }
            return mem;
        }

        @Override
        public int binarySearch(Object key, Object storage, int size, int initialGuess) {
            return DataUtils.binarySearch(dataType, key, storage, size, initialGuess);
        }

        @Override
        public void writeStorage(WriteBuffer buff, Object storage, int size) {
            Object data[] = (Object[])storage;
            dataType.write(buff, data, size, true);
        }

        @Override
        public void read(ByteBuffer buff, Object storage, int size) {
            Object data[] = (Object[])storage;
            dataType.read(buff, data, size, true);
        }

        @Override
        public int compare(Object a, Object b) {
            return dataType.compare(a, b);
        }

        @Override
        public int getMemory(Object obj) {
            return obj == null ? 0 : dataType.getMemory(obj);
        }

        @Override
        public void write(WriteBuffer buff, Object obj) {
            dataType.write(buff, obj);
        }

        @Override
        public void write(WriteBuffer buff, Object[] obj, int len, boolean key) {
            dataType.write(buff, obj, len, key);
        }

        @Override
        public Object read(ByteBuffer buff) {
            return dataType.read(buff);
        }

        @Override
        public void read(ByteBuffer buff, Object[] obj, int len, boolean key) {
            dataType.read(buff, obj, len, key);
        }
    }

    /**
     * A builder for maps.
     *
     * @param <M> the map type
     * @param <K> the key type
     * @param <V> the value type
     */
    public interface MapBuilder<M extends MVMap<K, V>, K, V> {

        /**
         * Create a new map of the given type.
         * @param store which will own this map
         * @param config configuration
         *
         * @return the map
         */
        M create(MVStore store, Map<String, Object> config);

        DataType getKeyType();

        DataType getValueType();

        void setKeyType(DataType dataType);

        void setValueType(DataType dataType);

    }

    /**
     * A builder for this class.
     *
     * @param <K> the key type
     * @param <V> the value type
     */
    public abstract static class BasicBuilder<M extends MVMap<K, V>, K, V> implements MapBuilder<M, K, V> {

        private DataType keyType;
        private DataType valueType;

        /**
         * Create a new builder with the default key and value data types.
         */
        protected BasicBuilder() {
            // ignore
        }

        @Override
        public DataType getKeyType() {
            return keyType;
        }

        @Override
        public DataType getValueType() {
            return valueType;
        }

        @Override
        public void setKeyType(DataType keyType) {
            this.keyType = keyType;
        }

        @Override
        public void setValueType(DataType valueType) {
            this.valueType = valueType;
        }

        /**
         * Set the key data type.
         *
         * @param keyType the key type
         * @return this
         */
        public BasicBuilder<M, K, V> keyType(DataType keyType) {
            this.keyType = keyType;
            return this;
        }

        /**
         * Set the value data type.
         *
         * @param valueType the value type
         * @return this
         */
        public BasicBuilder<M, K, V> valueType(DataType valueType) {
            this.valueType = valueType;
            return this;
        }

        @Override
        public M create(MVStore store, Map<String, Object> config) {
            if (getKeyType() == null) {
                setKeyType(new ObjectDataType());
            }
            if (getValueType() == null) {
                setValueType(new ObjectDataType());
            }
            DataType keyType = getKeyType();
            DataType valueType = getValueType();
            config.put("store", store);
            config.put("key", keyType);
            config.put("val", valueType);
            return create(config);
        }

        protected abstract M create(Map<String, Object> config);

    }

    /**
     * A builder for this class.
     *
     * @param <K> the key type
     * @param <V> the value type
     */
    public static class Builder<K, V> extends BasicBuilder<MVMap<K, V>, K, V> {
        private boolean singleWriter;

        public Builder() {}

        @Override
        public Builder<K,V> keyType(DataType dataType) {
            setKeyType(dataType);
            return this;
        }

        @Override
        public Builder<K, V> valueType(DataType dataType) {
            setValueType(dataType);
            return this;
        }

        /**
         * Set up this Builder to produce MVMap, which can be used in append mode
         * by a single thread.
         * @see MVMap#append(Object, Object)
         * @return this Builder for chained execution
         */
        public Builder<K,V> singleWriter() {
            singleWriter = true;
            return this;
        }

        @Override
        protected MVMap<K, V> create(Map<String, Object> config) {
            config.put("singleWriter", singleWriter);
            Object type = config.get("type");
            if(type == null || type.equals("rtree")) {
                return new MVMap<>(config);
            }
            throw new IllegalArgumentException("Incompatible map type");
        }
    }

    public interface LeafProcessor
    {
        CursorPos locate(Page rootPage);
        Page[] process(CursorPos pos);
        CursorPos locateNext(Page rootPage);
        void stepBack();
        void confirmSuccess();
    }

    public final void operateBatch(LeafProcessor processor) {
        beforeWrite();
        int attempt = 0;
        RootReference rootReference = getRoot();
        RootReference oldRootReference = null;
        CursorPos pos;
        while(true) {
            if (rootReference.lockedForUpdate) {
                Thread.yield();
                rootReference = getRoot();
                continue;
            }
            pos = processor.locate(rootReference.root);

            if (pos == null) {
                return;
            }
            Page replacement[] = processor.process(pos);
            if (replacement == null) {
                if(rootReference != getRoot()) {
                    processor.stepBack();
                    rootReference = getRoot();
                    continue;
                }
                return;
            }
            int contention = 0;
            if (oldRootReference != null) {
                long updateAttemptCounter = rootReference.updateAttemptCounter - oldRootReference.updateAttemptCounter;
                assert updateAttemptCounter >= 0 : updateAttemptCounter;
                long updateCounter = rootReference.updateCounter - oldRootReference.updateCounter;
                assert updateCounter >= 0 : updateCounter;
                assert updateAttemptCounter >= updateCounter : updateAttemptCounter + " >= " + updateCounter;
                contention = (int)((updateAttemptCounter+1) / (updateCounter+1));
            }
            oldRootReference = rootReference;
            ++attempt;
            CursorPos tip = pos;
            Page p = pos.page;
            pos = pos.parent;

            int unsavedMemory = 0;
            boolean needUnlock = false;
            try {
                if (attempt > 4 && !(needUnlock = lockRoot(processor, rootReference, attempt, contention))) {
                    processor.stepBack();
                    rootReference = getRoot();
                    continue;
                }
                int index;
                switch (replacement.length) {
                case 0:
                    if (pos != null) {
                        p = pos.page;
                        index = pos.index;
                        pos = pos.parent;
                        assert p.getKeyCount() > 0;
                        if (p.getKeyCount() == 1) {
                            assert index <= 1;
                            p = p.getChildPage(1 - index);
                            break;
                        }
                        p = p.copy();
                        p.remove(index);
                    } else {
                        p = createEmptyLeaf();
                    }
                    break;
                case 1:
                    p = replacement[0];
                    int keyCount;
                    while ((keyCount = p.getKeyCount()) > store.getKeysPerPage() || p.getMemory() > store.getMaxPageSize()
                            && keyCount > (p.isLeaf() ? 1 : 2)) {
                        long totalCount = p.getTotalCount();
                        int at = keyCount >> 1;
                        Object k = p.getKey(at);
                        Page split = p.split(at);
                        unsavedMemory += p.getMemory();
                        unsavedMemory += split.getMemory();
                        if (pos == null) {
                            Object keys = getExtendedKeyType().createStorage(1);
                            getExtendedKeyType().setValue(keys, 0, k);
                            Page.PageReference children[] = {
                                    new Page.PageReference(p),
                                    new Page.PageReference(split)
                            };
                            p = Page.create(this, 1, keys, null, children, totalCount, 0);
                            break;
                        }
                        Page c = p;
                        p = pos.page;
                        index = pos.index;
                        pos = pos.parent;
                        p = p.copy();
                        p.setChild(index, split);
                        p.insertNode(index, k, c);
                    }
                default:
                    break;
                }
                unsavedMemory += p.getMemory();
                while (pos != null) {
                    Page c = p;
                    p = pos.page;
                    p = p.copy();
                    p.setChild(pos.index, c);
                    unsavedMemory += p.getMemory();
                    pos = pos.parent;
                }
                if ((pos = processor.locateNext(p)) != null) {
                    continue; // Multi-node batch operation
                }
                if(needUnlock) {
                    unlockRoot(p, attempt);
                    needUnlock = false;
                } else if(!updateRoot(rootReference, p, attempt)) {
                    processor.stepBack();
                    rootReference = getRoot();
                    continue;
                }
                while (tip != null) {
                    tip.page.removePage();
                    tip = tip.parent;
                }
                if (store.getFileStore() != null) {
                    store.registerUnsavedPage(unsavedMemory);
                }
                processor.confirmSuccess();
                break;
            } finally {
                if(needUnlock) {
                    unlockRoot(rootReference.root, attempt);
                }
            }
        }
    }

    private boolean lockRoot(LeafProcessor processor, RootReference rootReference,
                             int attempt, int contention) {
        boolean success = root.compareAndSet(rootReference, new RootReference(rootReference));
        if (!success) {
            processor.stepBack();
            if(attempt > 8) {
                if (attempt <= 24) {
                    Thread.yield();
                } else {
                    try {
                        Thread.sleep(0, 100 / contention + 50);
                    } catch (InterruptedException ex) {
                        throw new RuntimeException(ex);
                    }
                }
            }
        }
        return success;
    }

    private void unlockRoot(Page newRoot, int attempt) {
        boolean success;
        do {
            RootReference rootReference = getRoot();
            RootReference updatedRootReference = new RootReference(rootReference, newRoot, attempt);
            success = root.compareAndSet(rootReference, updatedRootReference);
        } while(!success);
    }

    public static CursorPos traverseDown(Page p, Object key) {
        CursorPos pos = null;
        while (!p.isLeaf()) {
            assert p.getKeyCount() > 0;
            int index = p.binarySearch(key) + 1;
            if (index < 0) {
                index = -index;
            }
            pos = new CursorPos(p, index, pos);
            p = p.getChildPage(index);
        }
        return new CursorPos(p, p.binarySearch(key), pos);
    }

    public static final class SingleDecisionMaker<K,V> implements LeafProcessor
    {
        private final DecisionMaker<? super V> decisionMaker;
        private final K key;
        private final V value;
        private       V result;

        public SingleDecisionMaker(K key, V value, DecisionMaker<? super V> decisionMaker) {
            this.decisionMaker = decisionMaker;
            this.key = key;
            this.value = value;
        }

        @Override
        public CursorPos locate(Page rootPage) {
            return traverseDown(rootPage, key);
        }

        @Override
        public CursorPos locateNext(Page rootPage) {
            return null;
        }

        @Override
        public void stepBack() {
            decisionMaker.reset();
        }

        @Override
        public void confirmSuccess() {}

        @SuppressWarnings("unchecked")
        @Override
        public Page[] process(CursorPos pos) {
            Page leaf = pos.page;
            int index = pos.index;
            result = index < 0 ? null : (V)leaf.getValue(index);
            Decision decision = decisionMaker.decide(result, value);
            switch (decision) {
                case ABORT:
                    return null;
                case REMOVE: {
                    if (index < 0) {
                        return null;
                    }
                    if (leaf.getTotalCount() == 1) {
                        return new Page[0];
                    }
                    leaf = leaf.copy();
                    leaf.remove(index);
                    return new Page[] { leaf };
                }
                case PUT: {
                    V v = decisionMaker.selectValue(result, value);
                    leaf = leaf.copy();
                    if (index < 0) {
                        leaf.insertLeaf(-index - 1, key, v);
                    } else {
                        leaf.setValue(index, v);
                    }
                    return new Page[] { leaf };
                }
                default:
                return null;
            }
        }

        public V getResult() {
            return result;
        }
    }

    public enum Decision { ABORT, REMOVE, PUT }

    /**
     * Class DecisionMaker provides callback interface (and should become a such in Java 8)
     * for MVMap.operate method.
     * It provides control logic to make a decision about how to proceed with update
     * at the point in execution when proper place and possible existing value
     * for insert/update/delete key is found.
     * Revised value for insert/update is also provided based on original input value
     * and value currently existing in the map.
     *
     * @param <V> value type of the map
     */
    public abstract static class DecisionMaker<V> {
        public static final DecisionMaker<Object> DEFAULT = new DecisionMaker<Object>() {
            @Override
            public Decision decide(Object existingValue, Object providedValue) {
                return providedValue == null ? Decision.REMOVE : Decision.PUT;
            }

            @Override
            public String toString() {
                return "default";
            }
        };

        public static final DecisionMaker<Object> PUT = new DecisionMaker<Object>() {
            @Override
            public Decision decide(Object existingValue, Object providedValue) {
                return Decision.PUT;
            }

            @Override
            public String toString() {
                return "put";
            }
        };

        public static final DecisionMaker<Object> REMOVE = new DecisionMaker<Object>() {
            @Override
            public Decision decide(Object existingValue, Object providedValue) {
                return Decision.REMOVE;
            }

            @Override
            public String toString() {
                return "remove";
            }
        };

        static final DecisionMaker<Object> IF_ABSENT = new DecisionMaker<Object>() {
            @Override
            public Decision decide(Object existingValue, Object providedValue) {
                return existingValue == null ? Decision.PUT : Decision.ABORT;
            }

            @Override
            public String toString() {
                return "if_absent";
            }
        };

        static final DecisionMaker<Object> IF_PRESENT = new DecisionMaker<Object>() {
            @Override
            public Decision decide(Object existingValue, Object providedValue) {
                return existingValue != null ? Decision.PUT : Decision.ABORT;
            }

            @Override
            public String toString() {
                return "if_present";
            }
        };

        /**
         * Makes adecision about how to proceed with update.
         * @param existingValue value currently exists in the map
         * @param providedValue original input value
         * @return PUT if a new value need to replace existing one or
         *             new value to be inserted if there is none
         *         REMOVE if existin value should be deleted
         *         ABORT if update operation should be aborted
         */
        public abstract Decision decide(V existingValue, V providedValue);

        /**
         * Provides revised value for insert/update based on original input value
         * and value currently existing in the map.
         * This method is not invoked only after decide(), if it returns PUT.
         * @param existingValue value currently exists in the map
         * @param providedValue original input value
         * @param <T> value type
         * @return value to be used by insert/update
         */
        public <T extends V> T selectValue(T existingValue, T providedValue) {
            return providedValue;
        }


        /**
         * Resets internal state (if any) of a this DecisionMaker to it's initial state.
         * This method is invoked whenever concurrent update failure is encountered,
         * so we can re-start update process.
         */
        public void reset() {}
    }

    public V operate(K key, V value, DecisionMaker<? super V> decisionMaker) {
<<<<<<< HEAD
        SingleDecisionMaker<K, V> processor = new SingleDecisionMaker<>(key, value, decisionMaker);
        operateBatch(processor);
        return processor.getResult();
=======
        beforeWrite();
        int attempt = 0;
        RootReference oldRootReference = null;
        while(true) {
            RootReference rootReference = getRoot();
            int contention = 0;
            if (oldRootReference != null) {
                long updateAttemptCounter = rootReference.updateAttemptCounter -
                                            oldRootReference.updateAttemptCounter;
                assert updateAttemptCounter >= 0 : updateAttemptCounter;
                long updateCounter = rootReference.updateCounter - oldRootReference.updateCounter;
                assert updateCounter >= 0 : updateCounter;
                assert updateAttemptCounter >= updateCounter : updateAttemptCounter + " >= " + updateCounter;
                contention = (int)((updateAttemptCounter+1) / (updateCounter+1));
            }
            oldRootReference = rootReference;
            ++attempt;
            CursorPos pos = traverseDown(rootReference.root, key);
            Page p = pos.page;
            int index = pos.index;
            CursorPos tip = pos;
            pos = pos.parent;
            @SuppressWarnings("unchecked")
            V result = index < 0 ? null : (V)p.getValue(index);
            Decision decision = decisionMaker.decide(result, value);

            int unsavedMemory = 0;
            boolean needUnlock = false;
            try {
                switch (decision) {
                    case REPEAT:
                        decisionMaker.reset();
                        continue;
                    case ABORT:
                        if(rootReference != getRoot()) {
                            decisionMaker.reset();
                            continue;
                        }
                        return result;
                    case REMOVE: {
                        if (index < 0) {
                            if(rootReference != getRoot()) {
                                decisionMaker.reset();
                                continue;
                            }
                            return null;
                        }
                        if (attempt > 2 && !(needUnlock = lockRoot(decisionMaker, rootReference,
                                                                    attempt, contention))) {
                            continue;
                        }
                        if (p.getTotalCount() == 1 && pos != null) {
                            p = pos.page;
                            index = pos.index;
                            pos = pos.parent;
                            if (p.getKeyCount() == 1) {
                                assert index <= 1;
                                p = p.getChildPage(1 - index);
                                break;
                            }
                            assert p.getKeyCount() > 1;
                        }
                        p = p.copy();
                        p.remove(index);
                        break;
                    }
                    case PUT: {
                        if (attempt > 2 && !(needUnlock = lockRoot(decisionMaker, rootReference,
                                                                    attempt, contention))) {
                            continue;
                        }
                        value = decisionMaker.selectValue(result, value);
                        p = p.copy();
                        if (index < 0) {
                            p.insertLeaf(-index - 1, key, value);
                            int keyCount;
                            while ((keyCount = p.getKeyCount()) > store.getKeysPerPage()
                                    || p.getMemory() > store.getMaxPageSize()
                                    && keyCount > (p.isLeaf() ? 1 : 2)) {
                                long totalCount = p.getTotalCount();
                                int at = keyCount >> 1;
                                Object k = p.getKey(at);
                                Page split = p.split(at);
                                unsavedMemory += p.getMemory();
                                unsavedMemory += split.getMemory();
                                if (pos == null) {
                                    Object keys[] = { k };
                                    Page.PageReference children[] = {
                                            new Page.PageReference(p),
                                            new Page.PageReference(split)
                                    };
                                    p = Page.createNode(this, keys, children, totalCount, 0);
                                    break;
                                }
                                Page c = p;
                                p = pos.page;
                                index = pos.index;
                                pos = pos.parent;
                                p = p.copy();
                                p.setChild(index, split);
                                p.insertNode(index, k, c);
                            }
                        } else {
                            p.setValue(index, value);
                        }
                        break;
                    }
                }
                unsavedMemory += p.getMemory();
                while (pos != null) {
                    Page c = p;
                    p = pos.page;
                    p = p.copy();
                    p.setChild(pos.index, c);
                    unsavedMemory += p.getMemory();
                    pos = pos.parent;
                }
                if(needUnlock) {
                    unlockRoot(p, attempt);
                    needUnlock = false;
                } else if(!updateRoot(rootReference, p, attempt)) {
                    decisionMaker.reset();
                    continue;
                }
                while (tip != null) {
                    tip.page.removePage();
                    tip = tip.parent;
                }
                if (store.getFileStore() != null) {
                    store.registerUnsavedPage(unsavedMemory);
                }
                return result;
            } finally {
                if(needUnlock) {
                    unlockRoot(rootReference.root, attempt);
                }
            }
        }
    }

    private boolean lockRoot(DecisionMaker<? super V> decisionMaker, RootReference rootReference,
                                int attempt, int contention) {
        boolean success = lockRoot(rootReference);
        if (!success) {
            decisionMaker.reset();
            if(attempt > 4) {
                if (attempt <= 24) {
                    Thread.yield();
                } else {
                    try {
                        Thread.sleep(0, 100 / contention + 50);
                    } catch (InterruptedException ex) {
                        throw new RuntimeException(ex);
                    }
                }
            }
        }
        return success;
    }

    private boolean lockRoot(RootReference rootReference) {
        return !rootReference.lockedForUpdate
            && root.compareAndSet(rootReference, new RootReference(rootReference));
    }

    private void unlockRoot(Page newRoot, int attempt) {
        boolean success;
        do {
            RootReference rootReference = getRoot();
            RootReference updatedRootReference = new RootReference(rootReference, newRoot, attempt);
            success = root.compareAndSet(rootReference, updatedRootReference);
        } while(!success);
    }

    private static CursorPos traverseDown(Page p, Object key) {
        CursorPos pos = null;
        while (!p.isLeaf()) {
            assert p.getKeyCount() > 0;
            int index = p.binarySearch(key) + 1;
            if (index < 0) {
                index = -index;
            }
            pos = new CursorPos(p, index, pos);
            p = p.getChildPage(index);
        }
        return new CursorPos(p, p.binarySearch(key), pos);
>>>>>>> 4a339e7a
    }

    private static final class EqualsDecisionMaker<V> extends DecisionMaker<V> {
        private final DataType dataType;
        private final V        expectedValue;
        private       Decision decision;

        EqualsDecisionMaker(DataType dataType, V expectedValue) {
            this.dataType = dataType;
            this.expectedValue = expectedValue;
        }

        @Override
        public Decision decide(V existingValue, V providedValue) {
            assert decision == null;
            decision = !areValuesEqual(dataType, expectedValue, existingValue) ? Decision.ABORT :
                                            providedValue == null ? Decision.REMOVE : Decision.PUT;
            return decision;
        }

        @Override
        public void reset() {
            decision = null;
        }

        Decision getDecision() {
            return decision;
        }

        @Override
        public String toString() {
            return "equals_to "+expectedValue;
        }
    }

    public interface BufferingAgent<K,V> {
        void put(K key, V value);
        void close();
    }

    public static final class BufferingAgentImpl<K,V> implements BufferingAgent<K,V>, AutoCloseable {
        private final MVMap<K,V> map;
        private final K          keysBuffer[];
        private final V          valuesBuffer[];
        private final int        keysPerPage;
        private       int        keyCount;

        @SuppressWarnings("unchecked")
        BufferingAgentImpl(MVMap<K, V> map) {
            this.map = map;
            this.keysPerPage = map.getStore().getKeysPerPage();
            this.keysBuffer = (K[])new Object[keysPerPage];
            this.valuesBuffer = (V[])new Object[keysPerPage];
        }

        @Override
        public void put(K key, V value) {
            keysBuffer[keyCount] = key;
            valuesBuffer[keyCount] = value;
            if (++keyCount >= keysPerPage) {
                flush();
            }
        }

        @Override
        public void close() {
            flush();
        }

        public void flush() {
            if (keyCount > 0) {
                Page page = Page.create(map, keyCount,
                                        createAndFillStorage(map.getExtendedKeyType(), keyCount, keysBuffer),
                                        createAndFillStorage(map.getExtendedValueType(), keyCount, valuesBuffer),
                                        null, keyCount, 0);
                int attempt = 0;
                while(map.appendLeafPage(map.getRoot(), page, ++attempt) == null) {/**/}
                keyCount = 0;
            }
        }

    }

    static Object createAndFillStorage(ExtendedDataType dataType, int count, Object dataBuffer[]) {
        Object storage = dataType.createStorage(count);
        for (int i = 0; i < count; i++) {
            dataType.setValue(storage, i, dataBuffer[i]);
        }
        return storage;
    }
}<|MERGE_RESOLUTION|>--- conflicted
+++ resolved
@@ -1086,8 +1086,8 @@
 
     private long getVersion(RootReference rootReference) {
         RootReference previous = rootReference.previous;
-        return previous == null ||previous.root != rootReference.root ||
-               previous.appendCounter != rootReference.appendCounter ?
+        return previous == null || previous.root != rootReference.root ||
+                previous.appendCounter != rootReference.appendCounter ?
                     rootReference.version : previous.version;
     }
 
@@ -1228,7 +1228,6 @@
         int attempt = 0;
         int keyCount;
         while((keyCount = rootReference.getAppendCounter()) > 0) {
-<<<<<<< HEAD
             Page page = Page.create(this, keyCount,
                     createAndFillStorage(getExtendedKeyType(), keyCount, keysBuffer),
                     createAndFillStorage(getExtendedValueType(), keyCount, valuesBuffer),
@@ -1266,47 +1265,6 @@
                     children[0] = new Page.PageReference(p);
                     children[1] = new Page.PageReference(page);
                     p = Page.create(this, 1, keys, null, children, p.getTotalCount() + page.getTotalCount(), 0);
-=======
-            Page page = Page.createLeaf(this,
-                    Arrays.copyOf(keysBuffer, keyCount),
-                    Arrays.copyOf(valuesBuffer, keyCount),
-                    0);
-            CursorPos pos = rootReference.root.getAppendCursorPos(null);
-            assert page.map == this;
-            assert pos != null;
-            assert page.getKeyCount() > 0;
-            Object key = page.getKey(0);
-            assert pos.index < 0 : pos.index;
-            int index = -pos.index - 1;
-            assert index == pos.page.getKeyCount() : index + " != " + pos.page.getKeyCount();
-            Page p = pos.page;
-            pos = pos.parent;
-            CursorPos tip = pos;
-            int unsavedMemory = page.getMemory();
-            while (true) {
-                if (pos == null) {
-                    if (p.getKeyCount() == 0) {
-                        p = page;
-                    } else {
-                        Object keys[] = new Object[] { key };
-                        Page.PageReference children[] = new Page.PageReference[] {
-                                                            new Page.PageReference(p),
-                                                            new Page.PageReference(page)};
-                        p = Page.createNode(this, keys, children, p.getTotalCount() + page.getTotalCount(), 0);
-                    }
-                    break;
-                }
-                Page c = p;
-                p = pos.page;
-                index = pos.index;
-                pos = pos.parent;
-                p = p.copy();
-                p.setChild(index, page);
-                p.insertNode(index, key, c);
-                if ((keyCount = p.getKeyCount()) <= store.getKeysPerPage() &&
-                        (p.getMemory() < store.getMaxPageSize() || keyCount <= (p.isLeaf() ? 1 : 2))) {
-                    break;
->>>>>>> 4a339e7a
                 }
                 break;
             }
@@ -2186,198 +2144,9 @@
     }
 
     public V operate(K key, V value, DecisionMaker<? super V> decisionMaker) {
-<<<<<<< HEAD
         SingleDecisionMaker<K, V> processor = new SingleDecisionMaker<>(key, value, decisionMaker);
         operateBatch(processor);
         return processor.getResult();
-=======
-        beforeWrite();
-        int attempt = 0;
-        RootReference oldRootReference = null;
-        while(true) {
-            RootReference rootReference = getRoot();
-            int contention = 0;
-            if (oldRootReference != null) {
-                long updateAttemptCounter = rootReference.updateAttemptCounter -
-                                            oldRootReference.updateAttemptCounter;
-                assert updateAttemptCounter >= 0 : updateAttemptCounter;
-                long updateCounter = rootReference.updateCounter - oldRootReference.updateCounter;
-                assert updateCounter >= 0 : updateCounter;
-                assert updateAttemptCounter >= updateCounter : updateAttemptCounter + " >= " + updateCounter;
-                contention = (int)((updateAttemptCounter+1) / (updateCounter+1));
-            }
-            oldRootReference = rootReference;
-            ++attempt;
-            CursorPos pos = traverseDown(rootReference.root, key);
-            Page p = pos.page;
-            int index = pos.index;
-            CursorPos tip = pos;
-            pos = pos.parent;
-            @SuppressWarnings("unchecked")
-            V result = index < 0 ? null : (V)p.getValue(index);
-            Decision decision = decisionMaker.decide(result, value);
-
-            int unsavedMemory = 0;
-            boolean needUnlock = false;
-            try {
-                switch (decision) {
-                    case REPEAT:
-                        decisionMaker.reset();
-                        continue;
-                    case ABORT:
-                        if(rootReference != getRoot()) {
-                            decisionMaker.reset();
-                            continue;
-                        }
-                        return result;
-                    case REMOVE: {
-                        if (index < 0) {
-                            if(rootReference != getRoot()) {
-                                decisionMaker.reset();
-                                continue;
-                            }
-                            return null;
-                        }
-                        if (attempt > 2 && !(needUnlock = lockRoot(decisionMaker, rootReference,
-                                                                    attempt, contention))) {
-                            continue;
-                        }
-                        if (p.getTotalCount() == 1 && pos != null) {
-                            p = pos.page;
-                            index = pos.index;
-                            pos = pos.parent;
-                            if (p.getKeyCount() == 1) {
-                                assert index <= 1;
-                                p = p.getChildPage(1 - index);
-                                break;
-                            }
-                            assert p.getKeyCount() > 1;
-                        }
-                        p = p.copy();
-                        p.remove(index);
-                        break;
-                    }
-                    case PUT: {
-                        if (attempt > 2 && !(needUnlock = lockRoot(decisionMaker, rootReference,
-                                                                    attempt, contention))) {
-                            continue;
-                        }
-                        value = decisionMaker.selectValue(result, value);
-                        p = p.copy();
-                        if (index < 0) {
-                            p.insertLeaf(-index - 1, key, value);
-                            int keyCount;
-                            while ((keyCount = p.getKeyCount()) > store.getKeysPerPage()
-                                    || p.getMemory() > store.getMaxPageSize()
-                                    && keyCount > (p.isLeaf() ? 1 : 2)) {
-                                long totalCount = p.getTotalCount();
-                                int at = keyCount >> 1;
-                                Object k = p.getKey(at);
-                                Page split = p.split(at);
-                                unsavedMemory += p.getMemory();
-                                unsavedMemory += split.getMemory();
-                                if (pos == null) {
-                                    Object keys[] = { k };
-                                    Page.PageReference children[] = {
-                                            new Page.PageReference(p),
-                                            new Page.PageReference(split)
-                                    };
-                                    p = Page.createNode(this, keys, children, totalCount, 0);
-                                    break;
-                                }
-                                Page c = p;
-                                p = pos.page;
-                                index = pos.index;
-                                pos = pos.parent;
-                                p = p.copy();
-                                p.setChild(index, split);
-                                p.insertNode(index, k, c);
-                            }
-                        } else {
-                            p.setValue(index, value);
-                        }
-                        break;
-                    }
-                }
-                unsavedMemory += p.getMemory();
-                while (pos != null) {
-                    Page c = p;
-                    p = pos.page;
-                    p = p.copy();
-                    p.setChild(pos.index, c);
-                    unsavedMemory += p.getMemory();
-                    pos = pos.parent;
-                }
-                if(needUnlock) {
-                    unlockRoot(p, attempt);
-                    needUnlock = false;
-                } else if(!updateRoot(rootReference, p, attempt)) {
-                    decisionMaker.reset();
-                    continue;
-                }
-                while (tip != null) {
-                    tip.page.removePage();
-                    tip = tip.parent;
-                }
-                if (store.getFileStore() != null) {
-                    store.registerUnsavedPage(unsavedMemory);
-                }
-                return result;
-            } finally {
-                if(needUnlock) {
-                    unlockRoot(rootReference.root, attempt);
-                }
-            }
-        }
-    }
-
-    private boolean lockRoot(DecisionMaker<? super V> decisionMaker, RootReference rootReference,
-                                int attempt, int contention) {
-        boolean success = lockRoot(rootReference);
-        if (!success) {
-            decisionMaker.reset();
-            if(attempt > 4) {
-                if (attempt <= 24) {
-                    Thread.yield();
-                } else {
-                    try {
-                        Thread.sleep(0, 100 / contention + 50);
-                    } catch (InterruptedException ex) {
-                        throw new RuntimeException(ex);
-                    }
-                }
-            }
-        }
-        return success;
-    }
-
-    private boolean lockRoot(RootReference rootReference) {
-        return !rootReference.lockedForUpdate
-            && root.compareAndSet(rootReference, new RootReference(rootReference));
-    }
-
-    private void unlockRoot(Page newRoot, int attempt) {
-        boolean success;
-        do {
-            RootReference rootReference = getRoot();
-            RootReference updatedRootReference = new RootReference(rootReference, newRoot, attempt);
-            success = root.compareAndSet(rootReference, updatedRootReference);
-        } while(!success);
-    }
-
-    private static CursorPos traverseDown(Page p, Object key) {
-        CursorPos pos = null;
-        while (!p.isLeaf()) {
-            assert p.getKeyCount() > 0;
-            int index = p.binarySearch(key) + 1;
-            if (index < 0) {
-                index = -index;
-            }
-            pos = new CursorPos(p, index, pos);
-            p = p.getChildPage(index);
-        }
-        return new CursorPos(p, p.binarySearch(key), pos);
->>>>>>> 4a339e7a
     }
 
     private static final class EqualsDecisionMaker<V> extends DecisionMaker<V> {
