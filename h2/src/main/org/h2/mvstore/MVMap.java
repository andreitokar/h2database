--- conflicted
+++ resolved
@@ -8,11 +8,7 @@
 import java.nio.ByteBuffer;
 import java.util.*;
 import java.util.concurrent.ConcurrentMap;
-<<<<<<< HEAD
 import java.util.concurrent.atomic.AtomicReference;
-
-=======
->>>>>>> 5841c4df
 import org.h2.mvstore.type.DataType;
 import org.h2.mvstore.type.ExtendedDataType;
 import org.h2.mvstore.type.ObjectDataType;
@@ -68,14 +64,11 @@
         this.keyType = keyType;
         this.extendedKeyType = keyType instanceof ExtendedDataType ? (ExtendedDataType) keyType : new DataTypeExtentionWrapper(keyType);
         this.valueType = valueType;
-<<<<<<< HEAD
         this.extendedValueType = valueType instanceof ExtendedDataType ? (ExtendedDataType) valueType : new DataTypeExtentionWrapper(valueType);
     }
 
     public MVMap<K,V>cloneFromThis() {
         return new MVMap<>(keyType, valueType);
-=======
->>>>>>> 5841c4df
     }
 
     /**
@@ -109,11 +102,7 @@
         this.id = DataUtils.readHexInt(config, "id", 0);
         this.createVersion = DataUtils.readHexLong(config, "createVersion", 0);
         this.writeVersion = store.getCurrentVersion();
-<<<<<<< HEAD
         setRoot(Page.createEmpty(this,  -1), -1);
-=======
-        this.root = Page.createEmpty(this,  -1);
->>>>>>> 5841c4df
     }
 
     /**
@@ -128,7 +117,6 @@
         return put(key, value, null);
     }
 
-<<<<<<< HEAD
     public abstract static class DecisionMaker<V> {
         public static final DecisionMaker<Object> IF_ABSENT = new DecisionMaker<Object>() {
             @Override
@@ -140,27 +128,6 @@
             public String toString() {
                 return "if_absent";
             }
-=======
-    /**
-     * Split the root page if necessary.
-     *
-     * @param p the page
-     * @param writeVersion the write version
-     * @return the new sibling
-     */
-    protected Page splitRootIfNeeded(Page p, long writeVersion) {
-        if (p.getMemory() <= store.getPageSplitSize() || p.getKeyCount() <= 1) {
-            return p;
-        }
-        int at = p.getKeyCount() / 2;
-        long totalCount = p.getTotalCount();
-        Object k = p.getKey(at);
-        Page split = p.split(at);
-        Object[] keys = { k };
-        Page.PageReference[] children = {
-                new Page.PageReference(p, p.getPos(), p.getTotalCount()),
-                new Page.PageReference(split, split.getPos(), split.getTotalCount()),
->>>>>>> 5841c4df
         };
 
         public static final DecisionMaker<Object> IF_PRESENT = new DecisionMaker<Object>() {
