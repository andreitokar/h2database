/*
 * Copyright 2004-2018 H2 Group. Multiple-Licensed under the MPL 2.0,
 * and the EPL 1.0 (http://h2database.com/html/license.html).
 * Initial Developer: H2 Group
 */
package org.h2.mvstore.type;

import java.io.ByteArrayInputStream;
import java.io.ByteArrayOutputStream;
import java.io.ObjectInputStream;
import java.io.ObjectOutputStream;
import java.lang.reflect.Array;
import java.math.BigDecimal;
import java.math.BigInteger;
import java.nio.ByteBuffer;
import java.util.Arrays;
import java.util.Date;
import java.util.HashMap;
import java.util.UUID;

import org.h2.engine.Constants;
import org.h2.mvstore.DataUtils;
import org.h2.mvstore.WriteBuffer;
import org.h2.util.Utils;

/**
 * A data type implementation for the most common data types, including
 * serializable objects.
 */
public class ObjectDataType implements DataType {

    /**
     * The type constants are also used as tag values.
     */
    static final int TYPE_NULL = 0;
    static final int TYPE_BOOLEAN = 1;
    static final int TYPE_BYTE = 2;
    static final int TYPE_SHORT = 3;
    static final int TYPE_INT = 4;
    static final int TYPE_LONG = 5;
    static final int TYPE_BIG_INTEGER = 6;
    static final int TYPE_FLOAT = 7;
    static final int TYPE_DOUBLE = 8;
    static final int TYPE_BIG_DECIMAL = 9;
    static final int TYPE_CHAR = 10;
    static final int TYPE_STRING = 11;
    static final int TYPE_UUID = 12;
    static final int TYPE_DATE = 13;
    static final int TYPE_ARRAY = 14;
    static final int TYPE_SERIALIZED_OBJECT = 19;

    /**
     * For very common values (e.g. 0 and 1) we save space by encoding the value
     * in the tag. e.g. TAG_BOOLEAN_TRUE and TAG_FLOAT_0.
     */
    static final int TAG_BOOLEAN_TRUE = 32;
    static final int TAG_INTEGER_NEGATIVE = 33;
    static final int TAG_INTEGER_FIXED = 34;
    static final int TAG_LONG_NEGATIVE = 35;
    static final int TAG_LONG_FIXED = 36;
    static final int TAG_BIG_INTEGER_0 = 37;
    static final int TAG_BIG_INTEGER_1 = 38;
    static final int TAG_BIG_INTEGER_SMALL = 39;
    static final int TAG_FLOAT_0 = 40;
    static final int TAG_FLOAT_1 = 41;
    static final int TAG_FLOAT_FIXED = 42;
    static final int TAG_DOUBLE_0 = 43;
    static final int TAG_DOUBLE_1 = 44;
    static final int TAG_DOUBLE_FIXED = 45;
    static final int TAG_BIG_DECIMAL_0 = 46;
    static final int TAG_BIG_DECIMAL_1 = 47;
    static final int TAG_BIG_DECIMAL_SMALL = 48;
    static final int TAG_BIG_DECIMAL_SMALL_SCALED = 49;

    /**
     * For small-values/small-arrays, we encode the value/array-length in the
     * tag.
     */
    static final int TAG_INTEGER_0_15 = 64;
    static final int TAG_LONG_0_7 = 80;
    static final int TAG_STRING_0_15 = 88;
    static final int TAG_BYTE_ARRAY_0_15 = 104;

    /**
     * Constants for floating point synchronization.
     */
    static final int FLOAT_ZERO_BITS = Float.floatToIntBits(0.0f);
    static final int FLOAT_ONE_BITS = Float.floatToIntBits(1.0f);
    static final long DOUBLE_ZERO_BITS = Double.doubleToLongBits(0.0d);
    static final long DOUBLE_ONE_BITS = Double.doubleToLongBits(1.0d);

    static final Class<?>[] COMMON_CLASSES = { boolean.class, byte.class,
            short.class, char.class, int.class, long.class, float.class,
            double.class, Object.class, Boolean.class, Byte.class, Short.class,
            Character.class, Integer.class, Long.class, BigInteger.class,
            Float.class, Double.class, BigDecimal.class, String.class,
            UUID.class, Date.class };

    private static final HashMap<Class<?>, Integer> COMMON_CLASSES_MAP = new HashMap<>(COMMON_CLASSES.length);

    private AutoDetectDataType last = new StringType(this);

    public ObjectDataType() {
    }

    @Override
    public int compare(Object a, Object b) {
        return last.compare(a, b);
    }

    @Override
    public int getMemory(Object obj) {
        return last.getMemory(obj);
    }

    @Override
    public void read(ByteBuffer buff, Object[] obj, int len, boolean key) {
        for (int i = 0; i < len; i++) {
            obj[i] = read(buff);
        }
    }

    @Override
    public void write(WriteBuffer buff, Object[] obj, int len, boolean key) {
        for (int i = 0; i < len; i++) {
            write(buff, obj[i]);
        }
    }

    @Override
    public void write(WriteBuffer buff, Object obj) {
        last.write(buff, obj);
    }

    private AutoDetectDataType newType(int typeId) {
        switch (typeId) {
        case TYPE_NULL:
            return new NullType(this);
        case TYPE_BOOLEAN:
            return new BooleanType(this);
        case TYPE_BYTE:
            return new ByteType(this);
        case TYPE_SHORT:
            return new ShortType(this);
        case TYPE_CHAR:
            return new CharacterType(this);
        case TYPE_INT:
            return new IntegerType(this);
        case TYPE_LONG:
            return new LongType(this);
        case TYPE_FLOAT:
            return new FloatType(this);
        case TYPE_DOUBLE:
            return new DoubleType(this);
        case TYPE_BIG_INTEGER:
            return new BigIntegerType(this);
        case TYPE_BIG_DECIMAL:
            return new BigDecimalType(this);
        case TYPE_STRING:
            return new StringType(this);
        case TYPE_UUID:
            return new UUIDType(this);
        case TYPE_DATE:
            return new DateType(this);
        case TYPE_ARRAY:
            return new ObjectArrayType(this);
        case TYPE_SERIALIZED_OBJECT:
            return new SerializedObjectType(this);
        }
        throw DataUtils.newIllegalStateException(DataUtils.ERROR_INTERNAL,
                "Unsupported type {0}", typeId);
    }

    @Override
    public Object read(ByteBuffer buff) {
        int tag = buff.get();
        int typeId;
        if (tag <= TYPE_SERIALIZED_OBJECT) {
            typeId = tag;
        } else {
            switch (tag) {
            case TAG_BOOLEAN_TRUE:
                typeId = TYPE_BOOLEAN;
                break;
            case TAG_INTEGER_NEGATIVE:
            case TAG_INTEGER_FIXED:
                typeId = TYPE_INT;
                break;
            case TAG_LONG_NEGATIVE:
            case TAG_LONG_FIXED:
                typeId = TYPE_LONG;
                break;
            case TAG_BIG_INTEGER_0:
            case TAG_BIG_INTEGER_1:
            case TAG_BIG_INTEGER_SMALL:
                typeId = TYPE_BIG_INTEGER;
                break;
            case TAG_FLOAT_0:
            case TAG_FLOAT_1:
            case TAG_FLOAT_FIXED:
                typeId = TYPE_FLOAT;
                break;
            case TAG_DOUBLE_0:
            case TAG_DOUBLE_1:
            case TAG_DOUBLE_FIXED:
                typeId = TYPE_DOUBLE;
                break;
            case TAG_BIG_DECIMAL_0:
            case TAG_BIG_DECIMAL_1:
            case TAG_BIG_DECIMAL_SMALL:
            case TAG_BIG_DECIMAL_SMALL_SCALED:
                typeId = TYPE_BIG_DECIMAL;
                break;
            default:
                if (tag >= TAG_INTEGER_0_15 && tag <= TAG_INTEGER_0_15 + 15) {
                    typeId = TYPE_INT;
                } else if (tag >= TAG_STRING_0_15
                        && tag <= TAG_STRING_0_15 + 15) {
                    typeId = TYPE_STRING;
                } else if (tag >= TAG_LONG_0_7 && tag <= TAG_LONG_0_7 + 7) {
                    typeId = TYPE_LONG;
                } else if (tag >= TAG_BYTE_ARRAY_0_15
                        && tag <= TAG_BYTE_ARRAY_0_15 + 15) {
                    typeId = TYPE_ARRAY;
                } else {
                    throw DataUtils.newIllegalStateException(
                            DataUtils.ERROR_FILE_CORRUPT, "Unknown tag {0}",
                            tag);
                }
            }
        }
        AutoDetectDataType t = last;
        if (typeId != t.typeId) {
            last = t = newType(typeId);
        }
        return t.read(buff, tag);
    }

    private static int getTypeId(Object obj) {
        if (obj == null) return TYPE_NULL;
        Class<?> objClass = obj.getClass();
        if (objClass == Integer.class) {
            return TYPE_INT;
        } else if (objClass == String.class) {
            return TYPE_STRING;
        } else if (objClass == Long.class) {
            return TYPE_LONG;
        } else if (objClass == Double.class) {
            return TYPE_DOUBLE;
        } else if (objClass == Float.class) {
            return TYPE_FLOAT;
        } else if (objClass == Boolean.class) {
            return TYPE_BOOLEAN;
        } else if (objClass == UUID.class) {
            return TYPE_UUID;
        } else if (objClass == Byte.class) {
            return TYPE_BYTE;
        } else if (objClass == Short.class) {
            return TYPE_SHORT;
        } else if (objClass == Character.class) {
            return TYPE_CHAR;
        } else if (isDate(obj)) {
            return TYPE_DATE;
        } else if (isBigInteger(obj)) {
            return TYPE_BIG_INTEGER;
        } else if (isBigDecimal(obj)) {
            return TYPE_BIG_DECIMAL;
        } else if (objClass.isArray()) {
            return TYPE_ARRAY;
        }
        return TYPE_SERIALIZED_OBJECT;
    }

    /**
     * Switch the last remembered type to match the type of the given object.
     *
     * @param obj the object
     * @return the auto-detected type used
     */
    AutoDetectDataType switchType(Object obj) {
        int typeId = getTypeId(obj);
        AutoDetectDataType l = last;
        if (typeId != l.typeId) {
            last = l = newType(typeId);
        }
        return l;
    }

    /**
     * Check whether this object is a BigInteger.
     *
     * @param obj the object
     * @return true if yes
     */
    static boolean isBigInteger(Object obj) {
        return obj instanceof BigInteger && obj.getClass() == BigInteger.class;
    }

    /**
     * Check whether this object is a BigDecimal.
     *
     * @param obj the object
     * @return true if yes
     */
    static boolean isBigDecimal(Object obj) {
        return obj instanceof BigDecimal && obj.getClass() == BigDecimal.class;
    }

    /**
     * Check whether this object is a date.
     *
     * @param obj the object
     * @return true if yes
     */
    static boolean isDate(Object obj) {
        return obj instanceof Date && obj.getClass() == Date.class;
    }

    /**
     * Check whether this object is an array.
     *
     * @param obj the object
     * @return true if yes
     */
    static boolean isArray(Object obj) {
        return obj != null && obj.getClass().isArray();
    }

    /**
     * Get the class id, or null if not found.
     *
     * @param clazz the class
     * @return the class id or null
     */
    static Integer getCommonClassId(Class<?> clazz) {
        HashMap<Class<?>, Integer> map = COMMON_CLASSES_MAP;
        if (map.size() == 0) {
            // lazy initialization
            // synchronized, because the COMMON_CLASSES_MAP is not
            synchronized (map) {
                if (map.size() == 0) {
                    for (int i = 0, size = COMMON_CLASSES.length; i < size; i++) {
                        map.put(COMMON_CLASSES[i], i);
                    }
                }
            }
        }
        return map.get(clazz);
    }

    /**
     * Serialize the object to a byte array.
     *
     * @param obj the object to serialize
     * @return the byte array
     */
    public static byte[] serialize(Object obj) {
        try {
            ByteArrayOutputStream out = new ByteArrayOutputStream();
            ObjectOutputStream os = new ObjectOutputStream(out);
            os.writeObject(obj);
            return out.toByteArray();
        } catch (Throwable e) {
            throw DataUtils.newIllegalArgumentException(
                    "Could not serialize {0}", obj, e);
        }
    }

    /**
     * De-serialize the byte array to an object.
     *
     * @param data the byte array
     * @return the object
     */
    public static Object deserialize(byte[] data) {
        try {
            ByteArrayInputStream in = new ByteArrayInputStream(data);
            ObjectInputStream is = new ObjectInputStream(in);
            return is.readObject();
        } catch (Throwable e) {
            throw DataUtils.newIllegalArgumentException(
                    "Could not deserialize {0}", Arrays.toString(data), e);
        }
    }

    /**
     * Compare the contents of two byte arrays. If the content or length of the
     * first array is smaller than the second array, -1 is returned. If the
     * content or length of the second array is smaller than the first array, 1
     * is returned. If the contents and lengths are the same, 0 is returned.
     * <p>
     * This method interprets bytes as unsigned.
     *
     * @param data1 the first byte array (must not be null)
     * @param data2 the second byte array (must not be null)
     * @return the result of the comparison (-1, 1 or 0)
     */
    public static int compareNotNull(byte[] data1, byte[] data2) {
        if (data1 == data2) {
            return 0;
        }
        int len = Math.min(data1.length, data2.length);
        for (int i = 0; i < len; i++) {
            int b = data1[i] & 255;
            int b2 = data2[i] & 255;
            if (b != b2) {
                return b > b2 ? 1 : -1;
            }
        }
        return Integer.signum(data1.length - data2.length);
    }

    /**
     * The base class for auto-detect data types.
     */
    abstract static class AutoDetectDataType implements DataType {

        protected final ObjectDataType base;
        protected final int typeId;

        AutoDetectDataType(ObjectDataType base, int typeId) {
            this.base = base;
            this.typeId = typeId;
        }

        @Override
        public int getMemory(Object o) {
            return getType(o).getMemory(o);
        }

        @Override
        public int compare(Object aObj, Object bObj) {
//            if (aObj == bObj) {
//                return 0;
//            } else if (aObj == null) {
//                return -1;
//            } else if (bObj == null) {
//                return 1;
//            }
            AutoDetectDataType aType = getType(aObj);
            AutoDetectDataType bType = getType(bObj);
            int typeDiff = aType.typeId - bType.typeId;
            if (typeDiff == 0) {
                return aType.compare(aObj, bObj);
            }
//            throw DataUtils.newIllegalStateException(DataUtils.ERROR_INTERNAL,
//                    "Incompatible types {0} and {1}", aType.typeId, bType.typeId);
            return Integer.signum(typeDiff);
        }

        @Override
        public void write(WriteBuffer buff, Object[] obj,
                int len, boolean key) {
            for (int i = 0; i < len; i++) {
                write(buff, obj[i]);
            }
        }

        @Override
        public void write(WriteBuffer buff, Object o) {
            getType(o).write(buff, o);
        }

        @Override
        public void read(ByteBuffer buff, Object[] obj,
                int len, boolean key) {
            for (int i = 0; i < len; i++) {
                obj[i] = read(buff);
            }
        }

        @Override
        public final Object read(ByteBuffer buff) {
            throw DataUtils.newIllegalStateException(DataUtils.ERROR_INTERNAL,
                    "Internal error");
        }

        /**
         * Get the type for the given object.
         *
         * @param o the object
         * @return the type
         */
        AutoDetectDataType getType(Object o) {
            return base.switchType(o);
        }

        /**
         * Read an object from the buffer.
         *
         * @param buff the buffer
         * @param tag the first byte of the object (usually the type)
         * @return the read object
         */
        abstract Object read(ByteBuffer buff, int tag);

    }

    /**
     * The type for the null value
     */
    static class NullType extends AutoDetectDataType {

        public static final NullType INSTANCE = new NullType();

        public NullType() {
            this(null);
        }

        private NullType(ObjectDataType base) {
            super(base, TYPE_NULL);
        }

        @Override
        public int compare(Object aObj, Object bObj) {
            if (aObj == null && bObj == null) {
                return 0;
            } else if (aObj == null) {
                return -1;
            } else if (bObj == null) {
                return 1;
            }
            return super.compare(aObj, bObj);
        }

        @Override
        public int getMemory(Object obj) {
            return obj == null ? Constants.MEMORY_POINTER :
                                 super.getMemory(obj);
        }

        @Override
        public void write(WriteBuffer buff, Object obj) {
            if (obj != null) {
                super.write(buff, obj);
                return;
            }
            buff.put((byte) TYPE_NULL);
        }

        @Override
        public Object read(ByteBuffer buff, int tag) {
            return null;
        }

    }

    /**
     * The type for boolean true and false.
     */
    static class BooleanType extends AutoDetectDataType {

        BooleanType(ObjectDataType base) {
            super(base, TYPE_BOOLEAN);
        }

        @Override
        public int compare(Object aObj, Object bObj) {
            if (aObj instanceof Boolean && bObj instanceof Boolean) {
                Boolean a = (Boolean) aObj;
                Boolean b = (Boolean) bObj;
                return a.compareTo(b);
            }
            return super.compare(aObj, bObj);
        }

        @Override
        public int getMemory(Object obj) {
            return obj instanceof Boolean ? Constants.MEMORY_POINTER :
                                            super.getMemory(obj);
        }

        @Override
        public void write(WriteBuffer buff, Object obj) {
            if (!(obj instanceof Boolean)) {
                super.write(buff, obj);
                return;
            }
            int tag = ((Boolean) obj) ? TAG_BOOLEAN_TRUE : TYPE_BOOLEAN;
            buff.put((byte) tag);
        }

        @Override
        public Object read(ByteBuffer buff, int tag) {
            return tag == TYPE_BOOLEAN ? Boolean.FALSE : Boolean.TRUE;
        }

    }

    /**
     * The type for byte objects.
     */
    static class ByteType extends AutoDetectDataType {

        ByteType(ObjectDataType base) {
            super(base, TYPE_BYTE);
        }

        @Override
        public int compare(Object aObj, Object bObj) {
            if (aObj instanceof Byte && bObj instanceof Byte) {
                Byte a = (Byte) aObj;
                Byte b = (Byte) bObj;
                return a.compareTo(b);
            }
            return super.compare(aObj, bObj);
        }

        @Override
        public int getMemory(Object obj) {
            return obj instanceof Byte ? Constants.MEMORY_POINTER + Constants.MEMORY_OBJECT :
                                         super.getMemory(obj);
        }

        @Override
        public void write(WriteBuffer buff, Object obj) {
            if (!(obj instanceof Byte)) {
                super.write(buff, obj);
                return;
            }
            buff.put((byte) TYPE_BYTE);
            buff.put(((Byte) obj).byteValue());
        }

        @Override
        public Object read(ByteBuffer buff, int tag) {
            return buff.get();
        }

    }

    /**
     * The type for character objects.
     */
    static class CharacterType extends AutoDetectDataType {

        CharacterType(ObjectDataType base) {
            super(base, TYPE_CHAR);
        }

        @Override
        public int compare(Object aObj, Object bObj) {
            if (aObj instanceof Character && bObj instanceof Character) {
                Character a = (Character) aObj;
                Character b = (Character) bObj;
                return a.compareTo(b);
            }
            return super.compare(aObj, bObj);
        }

        @Override
        public int getMemory(Object obj) {
            return obj instanceof Character ? Constants.MEMORY_POINTER + Constants.MEMORY_OBJECT :
                                              super.getMemory(obj);
        }

        @Override
        public void write(WriteBuffer buff, Object obj) {
            if (!(obj instanceof Character)) {
                super.write(buff, obj);
                return;
            }
            buff.put((byte) TYPE_CHAR);
            buff.putChar(((Character) obj).charValue());
        }

        @Override
        public Object read(ByteBuffer buff, int tag) {
            return buff.getChar();
        }

    }

    /**
     * The type for short objects.
     */
    static class ShortType extends AutoDetectDataType {

        ShortType(ObjectDataType base) {
            super(base, TYPE_SHORT);
        }

        @Override
        public int compare(Object aObj, Object bObj) {
            if (aObj instanceof Short && bObj instanceof Short) {
                Short a = (Short) aObj;
                Short b = (Short) bObj;
                return a.compareTo(b);
            }
            return super.compare(aObj, bObj);
        }

        @Override
        public int getMemory(Object obj) {
            return obj instanceof Short ? Constants.MEMORY_POINTER + Constants.MEMORY_OBJECT :
                                          super.getMemory(obj);
        }

        @Override
        public void write(WriteBuffer buff, Object obj) {
            if (!(obj instanceof Short)) {
                super.write(buff, obj);
                return;
            }
            buff.put((byte) TYPE_SHORT);
            buff.putShort(((Short) obj).shortValue());
        }

        @Override
        public Object read(ByteBuffer buff, int tag) {
            return buff.getShort();
        }

    }

    /**
     * The type for integer objects.
     */
    public static final class IntegerType extends AutoDetectDataType implements ExtendedDataType {

        public static final IntegerType INSTANCE = new IntegerType();

        public IntegerType() {
            this(null);
        }
        private IntegerType(ObjectDataType base) {
            super(base, TYPE_INT);
        }

        @Override
        public int compare(Object aObj, Object bObj) {
            if (aObj instanceof Integer && bObj instanceof Integer) {
                Integer a = (Integer) aObj;
                Integer b = (Integer) bObj;
                return a.compareTo(b);
            }
            return super.compare(aObj, bObj);
        }

        @Override
        public int getMemory(Object obj) {
            return obj instanceof Integer ? 4 : super.getMemory(obj);
        }

        @Override
        public void write(WriteBuffer buff, Object obj) {
            if (!(obj instanceof Integer)) {
                super.write(buff, obj);
                return;
            }
            int x = (Integer) obj;
            write(buff, x);
        }

        @Override
        public Object read(ByteBuffer buff, int tag) {
            return readInt(buff, tag);
        }

        @Override
        public Object createStorage(int capacity) {
            return new int[capacity];
        }

        @Override
        public Object clone(Object storage) {
            return ((int[])storage).clone();
        }

        @Override
        public int getCapacity(Object storage) {
            return ((int[])storage).length;
        }

        @Override
        public Object getValue(Object storage, int indx) {
            return ((int[])storage)[indx];
        }

        @Override
        public void setValue(Object storage, int indx, Object value) {
            ((int[])storage)[indx] = ((Integer)value);
        }

        @Override
        public int getMemorySize(Object storage, int size) {
            return size * 4;
        }

        @Override
        public int binarySearch(Object what, Object storage, int size, int initialGuess) {
            if (what == null) {
                return -1;
            }
            int[] data = (int[]) storage;
            int key = ((Integer) what);
            int low = 0;
            int high = size - 1;
            // the cached index minus one, so that
            // for the first time (when cachedCompare is 0),
            // the default value is used
            int x = initialGuess - 1;
            if (x < 0 || x > high) {
                x = high >>> 1;
            }
            return binarySearch(data, key, low, high, x);
        }

        private static int binarySearch(int[] data, int key, int low, int high, int x) {
            while (low <= high) {
                int compare = Integer.compare(key, data[x]);
                if (compare > 0) {
                    low = x + 1;
                } else if (compare < 0) {
                    high = x - 1;
                } else {
                    return x;
                }
                x = (low + high) >>> 1;
            }
            x = -(low + 1);
            return x;
        }

        @Override
        public void writeStorage(WriteBuffer buff, Object storage, int size) {
            int[] data = (int[]) storage;
            for (int i = 0; i < size; i++) {
                write(buff, data[i]);
            }
        }

        @Override
        public void read(ByteBuffer buff, Object storage, int size) {
            int[] data = (int[]) storage;
            for (int i = 0; i < size; i++) {
                int tag = buff.get();
                data[i] = readInt(buff, tag);
            }
        }

        private static void write(WriteBuffer buff, int x) {
            if (x < 0) {
                // -Integer.MIN_VALUE is smaller than 0
                if (-x < 0 || -x > DataUtils.COMPRESSED_VAR_INT_MAX) {
                    buff.put((byte) TAG_INTEGER_FIXED).putInt(x);
                } else {
                    buff.put((byte) TAG_INTEGER_NEGATIVE).putVarInt(-x);
                }
            } else if (x <= 15) {
                buff.put((byte) (TAG_INTEGER_0_15 + x));
            } else if (x <= DataUtils.COMPRESSED_VAR_INT_MAX) {
                buff.put((byte) TYPE_INT).putVarInt(x);
            } else {
                buff.put((byte) TAG_INTEGER_FIXED).putInt(x);
            }
        }

        private static int readInt(ByteBuffer buff, int tag) {
            switch (tag) {
            case TYPE_INT:
                return DataUtils.readVarInt(buff);
            case TAG_INTEGER_NEGATIVE:
                return -DataUtils.readVarInt(buff);
            case TAG_INTEGER_FIXED:
                return buff.getInt();
            }
            return tag - TAG_INTEGER_0_15;
        }
    }

    /**
     * The type for long objects.
     */
    public static final class LongType extends AutoDetectDataType implements ExtendedDataType  {

        public static final LongType INSTANCE = new LongType();

        public LongType() {
            this(null);
        }

        private LongType(ObjectDataType base) {
            super(base, TYPE_LONG);
        }

        @Override
        public int compare(Object aObj, Object bObj) {
            if (aObj instanceof Long && bObj instanceof Long) {
                Long a = (Long) aObj;
                Long b = (Long) bObj;
                return a.compareTo(b);
            }
            return super.compare(aObj, bObj);
        }

        @Override
        public int getMemory(Object obj) {
            return obj instanceof Long ? 8 : super.getMemory(obj);
        }

        @Override
        public void write(WriteBuffer buff, Object obj) {
            if (!(obj instanceof Long)) {
                super.write(buff, obj);
                return;
            }
            long x = (Long) obj;
            if (x < 0) {
                // -Long.MIN_VALUE is smaller than 0
                if (-x < 0 || -x > DataUtils.COMPRESSED_VAR_LONG_MAX) {
                    buff.put((byte) TAG_LONG_FIXED);
                    buff.putLong(x);
                } else {
                    buff.put((byte) TAG_LONG_NEGATIVE);
                    buff.putVarLong(-x);
                }
            } else if (x <= 7) {
                buff.put((byte) (TAG_LONG_0_7 + x));
            } else if (x <= DataUtils.COMPRESSED_VAR_LONG_MAX) {
                buff.put((byte) TYPE_LONG);
                buff.putVarLong(x);
            } else {
                buff.put((byte) TAG_LONG_FIXED);
                buff.putLong(x);
            }
        }

        @Override
        public Object read(ByteBuffer buff, int tag) {
            switch (tag) {
            case TYPE_LONG:
                return DataUtils.readVarLong(buff);
            case TAG_LONG_NEGATIVE:
                return -DataUtils.readVarLong(buff);
            case TAG_LONG_FIXED:
                return buff.getLong();
            }
<<<<<<< HEAD
            return (long)(tag - TAG_LONG_0_7);
=======
            return (long) (tag - TAG_LONG_0_7);
>>>>>>> 3b852936
        }

        @Override
        public Object createStorage(int capacity) {
            return new long[capacity];
        }

        @Override
        public Object clone(Object storage) {
            return ((long[])storage).clone();
        }

        @Override
        public int getCapacity(Object storage) {
            return ((long[])storage).length;
        }

        @Override
        public Object getValue(Object storage, int indx) {
            return ((long[])storage)[indx];
        }

        @Override
        public void setValue(Object storage, int indx, Object value) {
            ((long[])storage)[indx] = ((Long)value);
        }

        @Override
        public int getMemorySize(Object storage, int size) {
            return size * 8;
        }

        @Override
        public int binarySearch(Object what, Object storage, int size, int initialGuess) {
            if (what == null) {
                return -1;
            }
            long[] data = (long[]) storage;
            long key = ((Long) what);
            int low = 0;
            int high = size - 1;
            // the cached index minus one, so that
            // for the first time (when cachedCompare is 0),
            // the default value is used
            int x = initialGuess - 1;
            if (x < 0 || x > high) {
                x = high >>> 1;
            }
            return binarySearch(data, key, low, high, x);
        }

        private static int binarySearch(long[] data, long key, int low, int high, int x) {
            while (low <= high) {
                int compare = Long.compare(key, data[x]);
                if (compare > 0) {
                    low = x + 1;
                } else if (compare < 0) {
                    high = x - 1;
                } else {
                    return x;
                }
                x = (low + high) >>> 1;
            }
            x = -(low + 1);
            return x;
        }

        @Override
        public void writeStorage(WriteBuffer buff, Object storage, int size) {
            long[] data = (long[]) storage;
            for (int i = 0; i < size; i++) {
                buff.putVarLong(data[i]);
            }
        }

        @Override
        public void read(ByteBuffer buff, Object storage, int size) {
            long[] data = (long[]) storage;
            for (int i = 0; i < size; i++) {
                data[i] = DataUtils.readVarLong(buff);
            }
        }
    }

    /**
     * The type for float objects.
     */
    static class FloatType extends AutoDetectDataType {

        FloatType(ObjectDataType base) {
            super(base, TYPE_FLOAT);
        }

        @Override
        public int compare(Object aObj, Object bObj) {
            if (aObj instanceof Float && bObj instanceof Float) {
                Float a = (Float) aObj;
                Float b = (Float) bObj;
                return a.compareTo(b);
            }
            return super.compare(aObj, bObj);
        }

        @Override
        public int getMemory(Object obj) {
            return obj instanceof Float ? Constants.MEMORY_POINTER + Constants.MEMORY_OBJECT :
                                          super.getMemory(obj);
        }

        @Override
        public void write(WriteBuffer buff, Object obj) {
            if (!(obj instanceof Float)) {
                super.write(buff, obj);
                return;
            }
            float x = (Float) obj;
            int f = Float.floatToIntBits(x);
            if (f == ObjectDataType.FLOAT_ZERO_BITS) {
                buff.put((byte) TAG_FLOAT_0);
            } else if (f == ObjectDataType.FLOAT_ONE_BITS) {
                buff.put((byte) TAG_FLOAT_1);
            } else {
                int value = Integer.reverse(f);
                if (value >= 0 && value <= DataUtils.COMPRESSED_VAR_INT_MAX) {
                    buff.put((byte) TYPE_FLOAT).putVarInt(value);
                } else {
                    buff.put((byte) TAG_FLOAT_FIXED).putFloat(x);
                }
            }
        }

        @Override
        public Object read(ByteBuffer buff, int tag) {
            switch (tag) {
            case TAG_FLOAT_0:
                return 0f;
            case TAG_FLOAT_1:
                return 1f;
            case TAG_FLOAT_FIXED:
                return buff.getFloat();
            }
            return Float.intBitsToFloat(Integer.reverse(DataUtils
                    .readVarInt(buff)));
        }

    }

    /**
     * The type for double objects.
     */
    static final class DoubleType extends AutoDetectDataType implements ExtendedDataType {

        DoubleType(ObjectDataType base) {
            super(base, TYPE_DOUBLE);
        }

        @Override
        public int compare(Object aObj, Object bObj) {
            if (aObj instanceof Double && bObj instanceof Double) {
                Double a = (Double) aObj;
                Double b = (Double) bObj;
                return a.compareTo(b);
            }
            return super.compare(aObj, bObj);
        }

        @Override
        public int getMemory(Object obj) {
            return obj instanceof Double ? 8 : super.getMemory(obj);
        }

        @Override
        public void write(WriteBuffer buff, Object obj) {
            if (!(obj instanceof Double)) {
                super.write(buff, obj);
                return;
            }
            double x = (Double) obj;
            write(buff, x);
        }

        private static void write(WriteBuffer buff, double x) {
            long d = Double.doubleToLongBits(x);
            if (d == ObjectDataType.DOUBLE_ZERO_BITS) {
                buff.put((byte) TAG_DOUBLE_0);
            } else if (d == ObjectDataType.DOUBLE_ONE_BITS) {
                buff.put((byte) TAG_DOUBLE_1);
            } else {
                long value = Long.reverse(d);
                if (value >= 0 && value <= DataUtils.COMPRESSED_VAR_LONG_MAX) {
                    buff.put((byte) TYPE_DOUBLE);
                    buff.putVarLong(value);
                } else {
                    buff.put((byte) TAG_DOUBLE_FIXED);
                    buff.putDouble(x);
                }
            }
        }

        @Override
        public Object read(ByteBuffer buff, int tag) {
            return readDouble(buff, tag);
        }

        private static double readDouble(ByteBuffer buff, int tag) {
            switch (tag) {
            case TAG_DOUBLE_0:
                return 0d;
            case TAG_DOUBLE_1:
                return 1d;
            case TAG_DOUBLE_FIXED:
                return buff.getDouble();
            }
            return Double.longBitsToDouble(Long.reverse(DataUtils.readVarLong(buff)));
        }

        @Override
        public Object createStorage(int capacity) {
            return new double[capacity];
        }

        @Override
        public Object clone(Object storage) {
            return ((double[])storage).clone();
        }

        @Override
        public int getCapacity(Object storage) {
            return ((double[])storage).length;
        }

        @Override
        public Object getValue(Object storage, int indx) {
            return ((double[])storage)[indx];
        }

        @Override
        public void setValue(Object storage, int indx, Object value) {
            ((double[])storage)[indx] = ((Double)value);
        }

        @Override
        public int getMemorySize(Object storage, int size) {
            return size * 8;
        }

        @Override
        public int binarySearch(Object what, Object storage, int size, int initialGuess) {
            if (what == null) {
                return -1;
            }
            double[] data = (double[]) storage;
            double key = ((Long) what);
            int low = 0;
            int high = size - 1;
            // the cached index minus one, so that
            // for the first time (when cachedCompare is 0),
            // the default value is used
            int x = initialGuess - 1;
            if (x < 0 || x > high) {
                x = high >>> 1;
            }
            return binarySearch(data, key, low, high, x);
        }

        private static int binarySearch(double[] data, double key, int low, int high, int x) {
            while (low <= high) {
                int compare = Double.compare(key, data[x]);
                if (compare > 0) {
                    low = x + 1;
                } else if (compare < 0) {
                    high = x - 1;
                } else {
                    return x;
                }
                x = (low + high) >>> 1;
            }
            x = -(low + 1);
            return x;
        }

        @Override
        public void writeStorage(WriteBuffer buff, Object storage, int size) {
            double[] data = (double[]) storage;
            for (int i = 0; i < size; i++) {
                write(buff, data[i]);
            }
        }

        @Override
        public void read(ByteBuffer buff, Object storage, int size) {
            double[] data = (double[]) storage;
            for (int i = 0; i < size; i++) {
                data[i] = readDouble(buff, buff.get());
            }
        }
    }

    /**
     * The type for BigInteger objects.
     */
    static class BigIntegerType extends AutoDetectDataType {

        BigIntegerType(ObjectDataType base) {
            super(base, TYPE_BIG_INTEGER);
        }

        @Override
        public int compare(Object aObj, Object bObj) {
            if (isBigInteger(aObj) && isBigInteger(bObj)) {
                BigInteger a = (BigInteger) aObj;
                BigInteger b = (BigInteger) bObj;
                return a.compareTo(b);
            }
            return super.compare(aObj, bObj);
        }

        @Override
        public int getMemory(Object obj) {
            return isBigInteger(obj) ? 100 : super.getMemory(obj);
        }

        @Override
        public void write(WriteBuffer buff, Object obj) {
            if (!isBigInteger(obj)) {
                super.write(buff, obj);
                return;
            }
            BigInteger x = (BigInteger) obj;
            if (BigInteger.ZERO.equals(x)) {
                buff.put((byte) TAG_BIG_INTEGER_0);
            } else if (BigInteger.ONE.equals(x)) {
                buff.put((byte) TAG_BIG_INTEGER_1);
            } else {
                int bits = x.bitLength();
                if (bits <= 63) {
                    buff.put((byte) TAG_BIG_INTEGER_SMALL).putVarLong(
                            x.longValue());
                } else {
                    byte[] bytes = x.toByteArray();
                    buff.put((byte) TYPE_BIG_INTEGER).putVarInt(bytes.length)
                            .put(bytes);
                }
            }
        }

        @Override
        public Object read(ByteBuffer buff, int tag) {
            switch (tag) {
            case TAG_BIG_INTEGER_0:
                return BigInteger.ZERO;
            case TAG_BIG_INTEGER_1:
                return BigInteger.ONE;
            case TAG_BIG_INTEGER_SMALL:
                return BigInteger.valueOf(DataUtils.readVarLong(buff));
            }
            int len = DataUtils.readVarInt(buff);
            byte[] bytes = Utils.newBytes(len);
            buff.get(bytes);
            return new BigInteger(bytes);
        }

    }

    /**
     * The type for BigDecimal objects.
     */
    static class BigDecimalType extends AutoDetectDataType {

        BigDecimalType(ObjectDataType base) {
            super(base, TYPE_BIG_DECIMAL);
        }

        @Override
        public int compare(Object aObj, Object bObj) {
            if (isBigDecimal(aObj) && isBigDecimal(bObj)) {
                BigDecimal a = (BigDecimal) aObj;
                BigDecimal b = (BigDecimal) bObj;
                return a.compareTo(b);
            }
            return super.compare(aObj, bObj);
        }

        @Override
        public int getMemory(Object obj) {
            return isBigDecimal(obj) ? 150 : super.getMemory(obj);
        }

        @Override
        public void write(WriteBuffer buff, Object obj) {
            if (!isBigDecimal(obj)) {
                super.write(buff, obj);
                return;
            }
            BigDecimal x = (BigDecimal) obj;
            if (BigDecimal.ZERO.equals(x)) {
                buff.put((byte) TAG_BIG_DECIMAL_0);
            } else if (BigDecimal.ONE.equals(x)) {
                buff.put((byte) TAG_BIG_DECIMAL_1);
            } else {
                int scale = x.scale();
                BigInteger b = x.unscaledValue();
                int bits = b.bitLength();
                if (bits < 64) {
                    if (scale == 0) {
                        buff.put((byte) TAG_BIG_DECIMAL_SMALL);
                    } else {
                        buff.put((byte) TAG_BIG_DECIMAL_SMALL_SCALED)
                                .putVarInt(scale);
                    }
                    buff.putVarLong(b.longValue());
                } else {
                    byte[] bytes = b.toByteArray();
                    buff.put((byte) TYPE_BIG_DECIMAL).putVarInt(scale)
                            .putVarInt(bytes.length).put(bytes);
                }
            }
        }

        @Override
        public Object read(ByteBuffer buff, int tag) {
            switch (tag) {
            case TAG_BIG_DECIMAL_0:
                return BigDecimal.ZERO;
            case TAG_BIG_DECIMAL_1:
                return BigDecimal.ONE;
            case TAG_BIG_DECIMAL_SMALL:
                return BigDecimal.valueOf(DataUtils.readVarLong(buff));
            case TAG_BIG_DECIMAL_SMALL_SCALED:
                int scale = DataUtils.readVarInt(buff);
                return BigDecimal.valueOf(DataUtils.readVarLong(buff), scale);
            }
            int scale = DataUtils.readVarInt(buff);
            int len = DataUtils.readVarInt(buff);
            byte[] bytes = Utils.newBytes(len);
            buff.get(bytes);
            BigInteger b = new BigInteger(bytes);
            return new BigDecimal(b, scale);
        }

    }

    /**
     * The type for string objects.
     */
    public static final class StringType extends AutoDetectDataType implements ExtendedDataType {

        public static final StringType INSTANCE = new StringType(null);

        private StringType(ObjectDataType base) {
            super(base, TYPE_STRING);
        }

        @Override
        public int getMemory(Object obj) {
            if (!(obj instanceof String)) {
                return super.getMemory(obj);
            }
            return Constants.MEMORY_POINTER + Constants.MEMORY_OBJECT + 2 * obj.toString().length();
        }

        @Override
        public int compare(Object aObj, Object bObj) {
            if (aObj instanceof String && bObj instanceof String) {
                return aObj.toString().compareTo(bObj.toString());
            }
            return super.compare(aObj, bObj);
        }

        @Override
        public void write(WriteBuffer buff, Object obj) {
            if (!(obj instanceof String)) {
                super.write(buff, obj);
                return;
            }
            String s = (String) obj;
            write(buff, s);
        }

        @Override
        public Object read(ByteBuffer buff, int tag) {
            return readString(buff, tag);
        }

        @Override
        public Object createStorage(int capacity) {
            return new String[capacity];
        }

        @Override
        public Object clone(Object storage) {
            return ((String[])storage).clone();
        }

        @Override
        public int getCapacity(Object storage) {
            return ((String[])storage).length;
        }

        @Override
        public Object getValue(Object storage, int indx) {
            return ((String[])storage)[indx];
        }

        @Override
        public void setValue(Object storage, int indx, Object value) {
            ((String[])storage)[indx] = ((String)value);
        }

        @Override
        public int getMemorySize(Object storage, int size) {
            String[] data = (String[]) storage;
            int res = 0;
            for (int i = 0; i < size; i++) {
                String s = data[i];
                res += s.length();
            }
            return res * 2 + size * (Constants.MEMORY_POINTER + Constants.MEMORY_OBJECT);
        }

        @Override
        public int binarySearch(Object what, Object storage, int size, int initialGuess) {
            if (what == null) {
                return -1;
            }
            String[] data = (String[]) storage;
            String key = ((String) what);
            int low = 0;
            int high = size - 1;
            // the cached index minus one, so that
            // for the first time (when cachedCompare is 0),
            // the default value is used
            int x = initialGuess - 1;
            if (x < 0 || x > high) {
                x = high >>> 1;
            }
            return binarySearch(data, key, low, high, x);
        }

        private static int binarySearch(String[] data, String key, int low, int high, int x) {
            while (low <= high) {
                int compare = key.compareTo(data[x]);
                if (compare > 0) {
                    low = x + 1;
                } else if (compare < 0) {
                    high = x - 1;
                } else {
                    return x;
                }
                x = (low + high) >>> 1;
            }
            x = -(low + 1);
            return x;
        }

        @Override
        public void writeStorage(WriteBuffer buff, Object storage, int size) {
            String[] data = (String[]) storage;
            for (int i = 0; i < size; i++) {
                write(buff, data[i]);
            }
        }

        @Override
        public void read(ByteBuffer buff, Object storage, int size) {
            String[] data = (String[]) storage;
            for (int i = 0; i < size; i++) {
                int tag = buff.get();
                data[i] = readString(buff, tag);
            }
        }

        private static void write(WriteBuffer buff, String s) {
            int len = s.length();
            if (len <= 15) {
                buff.put((byte) (TAG_STRING_0_15 + len));
            } else {
                buff.put((byte) TYPE_STRING).putVarInt(len);
            }
            buff.putStringData(s, len);
        }

        private static String readString(ByteBuffer buff, int tag) {
            int len;
            if (tag == TYPE_STRING) {
                len = DataUtils.readVarInt(buff);
            } else {
                len = tag - TAG_STRING_0_15;
            }
            return DataUtils.readString(buff, len);
        }
    }

    /**
     * The type for UUID objects.
     */
    static class UUIDType extends AutoDetectDataType {

        UUIDType(ObjectDataType base) {
            super(base, TYPE_UUID);
        }

        @Override
        public int getMemory(Object obj) {
            return obj instanceof UUID ? Constants.MEMORY_POINTER + 40 : super.getMemory(obj);
        }

        @Override
        public int compare(Object aObj, Object bObj) {
            if (aObj instanceof UUID && bObj instanceof UUID) {
                UUID a = (UUID) aObj;
                UUID b = (UUID) bObj;
                return a.compareTo(b);
            }
            return super.compare(aObj, bObj);
        }

        @Override
        public void write(WriteBuffer buff, Object obj) {
            if (!(obj instanceof UUID)) {
                super.write(buff, obj);
                return;
            }
            buff.put((byte) TYPE_UUID);
            UUID a = (UUID) obj;
            buff.putLong(a.getMostSignificantBits());
            buff.putLong(a.getLeastSignificantBits());
        }

        @Override
        public Object read(ByteBuffer buff, int tag) {
            long a = buff.getLong(), b = buff.getLong();
            return new UUID(a, b);
        }

    }

    /**
     * The type for java.util.Date objects.
     */
    static class DateType extends AutoDetectDataType {

        DateType(ObjectDataType base) {
            super(base, TYPE_DATE);
        }

        @Override
        public int getMemory(Object obj) {
            return isDate(obj) ? Constants.MEMORY_POINTER + 40 : super.getMemory(obj);
        }

        @Override
        public int compare(Object aObj, Object bObj) {
            if (isDate(aObj) && isDate(bObj)) {
                Date a = (Date) aObj;
                Date b = (Date) bObj;
                return a.compareTo(b);
            }
            return super.compare(aObj, bObj);
        }

        @Override
        public void write(WriteBuffer buff, Object obj) {
            if (!isDate(obj)) {
                super.write(buff, obj);
                return;
            }
            buff.put((byte) TYPE_DATE);
            Date a = (Date) obj;
            buff.putLong(a.getTime());
        }

        @Override
        public Object read(ByteBuffer buff, int tag) {
            long a = buff.getLong();
            return new Date(a);
        }

    }

    /**
     * The type for object arrays.
     */
    static class ObjectArrayType extends AutoDetectDataType {

        private final ObjectDataType elementType = new ObjectDataType();

        ObjectArrayType(ObjectDataType base) {
            super(base, TYPE_ARRAY);
        }

        @Override
        public int getMemory(Object obj) {
            if (!isArray(obj)) {
                return super.getMemory(obj);
            }
            int size = 64;
            Class<?> type = obj.getClass().getComponentType();
            if (type.isPrimitive()) {
                int len = Array.getLength(obj);
                if (type == boolean.class) {
                    size += len;
                } else if (type == byte.class) {
                    size += len;
                } else if (type == char.class) {
                    size += len * 2;
                } else if (type == short.class) {
                    size += len * 2;
                } else if (type == int.class) {
                    size += len * 4;
                } else if (type == float.class) {
                    size += len * 4;
                } else if (type == double.class) {
                    size += len * 8;
                } else if (type == long.class) {
                    size += len * 8;
                }
            } else {
                for (Object x : (Object[]) obj) {
                    if (x != null) {
                        size += elementType.getMemory(x);
                    }
                }
            }
            // we say they are larger, because these objects
            // use quite a lot of disk space
            return size * 2;
        }

        @Override
        public int compare(Object aObj, Object bObj) {
            if (!isArray(aObj) || !isArray(bObj)) {
                return super.compare(aObj, bObj);
            }
            if (aObj == bObj) {
                return 0;
            }
            Class<?> type = aObj.getClass().getComponentType();
            Class<?> bType = bObj.getClass().getComponentType();
            if (type != bType) {
                Integer classA = getCommonClassId(type);
                Integer classB = getCommonClassId(bType);
                if (classA != null) {
                    if (classB != null) {
                        return classA.compareTo(classB);
                    }
                    return -1;
                } else if (classB != null) {
                    return 1;
                }
                return type.getName().compareTo(bType.getName());
            }
            int aLen = Array.getLength(aObj);
            int bLen = Array.getLength(bObj);
            int len = Math.min(aLen, bLen);
            if (type.isPrimitive()) {
                if (type == byte.class) {
                    byte[] a = (byte[]) aObj;
                    byte[] b = (byte[]) bObj;
                    return compareNotNull(a, b);
                }
                for (int i = 0; i < len; i++) {
                    int x;
                    if (type == boolean.class) {
                        x = Integer.signum((((boolean[]) aObj)[i] ? 1 : 0)
                                - (((boolean[]) bObj)[i] ? 1 : 0));
                    } else if (type == char.class) {
                        x = Integer.signum((((char[]) aObj)[i])
                                - (((char[]) bObj)[i]));
                    } else if (type == short.class) {
                        x = Integer.signum((((short[]) aObj)[i])
                                - (((short[]) bObj)[i]));
                    } else if (type == int.class) {
                        int a = ((int[]) aObj)[i];
                        int b = ((int[]) bObj)[i];
                        x = Integer.compare(a, b);
                    } else if (type == float.class) {
                        x = Float.compare(((float[]) aObj)[i],
                                ((float[]) bObj)[i]);
                    } else if (type == double.class) {
                        x = Double.compare(((double[]) aObj)[i],
                                ((double[]) bObj)[i]);
                    } else {
                        long a = ((long[]) aObj)[i];
                        long b = ((long[]) bObj)[i];
                        x = Long.compare(a, b);
                    }
                    if (x != 0) {
                        return x;
                    }
                }
            } else {
                Object[] a = (Object[]) aObj;
                Object[] b = (Object[]) bObj;
                for (int i = 0; i < len; i++) {
                    int comp = elementType.compare(a[i], b[i]);
                    if (comp != 0) {
                        return comp;
                    }
                }
            }
            return Integer.compare(aLen, bLen);
        }

        @Override
        public void write(WriteBuffer buff, Object obj) {
            if (!isArray(obj)) {
                super.write(buff, obj);
                return;
            }
            Class<?> type = obj.getClass().getComponentType();
            Integer classId = getCommonClassId(type);
            if (classId != null) {
                if (type.isPrimitive()) {
                    if (type == byte.class) {
                        byte[] data = (byte[]) obj;
                        int len = data.length;
                        if (len <= 15) {
                            buff.put((byte) (TAG_BYTE_ARRAY_0_15 + len));
                        } else {
                            buff.put((byte) TYPE_ARRAY)
                                    .put((byte) classId.intValue())
                                    .putVarInt(len);
                        }
                        buff.put(data);
                        return;
                    }
                    int len = Array.getLength(obj);
                    buff.put((byte) TYPE_ARRAY).put((byte) classId.intValue())
                            .putVarInt(len);
                    for (int i = 0; i < len; i++) {
                        if (type == boolean.class) {
                            buff.put((byte) (((boolean[]) obj)[i] ? 1 : 0));
                        } else if (type == char.class) {
                            buff.putChar(((char[]) obj)[i]);
                        } else if (type == short.class) {
                            buff.putShort(((short[]) obj)[i]);
                        } else if (type == int.class) {
                            buff.putInt(((int[]) obj)[i]);
                        } else if (type == float.class) {
                            buff.putFloat(((float[]) obj)[i]);
                        } else if (type == double.class) {
                            buff.putDouble(((double[]) obj)[i]);
                        } else {
                            buff.putLong(((long[]) obj)[i]);
                        }
                    }
                    return;
                }
                buff.put((byte) TYPE_ARRAY).put((byte) classId.intValue());
            } else {
                buff.put((byte) TYPE_ARRAY).put((byte) -1);
                String c = type.getName();
                StringDataType.INSTANCE.write(buff, c);
            }
            Object[] array = (Object[]) obj;
            int len = array.length;
            buff.putVarInt(len);
            for (Object x : array) {
                elementType.write(buff, x);
            }
        }

        @Override
        public Object read(ByteBuffer buff, int tag) {
            if (tag != TYPE_ARRAY) {
                byte[] data;
                int len = tag - TAG_BYTE_ARRAY_0_15;
                data = Utils.newBytes(len);
                buff.get(data);
                return data;
            }
            int ct = buff.get();
            Class<?> clazz;
            Object obj;
            if (ct == -1) {
                String componentType = StringDataType.INSTANCE.read(buff);
                try {
                    clazz = Class.forName(componentType);
                } catch (Exception e) {
                    throw DataUtils.newIllegalStateException(
                            DataUtils.ERROR_SERIALIZATION,
                            "Could not get class {0}", componentType, e);
                }
            } else {
                clazz = COMMON_CLASSES[ct];
            }
            int len = DataUtils.readVarInt(buff);
            try {
                obj = Array.newInstance(clazz, len);
            } catch (Exception e) {
                throw DataUtils.newIllegalStateException(
                        DataUtils.ERROR_SERIALIZATION,
                        "Could not create array of type {0} length {1}", clazz,
                        len, e);
            }
            if (clazz.isPrimitive()) {
                for (int i = 0; i < len; i++) {
                    if (clazz == boolean.class) {
                        ((boolean[]) obj)[i] = buff.get() == 1;
                    } else if (clazz == byte.class) {
                        ((byte[]) obj)[i] = buff.get();
                    } else if (clazz == char.class) {
                        ((char[]) obj)[i] = buff.getChar();
                    } else if (clazz == short.class) {
                        ((short[]) obj)[i] = buff.getShort();
                    } else if (clazz == int.class) {
                        ((int[]) obj)[i] = buff.getInt();
                    } else if (clazz == float.class) {
                        ((float[]) obj)[i] = buff.getFloat();
                    } else if (clazz == double.class) {
                        ((double[]) obj)[i] = buff.getDouble();
                    } else {
                        ((long[]) obj)[i] = buff.getLong();
                    }
                }
            } else {
                Object[] array = (Object[]) obj;
                for (int i = 0; i < len; i++) {
                    array[i] = elementType.read(buff);
                }
            }
            return obj;
        }

    }

    /**
     * The type for serialized objects.
     */
    static class SerializedObjectType extends AutoDetectDataType {

        private int averageSize = 10_000;

        SerializedObjectType(ObjectDataType base) {
            super(base, TYPE_SERIALIZED_OBJECT);
        }

        @SuppressWarnings("unchecked")
        @Override
        public int compare(Object aObj, Object bObj) {
            if (aObj == bObj) {
                return 0;
            }
            DataType ta = getType(aObj);
            DataType tb = getType(bObj);
            if (ta != this || tb != this) {
                if (ta == tb) {
                    return ta.compare(aObj, bObj);
                }
                return super.compare(aObj, bObj);
            }
            // TODO ensure comparable type (both may be comparable but not
            // with each other)
            if (aObj instanceof Comparable) {
                if (aObj.getClass().isAssignableFrom(bObj.getClass())) {
                    return ((Comparable<Object>) aObj).compareTo(bObj);
                }
            }
            if (bObj instanceof Comparable) {
                if (bObj.getClass().isAssignableFrom(aObj.getClass())) {
                    return -((Comparable<Object>) bObj).compareTo(aObj);
                }
            }
            byte[] a = serialize(aObj);
            byte[] b = serialize(bObj);
            return compareNotNull(a, b);
        }

        @Override
        public int getMemory(Object obj) {
            DataType t = getType(obj);
            if (t == this) {
                return averageSize;
            }
            return t.getMemory(obj);
        }

        @Override
        public void write(WriteBuffer buff, Object obj) {
            DataType t = getType(obj);
            if (t != this) {
                t.write(buff, obj);
                return;
            }
            byte[] data = serialize(obj);
            // we say they are larger, because these objects
            // use quite a lot of disk space
            int size = data.length * 2;
            // adjust the average size
            // using an exponential moving average
            averageSize = (size + 15 * averageSize) / 16;
            buff.put((byte) TYPE_SERIALIZED_OBJECT).putVarInt(data.length)
                    .put(data);
        }

        @Override
        public Object read(ByteBuffer buff, int tag) {
            int len = DataUtils.readVarInt(buff);
            byte[] data = Utils.newBytes(len);
            int size = data.length * 2;
            // adjust the average size
            // using an exponential moving average
            averageSize = (size + 15 * averageSize) / 16;
            buff.get(data);
            return deserialize(data);
        }

    }

    public static final class NoneType implements ExtendedDataType {

        public static final NoneType INSTANCE = new NoneType();

        public NoneType() {}

        @Override
        public Object createStorage(int capacity) {
            return null;
        }

        @Override
        public Object clone(Object storage) {
            return null;
        }

        @Override
        public int getCapacity(Object storage) {
            return 0;
        }

        @Override
        public Object getValue(Object storage, int indx) {
            return INSTANCE;
        }

        @Override
        public void setValue(Object storage, int indx, Object value) {

        }

        @Override
        public int getMemorySize(Object storage, int size) {
            return 0;
        }

        @Override
        public int binarySearch(Object key, Object storage, int size, int initialGuess) {
            throw new UnsupportedOperationException();
        }

        @Override
        public void writeStorage(WriteBuffer buff, Object storage, int size) {

        }

        @Override
        public void read(ByteBuffer buff, Object storage, int size) {

        }

        @Override
        public int compare(Object a, Object b) {
            throw new UnsupportedOperationException();
        }

        @Override
        public int getMemory(Object obj) {
            return 0;
        }

        @Override
        public void write(WriteBuffer buff, Object obj) {

        }

        @Override
        public void write(WriteBuffer buff, Object[] obj, int len, boolean key) {

        }

        @Override
        public Object read(ByteBuffer buff) {
            return INSTANCE;
        }

        @Override
        public void read(ByteBuffer buff, Object[] obj, int len, boolean key) {

        }
    }
}<|MERGE_RESOLUTION|>--- conflicted
+++ resolved
@@ -936,11 +936,7 @@
             case TAG_LONG_FIXED:
                 return buff.getLong();
             }
-<<<<<<< HEAD
             return (long)(tag - TAG_LONG_0_7);
-=======
-            return (long) (tag - TAG_LONG_0_7);
->>>>>>> 3b852936
         }
 
         @Override
