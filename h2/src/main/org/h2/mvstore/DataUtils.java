--- conflicted
+++ resolved
@@ -17,11 +17,8 @@
 import java.util.Map;
 
 import org.h2.engine.Constants;
-<<<<<<< HEAD
 import org.h2.mvstore.type.DataType;
-=======
 import org.h2.util.StringUtils;
->>>>>>> 04b85386
 
 /**
  * Utility methods
