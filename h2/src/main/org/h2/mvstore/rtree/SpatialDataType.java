/*
 * Copyright 2004-2018 H2 Group. Multiple-Licensed under the MPL 2.0,
 * and the EPL 1.0 (http://h2database.com/html/license.html).
 * Initial Developer: H2 Group
 */
package org.h2.mvstore.rtree;

import java.nio.ByteBuffer;
import java.util.ArrayList;

import org.h2.mvstore.DataUtils;
import org.h2.mvstore.WriteBuffer;
import org.h2.mvstore.type.DataType;
<<<<<<< HEAD
import org.h2.util.New;
import org.h2.value.Value;
=======
import org.h2.util.Utils;
>>>>>>> 6b33ddf0

/**
 * A spatial data type. This class supports up to 31 dimensions. Each dimension
 * can have a minimum and a maximum value of type float. For each dimension, the
 * maximum value is only stored when it is not the same as the minimum.
 */
public class SpatialDataType implements DataType {

    private final int dimensions;

    public SpatialDataType(int dimensions) {
        // Because of how we are storing the
        // min-max-flag in the read/write method
        // the number of dimensions must be < 32.
        DataUtils.checkArgument(
                dimensions >= 1 && dimensions < 32,
                "Dimensions must be between 1 and 31, is {0}", dimensions);
        this.dimensions = dimensions;
    }

    @Override
    public int compare(Object a, Object b) {
        if (a == b) {
            return 0;
        } else if (a == null) {
            return -1;
        } else if (b == null) {
            return 1;
        }
        long la = ((SpatialKey) a).getId();
        long lb = ((SpatialKey) b).getId();
        return Long.compare(la, lb);
    }

    /**
     * Check whether two spatial values are equal.
     *
     * @param a the first value
     * @param b the second value
     * @return true if they are equal
     */
    public boolean equals(Object a, Object b) {
        if (a == b) {
            return true;
        } else if (a == null || b == null) {
            return false;
        }
        long la = ((SpatialKey) a).getId();
        long lb = ((SpatialKey) b).getId();
        return la == lb;
    }

    @Override
    public int getMemory(Object obj) {
        return 40 + dimensions * 4;
    }

    @Override
    public void read(ByteBuffer buff, Object[] obj, int len, boolean key) {
        for (int i = 0; i < len; i++) {
            obj[i] = read(buff);
        }
    }

    @Override
    public void write(WriteBuffer buff, Object[] obj, int len, boolean key) {
        for (int i = 0; i < len; i++) {
            write(buff, obj[i]);
        }
    }

    @Override
    public void write(WriteBuffer buff, Object obj) {
        SpatialKey k = (SpatialKey) obj;
        if (k.isNull()) {
            buff.putVarInt(-1);
            buff.putVarLong(k.getId());
            return;
        }
        int flags = 0;
        for (int i = 0; i < dimensions; i++) {
            if (k.min(i) == k.max(i)) {
                flags |= 1 << i;
            }
        }
        buff.putVarInt(flags);
        for (int i = 0; i < dimensions; i++) {
            buff.putFloat(k.min(i));
            if ((flags & (1 << i)) == 0) {
                buff.putFloat(k.max(i));
            }
        }
        buff.putVarLong(k.getId());
    }

    @Override
    public Value read(ByteBuffer buff) {
        int flags = DataUtils.readVarInt(buff);
        if (flags == -1) {
            long id = DataUtils.readVarLong(buff);
            return new SpatialKey(id);
        }
        float[] minMax = new float[dimensions * 2];
        for (int i = 0; i < dimensions; i++) {
            float min = buff.getFloat();
            float max;
            if ((flags & (1 << i)) != 0) {
                max = min;
            } else {
                max = buff.getFloat();
            }
            minMax[i + i] = min;
            minMax[i + i + 1] = max;
        }
        long id = DataUtils.readVarLong(buff);
        return new SpatialKey(id, minMax);
    }

    /**
     * Check whether the two objects overlap.
     *
     * @param objA the first object
     * @param objB the second object
     * @return true if they overlap
     */
    public boolean isOverlap(Object objA, Object objB) {
        SpatialKey a = (SpatialKey) objA;
        SpatialKey b = (SpatialKey) objB;
        if (a.isNull() || b.isNull()) {
            return false;
        }
        for (int i = 0; i < dimensions; i++) {
            if (a.max(i) < b.min(i) || a.min(i) > b.max(i)) {
                return false;
            }
        }
        return true;
    }

    /**
     * Increase the bounds in the given spatial object.
     *
     * @param bounds the bounds (may be modified)
     * @param add the value
     */
    public void increaseBounds(Object bounds, Object add) {
        SpatialKey a = (SpatialKey) add;
        SpatialKey b = (SpatialKey) bounds;
        if (a.isNull() || b.isNull()) {
            return;
        }
        for (int i = 0; i < dimensions; i++) {
            b.setMin(i, Math.min(b.min(i), a.min(i)));
            b.setMax(i, Math.max(b.max(i), a.max(i)));
        }
    }

    /**
     * Get the area increase by extending a to contain b.
     *
     * @param objA the bounding box
     * @param objB the object
     * @return the area
     */
    public float getAreaIncrease(Object objA, Object objB) {
        SpatialKey b = (SpatialKey) objB;
        SpatialKey a = (SpatialKey) objA;
        if (a.isNull() || b.isNull()) {
            return 0;
        }
        float min = a.min(0);
        float max = a.max(0);
        float areaOld = max - min;
        min = Math.min(min,  b.min(0));
        max = Math.max(max,  b.max(0));
        float areaNew = max - min;
        for (int i = 1; i < dimensions; i++) {
            min = a.min(i);
            max = a.max(i);
            areaOld *= max - min;
            min = Math.min(min,  b.min(i));
            max = Math.max(max,  b.max(i));
            areaNew *= max - min;
        }
        return areaNew - areaOld;
    }

    /**
     * Get the combined area of both objects.
     *
     * @param objA the first object
     * @param objB the second object
     * @return the area
     */
    float getCombinedArea(Object objA, Object objB) {
        SpatialKey a = (SpatialKey) objA;
        SpatialKey b = (SpatialKey) objB;
        if (a.isNull()) {
            return getArea(b);
        } else if (b.isNull()) {
            return getArea(a);
        }
        float area = 1;
        for (int i = 0; i < dimensions; i++) {
            float min = Math.min(a.min(i),  b.min(i));
            float max = Math.max(a.max(i),  b.max(i));
            area *= max - min;
        }
        return area;
    }

    private float getArea(SpatialKey a) {
        if (a.isNull()) {
            return 0;
        }
        float area = 1;
        for (int i = 0; i < dimensions; i++) {
            area *= a.max(i) - a.min(i);
        }
        return area;
    }

    /**
     * Check whether a contains b.
     *
     * @param objA the bounding box
     * @param objB the object
     * @return the area
     */
    public boolean contains(Object objA, Object objB) {
        SpatialKey a = (SpatialKey) objA;
        SpatialKey b = (SpatialKey) objB;
        if (a.isNull() || b.isNull()) {
            return false;
        }
        for (int i = 0; i < dimensions; i++) {
            if (a.min(i) > b.min(i) || a.max(i) < b.max(i)) {
                return false;
            }
        }
        return true;
    }

    /**
     * Check whether a is completely inside b and does not touch the
     * given bound.
     *
     * @param objA the object to check
     * @param objB the bounds
     * @return true if a is completely inside b
     */
    public boolean isInside(Object objA, Object objB) {
        SpatialKey a = (SpatialKey) objA;
        SpatialKey b = (SpatialKey) objB;
        if (a.isNull() || b.isNull()) {
            return false;
        }
        for (int i = 0; i < dimensions; i++) {
            if (a.min(i) <= b.min(i) || a.max(i) >= b.max(i)) {
                return false;
            }
        }
        return true;
    }

    /**
     * Create a bounding box starting with the given object.
     *
     * @param objA the object
     * @return the bounding box
     */
    Object createBoundingBox(Object objA) {
        SpatialKey a = (SpatialKey) objA;
        if (a.isNull()) {
            return a;
        }
        float[] minMax = new float[dimensions * 2];
        for (int i = 0; i < dimensions; i++) {
            minMax[i + i] = a.min(i);
            minMax[i + i + 1] = a.max(i);
        }
        return new SpatialKey(0, minMax);
    }

    /**
     * Get the most extreme pair (elements that are as far apart as possible).
     * This method is used to split a page (linear split). If no extreme objects
     * could be found, this method returns null.
     *
     * @param list the objects
     * @return the indexes of the extremes
     */
    public int[] getExtremes(ArrayList<Object> list) {
        list = getNotNull(list);
        if (list.isEmpty()) {
            return null;
        }
        SpatialKey bounds = (SpatialKey) createBoundingBox(list.get(0));
        SpatialKey boundsInner = (SpatialKey) createBoundingBox(bounds);
        for (int i = 0; i < dimensions; i++) {
            float t = boundsInner.min(i);
            boundsInner.setMin(i, boundsInner.max(i));
            boundsInner.setMax(i, t);
        }
        for (Object o : list) {
            increaseBounds(bounds, o);
            increaseMaxInnerBounds(boundsInner, o);
        }
        double best = 0;
        int bestDim = 0;
        for (int i = 0; i < dimensions; i++) {
            float inner = boundsInner.max(i) - boundsInner.min(i);
            if (inner < 0) {
                continue;
            }
            float outer = bounds.max(i) - bounds.min(i);
            float d = inner / outer;
            if (d > best) {
                best = d;
                bestDim = i;
            }
        }
        if (best <= 0) {
            return null;
        }
        float min = boundsInner.min(bestDim);
        float max = boundsInner.max(bestDim);
        int firstIndex = -1, lastIndex = -1;
        for (int i = 0; i < list.size() &&
                (firstIndex < 0 || lastIndex < 0); i++) {
            SpatialKey o = (SpatialKey) list.get(i);
            if (firstIndex < 0 && o.max(bestDim) == min) {
                firstIndex = i;
            } else if (lastIndex < 0 && o.min(bestDim) == max) {
                lastIndex = i;
            }
        }
        return new int[] { firstIndex, lastIndex };
    }

    private static ArrayList<Object> getNotNull(ArrayList<Object> list) {
        ArrayList<Object> result = null;
        for (Object o : list) {
            SpatialKey a = (SpatialKey) o;
            if (a.isNull()) {
                result = Utils.newSmallArrayList();
                break;
            }
        }
        if (result == null) {
            return list;
        }
        for (Object o : list) {
            SpatialKey a = (SpatialKey) o;
            if (!a.isNull()) {
                result.add(a);
            }
        }
        return result;
    }

    private void increaseMaxInnerBounds(Object bounds, Object add) {
        SpatialKey b = (SpatialKey) bounds;
        SpatialKey a = (SpatialKey) add;
        for (int i = 0; i < dimensions; i++) {
            b.setMin(i, Math.min(b.min(i), a.max(i)));
            b.setMax(i, Math.max(b.max(i), a.min(i)));
        }
    }

}<|MERGE_RESOLUTION|>--- conflicted
+++ resolved
@@ -11,12 +11,7 @@
 import org.h2.mvstore.DataUtils;
 import org.h2.mvstore.WriteBuffer;
 import org.h2.mvstore.type.DataType;
-<<<<<<< HEAD
-import org.h2.util.New;
-import org.h2.value.Value;
-=======
 import org.h2.util.Utils;
->>>>>>> 6b33ddf0
 
 /**
  * A spatial data type. This class supports up to 31 dimensions. Each dimension
