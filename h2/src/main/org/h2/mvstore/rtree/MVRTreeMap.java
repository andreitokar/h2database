/*
 * Copyright 2004-2014 H2 Group. Multiple-Licensed under the MPL 2.0,
 * and the EPL 1.0 (http://h2database.com/html/license.html).
 * Initial Developer: H2 Group
 */
package org.h2.mvstore.rtree;

import java.util.ArrayList;
import java.util.Iterator;
import java.util.Map;

import org.h2.mvstore.CursorPos;
import org.h2.mvstore.DataUtils;
import org.h2.mvstore.MVMap;
import org.h2.mvstore.MVStore;
import org.h2.mvstore.Page;
import org.h2.mvstore.type.DataType;
import org.h2.mvstore.type.ObjectDataType;
import org.h2.util.New;

/**
 * An r-tree implementation. It supports both the linear and the quadratic split
 * algorithm.
 *
 * @param <V> the value class
 */
public final class MVRTreeMap<V> extends MVMap<SpatialKey, V> {

    /**
     * The spatial key type.
     */
    private final SpatialDataType keyType;

    private boolean quadraticSplit;

    public MVRTreeMap(Map<String, Object> config) {
        super(config);
        keyType = (SpatialDataType) config.get("key");
        quadraticSplit = Boolean.valueOf(String.valueOf(config.get("quadraticSplit")));
    }

<<<<<<< HEAD
    private MVRTreeMap(MVRTreeMap<V> source) {
        super(source);
        this.keyType = source.keyType;
        this.quadraticSplit = source.quadraticSplit;
    }

    @Override
    public MVRTreeMap<V> cloneIt() {
        return new MVRTreeMap<>(this);
=======
    /**
     * Create a new map with the given dimensions and value type.
     *
     * @param <V> the value type
     * @param dimensions the number of dimensions
     * @param valueType the value type
     * @return the map
     */
    public static <V> MVRTreeMap<V> create(int dimensions, DataType valueType) {
        return new MVRTreeMap<>(dimensions, valueType);
>>>>>>> 591d4428
    }

    @Override
    @SuppressWarnings("unchecked")
    public V get(Object key) {
        V result = (V) get(getRootPage(), key);
        return result;
    }

    /**
     * Iterate over all keys that have an intersection with the given rectangle.
     *
     * @param x the rectangle
     * @return the iterator
     */
    public RTreeCursor findIntersectingKeys(SpatialKey x) {
        return new RTreeCursor(getRootPage(), x) {
            @Override
            protected boolean check(boolean leaf, SpatialKey key,
                    SpatialKey test) {
                return keyType.isOverlap(key, test);
            }
        };
    }

    /**
     * Iterate over all keys that are fully contained within the given
     * rectangle.
     *
     * @param x the rectangle
     * @return the iterator
     */
    public RTreeCursor findContainedKeys(SpatialKey x) {
        return new RTreeCursor(getRootPage(), x) {
            @Override
            protected boolean check(boolean leaf, SpatialKey key,
                    SpatialKey test) {
                if (leaf) {
                    return keyType.isInside(key, test);
                }
                return keyType.isOverlap(key, test);
            }
        };
    }

    private boolean contains(Page p, int index, Object key) {
        return keyType.contains(p.getKey(index), key);
    }

    /**
     * Get the object for the given key. An exact match is required.
     *
     * @param p the page
     * @param key the key
     * @return the value, or null if not found
     */
    public V get(Page p, Object key) {
        int keyCount = p.getKeyCount();
        if (!p.isLeaf()) {
            for (int i = 0; i < keyCount; i++) {
                if (contains(p, i, key)) {
                    V o = get(p.getChildPage(i), key);
                    if (o != null) {
                        return o;
                    }
                }
            }
        } else {
            for (int i = 0; i < keyCount; i++) {
                if (keyType.equals(p.getKey(i), key)) {
                    return (V)p.getValue(i);
                }
            }
        }
        return null;
    }

    /**
     * Remove a key-value pair, if the key exists.
     *
     * @param key the key (may not be null)
     * @return the old value if the key existed, or null otherwise
     */
    @Override
    @SuppressWarnings("unchecked")
    public V remove(Object key) {
        return operate((SpatialKey) key, null, DecisionMaker.REMOVE);
    }

    @Override
    public V operate(SpatialKey key, V value, DecisionMaker<? super V> decisionMaker) {
        beforeWrite();
        int attempt = 0;
        while(true) {
            ++attempt;
            RootReference rootReference = getRoot();
            Page p = rootReference.root.copy(true);
            V result = operate(p, key, value, decisionMaker);
            if (!p.isLeaf() && p.getTotalCount() == 0) {
                p.removePage();
                p = Page.createEmpty(this);
            } else if (p.getKeyCount() > store.getKeysPerPage() || p.getMemory() > store.getMaxPageSize()
                                                                && p.getKeyCount() > 3) {
                // only possible if this is the root, else we would have
                // split earlier (this requires pageSplitSize is fixed)
                long totalCount = p.getTotalCount();
                Page split = split(p);
                Object k1 = getBounds(p);
                Object k2 = getBounds(split);
                Object[] keys = {k1, k2};
                Page.PageReference[] children = {
                        new Page.PageReference(p),
                        new Page.PageReference(split),
                        Page.PageReference.EMPTY
                };
                p = Page.create(this, keys, null, children, totalCount, 0);
                if(store.getFileStore() != null) {
                    store.registerUnsavedPage(p.getMemory());
                }
            }
            if(updateRoot(rootReference, p, attempt)) {
                return result;
            }
            decisionMaker.reset();
        }
    }

    private V operate(Page p, Object key, V value, DecisionMaker<? super V> decisionMaker) {
        V result = null;
        if (p.isLeaf()) {
            int indx = -1;
            int keyCount = p.getKeyCount();
            for (int i = 0; i < keyCount; i++) {
                if (keyType.equals(p.getKey(i), key)) {
                    indx = i;
                }
            }
            result = indx < 0 ? null : (V)p.getValue(indx);
            Decision decision = decisionMaker.decide(result, value);
            switch (decision) {
                case ABORT: break;
                case REMOVE:
                    if(indx >= 0) {
                        p.remove(indx);
                    }
                    break;
                case PUT:
                    value = decisionMaker.selectValue(result, value);
                    if(indx < 0) {
                        p.insertLeaf(p.getKeyCount(), key, value);
                    } else {
                        p.setKey(indx, key);
                        p.setValue(indx, value);
                    }
                    break;
            }
            return result;
        }

        // p is a node
        if(value == null)
        {
            for (int i = 0; i < p.getKeyCount(); i++) {
                if (contains(p, i, key)) {
                    Page cOld = p.getChildPage(i);
                    // this will mark the old page as deleted
                    // so we need to update the parent in any case
                    // (otherwise the old page might be deleted again)
                    Page c = cOld.copy(true);
                    long oldSize = c.getTotalCount();
                    result = operate(c, key, value, decisionMaker);
                    p.setChild(i, c);
                    if (oldSize == c.getTotalCount()) {
                        decisionMaker.reset();
                        continue;
                    }
                    if (c.getTotalCount() == 0) {
                        // this child was deleted
                        p.remove(i);
                        if (p.getKeyCount() == 0) {
                            c.removePage();
                        }
                        break;
                    }
                    Object oldBounds = p.getKey(i);
                    if (!keyType.isInside(key, oldBounds)) {
                        p.setKey(i, getBounds(c));
                    }
                    break;
                }
            }
        } else {
            int index = -1;
            for (int i = 0; i < p.getKeyCount(); i++) {
                if (contains(p, i, key)) {
                    Page c = p.getChildPage(i);
                    if(get(c, key) != null) {
                        index = i;
                        break;
                    }
                    if(index < 0) {
                        index = i;
                    }
                }
            }
            if (index < 0) {
                // a new entry, we don't know where to add yet
                float min = Float.MAX_VALUE;
                for (int i = 0; i < p.getKeyCount(); i++) {
                    Object k = p.getKey(i);
                    float areaIncrease = keyType.getAreaIncrease(k, key);
                    if (areaIncrease < min) {
                        index = i;
                        min = areaIncrease;
                    }
                }
            }
            Page c = p.getChildPage(index).copy(true);
            if (c.getKeyCount() > store.getKeysPerPage() || c.getMemory() > store.getMaxPageSize()
                    && c.getKeyCount() > 4) {
                // split on the way down
                Page split = split(c);
                p.setKey(index, getBounds(c));
                p.setChild(index, c);
                p.insertNode(index, getBounds(split), split);
                // now we are not sure where to add
                result = operate(p, key, value, decisionMaker);
            } else {
                result = operate(c, key, value, decisionMaker);
                Object bounds = p.getKey(index);
                keyType.increaseBounds(bounds, key);
                p.setKey(index, bounds);
                p.setChild(index, c);
            }
        }
        return result;
    }

    private Object getBounds(Page x) {
        Object bounds = keyType.createBoundingBox(x.getKey(0));
        int keyCount = x.getKeyCount();
        for (int i = 1; i < keyCount; i++) {
            keyType.increaseBounds(bounds, x.getKey(i));
        }
        return bounds;
    }

    @Override
    @SuppressWarnings("unchecked")
    public V put(SpatialKey key, V value) {
        return operate(key, value, DecisionMaker.PUT);
    }

    /**
     * Add a given key-value pair. The key should not exist (if it exists, the
     * result is undefined).
     *
     * @param key the key
     * @param value the value
     */
    public void add(SpatialKey key, V value) {
        operate(key, value, DecisionMaker.PUT);
    }

    private Page split(Page p) {
        return quadraticSplit ?
                splitQuadratic(p) :
                splitLinear(p);
    }

    private Page splitLinear(Page p) {
        ArrayList<Object> keys = New.arrayList();
        int keyCount = p.getKeyCount();
        for (int i = 0; i < keyCount; i++) {
            keys.add(p.getKey(i));
        }
        int[] extremes = keyType.getExtremes(keys);
        if (extremes == null) {
            return splitQuadratic(p);
        }
        Page splitA = newPage(p.isLeaf());
        Page splitB = newPage(p.isLeaf());
        move(p, splitA, extremes[0]);
        if (extremes[1] > extremes[0]) {
            extremes[1]--;
        }
        move(p, splitB, extremes[1]);
        Object boundsA = keyType.createBoundingBox(splitA.getKey(0));
        Object boundsB = keyType.createBoundingBox(splitB.getKey(0));
        while (p.getKeyCount() > 0) {
            Object o = p.getKey(0);
            float a = keyType.getAreaIncrease(boundsA, o);
            float b = keyType.getAreaIncrease(boundsB, o);
            if (a < b) {
                keyType.increaseBounds(boundsA, o);
                move(p, splitA, 0);
            } else {
                keyType.increaseBounds(boundsB, o);
                move(p, splitB, 0);
            }
        }
        while (splitB.getKeyCount() > 0) {
            move(splitB, p, 0);
        }
        return splitA;
    }

    private Page splitQuadratic(Page p) {
        Page splitA = newPage(p.isLeaf());
        Page splitB = newPage(p.isLeaf());
        float largest = Float.MIN_VALUE;
        int ia = 0, ib = 0;
        int keyCount = p.getKeyCount();
        for (int a = 0; a < keyCount; a++) {
            Object objA = p.getKey(a);
            for (int b = 0; b < keyCount; b++) {
                if (a == b) {
                    continue;
                }
                Object objB = p.getKey(b);
                float area = keyType.getCombinedArea(objA, objB);
                if (area > largest) {
                    largest = area;
                    ia = a;
                    ib = b;
                }
            }
        }
        move(p, splitA, ia);
        if (ia < ib) {
            ib--;
        }
        move(p, splitB, ib);
        Object boundsA = keyType.createBoundingBox(splitA.getKey(0));
        Object boundsB = keyType.createBoundingBox(splitB.getKey(0));
        while (p.getKeyCount() > 0) {
            float diff = 0, bestA = 0, bestB = 0;
            int best = 0;
            keyCount = p.getKeyCount();
            for (int i = 0; i < keyCount; i++) {
                Object o = p.getKey(i);
                float incA = keyType.getAreaIncrease(boundsA, o);
                float incB = keyType.getAreaIncrease(boundsB, o);
                float d = Math.abs(incA - incB);
                if (d > diff) {
                    diff = d;
                    bestA = incA;
                    bestB = incB;
                    best = i;
                }
            }
            if (bestA < bestB) {
                keyType.increaseBounds(boundsA, p.getKey(best));
                move(p, splitA, best);
            } else {
                keyType.increaseBounds(boundsB, p.getKey(best));
                move(p, splitB, best);
            }
        }
        while (splitB.getKeyCount() > 0) {
            move(splitB, p, 0);
        }
        return splitA;
    }

    private Page newPage(boolean leaf) {
        Page page;
        Object[] values;
        Page.PageReference[] refs;
        if (leaf) {
            page = Page.createEmpty(this);
        } else {
            page = Page.createEmptyNode(this);
        }
        if(store.getFileStore() != null)
        {
            store.registerUnsavedPage(page.getMemory());
        }
        return page;
    }

    private static void move(Page source, Page target, int sourceIndex) {
        Object k = source.getKey(sourceIndex);
        if (source.isLeaf()) {
            Object v = source.getValue(sourceIndex);
            target.insertLeaf(0, k, v);
        } else {
            Page c = source.getChildPage(sourceIndex);
            target.insertNode(0, k, c);
        }
        source.remove(sourceIndex);
    }

    /**
     * Add all node keys (including internal bounds) to the given list.
     * This is mainly used to visualize the internal splits.
     *
     * @param list the list
     * @param p the root page
     */
    public void addNodeKeys(ArrayList<SpatialKey> list, Page p) {
        if (p != null && !p.isLeaf()) {
            int keyCount = p.getKeyCount();
            for (int i = 0; i < keyCount; i++) {
                list.add((SpatialKey) p.getKey(i));
                addNodeKeys(list, p.getChildPage(i));
            }
        }
    }

    public boolean isQuadraticSplit() {
        return quadraticSplit;
    }

    public void setQuadraticSplit(boolean quadraticSplit) {
        this.quadraticSplit = quadraticSplit;
    }

    @Override
    protected int getChildPageCount(Page p) {
        return p.getRawChildPageCount() - 1;
    }

    /**
     * A cursor to iterate over a subset of the keys.
     */
    public static class RTreeCursor implements Iterator<SpatialKey> {

        private final SpatialKey filter;
        private CursorPos pos;
        private SpatialKey current;
        private final Page root;
        private boolean initialized;

        protected RTreeCursor(Page root, SpatialKey filter) {
            this.root = root;
            this.filter = filter;
        }

        @Override
        public boolean hasNext() {
            if (!initialized) {
                // init
                pos = new CursorPos(root, 0, null);
                fetchNext();
                initialized = true;
            }
            return current != null;
        }

        /**
         * Skip over that many entries. This method is relatively fast (for this
         * map implementation) even if many entries need to be skipped.
         *
         * @param n the number of entries to skip
         */
        public void skip(long n) {
            while (hasNext() && n-- > 0) {
                fetchNext();
            }
        }

        @Override
        public SpatialKey next() {
            if (!hasNext()) {
                return null;
            }
            SpatialKey c = current;
            fetchNext();
            return c;
        }

        @Override
        public void remove() {
            throw DataUtils.newUnsupportedOperationException(
                    "Removing is not supported");
        }

        /**
         * Fetch the next entry if there is one.
         */
        protected void fetchNext() {
            while (pos != null) {
                Page p = pos.page;
                if (p.isLeaf()) {
                    while (pos.index < p.getKeyCount()) {
                        SpatialKey c = (SpatialKey) p.getKey(pos.index++);
                        if (filter == null || check(true, c, filter)) {
                            current = c;
                            return;
                        }
                    }
                } else {
                    boolean found = false;
                    while (pos.index < p.getKeyCount()) {
                        int index = pos.index++;
                        SpatialKey c = (SpatialKey) p.getKey(index);
                        if (filter == null || check(false, c, filter)) {
                            Page child = pos.page.getChildPage(index);
                            pos = new CursorPos(child, 0, pos);
                            found = true;
                            break;
                        }
                    }
                    if (found) {
                        continue;
                    }
                }
                // parent
                pos = pos.parent;
            }
            current = null;
        }

        /**
         * Check a given key.
         *
         * @param leaf if the key is from a leaf page
         * @param key the stored key
         * @param test the user-supplied test key
         * @return true if there is a match
         */
        @SuppressWarnings("unused")
        protected boolean check(boolean leaf, SpatialKey key, SpatialKey test) {
            return true;
        }

    }

    @Override
    public String getType() {
        return "rtree";
    }

    /**
     * A builder for this class.
     *
     * @param <V> the value type
     */
    public static class Builder<V> extends MVMap.BasicBuilder<MVRTreeMap<V>, SpatialKey, V> {

        private int dimensions = 2;

        /**
         * Create a new builder for maps with 2 dimensions.
         */
        public Builder() {
            setKeyType(new SpatialDataType(dimensions));
        }

        /**
         * Set the dimensions.
         *
         * @param dimensions the dimensions to use
         * @return this
         */
        public Builder<V> dimensions(int dimensions) {
            this.dimensions = dimensions;
            setKeyType(new SpatialDataType(dimensions));
            return this;
        }

        /**
         * Set the key data type.
         *
         * @param valueType the key type
         * @return this
         */
        public Builder<V> valueType(DataType valueType) {
            setValueType(valueType);
            return this;
        }

        @Override
<<<<<<< HEAD
        public MVRTreeMap<V> create(Map<String, Object> config) {
            return new MVRTreeMap<V>(config);
=======
        public MVRTreeMap<V> create() {
            if (valueType == null) {
                valueType = new ObjectDataType();
            }
            return new MVRTreeMap<>(dimensions, valueType);
>>>>>>> 591d4428
        }
    }
}<|MERGE_RESOLUTION|>--- conflicted
+++ resolved
@@ -39,7 +39,6 @@
         quadraticSplit = Boolean.valueOf(String.valueOf(config.get("quadraticSplit")));
     }
 
-<<<<<<< HEAD
     private MVRTreeMap(MVRTreeMap<V> source) {
         super(source);
         this.keyType = source.keyType;
@@ -49,18 +48,6 @@
     @Override
     public MVRTreeMap<V> cloneIt() {
         return new MVRTreeMap<>(this);
-=======
-    /**
-     * Create a new map with the given dimensions and value type.
-     *
-     * @param <V> the value type
-     * @param dimensions the number of dimensions
-     * @param valueType the value type
-     * @return the map
-     */
-    public static <V> MVRTreeMap<V> create(int dimensions, DataType valueType) {
-        return new MVRTreeMap<>(dimensions, valueType);
->>>>>>> 591d4428
     }
 
     @Override
@@ -635,16 +622,8 @@
         }
 
         @Override
-<<<<<<< HEAD
         public MVRTreeMap<V> create(Map<String, Object> config) {
-            return new MVRTreeMap<V>(config);
-=======
-        public MVRTreeMap<V> create() {
-            if (valueType == null) {
-                valueType = new ObjectDataType();
-            }
-            return new MVRTreeMap<>(dimensions, valueType);
->>>>>>> 591d4428
+            return new MVRTreeMap<>(config);
         }
     }
 }