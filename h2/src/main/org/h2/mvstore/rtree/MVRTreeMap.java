--- conflicted
+++ resolved
@@ -154,11 +154,7 @@
                         new Page.PageReference(split),
                         Page.PageReference.EMPTY
                 };
-<<<<<<< HEAD
-                p = Page.create(this, 2, keys, null, children, totalCount, 0);
-=======
-                p = Page.createNode(this, keys, children, totalCount, 0);
->>>>>>> 4a339e7a
+                p = Page.createNode(this, 2, keys, children, totalCount, 0);
                 if(store.getFileStore() != null) {
                     store.registerUnsavedPage(p.getMemory());
                 }
