/*
 * Copyright 2004-2014 H2 Group. Multiple-Licensed under the MPL 2.0,
 * and the EPL 1.0 (http://h2database.com/html/license.html).
 * Initial Developer: H2 Group
 */
package org.h2.mvstore;

import java.io.IOException;
import java.nio.ByteBuffer;
import java.nio.channels.FileChannel;
import java.nio.channels.FileLock;
import java.nio.channels.OverlappingFileLockException;
import java.util.concurrent.atomic.AtomicLong;
import org.h2.mvstore.cache.FilePathCache;
import org.h2.store.fs.FilePath;
import org.h2.store.fs.FilePathDisk;
import org.h2.store.fs.FilePathEncrypt;
import org.h2.store.fs.FilePathNio;

/**
 * The default storage mechanism of the MVStore. This implementation persists
 * data to a file. The file store is responsible to persist data and for free
 * space management.
 */
public class FileStore {

    /**
     * The number of read operations.
     */
    protected final AtomicLong readCount = new AtomicLong(0);

    /**
     * The number of read bytes.
     */
    protected final AtomicLong readBytes = new AtomicLong(0);

    /**
     * The number of write operations.
     */
    protected final AtomicLong writeCount = new AtomicLong(0);

    /**
     * The number of written bytes.
     */
    protected final AtomicLong writeBytes = new AtomicLong(0);

    /**
     * The free spaces between the chunks. The first block to use is block 2
     * (the first two blocks are the store header).
     */
    protected final FreeSpaceBitSet freeSpace =
            new FreeSpaceBitSet(2, MVStore.BLOCK_SIZE);

    /**
     * The file name.
     */
    protected String fileName;

    /**
     * Whether this store is read-only.
     */
    protected boolean readOnly;

    /**
     * The file size (cached).
     */
    protected long fileSize;

    /**
     * The file.
     */
    protected FileChannel file;

    /**
     * The encrypted file (if encryption is used).
     */
    protected FileChannel encryptedFile;

    /**
     * The file lock.
     */
    protected FileLock fileLock;

    @Override
    public String toString() {
        return fileName;
    }

    /**
     * Read from the file.
     *
     * @param pos the write position
     * @param len the number of bytes to read
     * @return the byte buffer
     */
    public ByteBuffer readFully(long pos, int len) {
        ByteBuffer dst = ByteBuffer.allocate(len);
        DataUtils.readFully(file, pos, dst);
        readCount.incrementAndGet();
        readBytes.addAndGet(len);
        return dst;
    }

    /**
     * Write to the file.
     *
     * @param pos the write position
     * @param src the source buffer
     */
    public void writeFully(long pos, ByteBuffer src) {
        int len = src.remaining();
        fileSize = Math.max(fileSize, pos + len);
        DataUtils.writeFully(file, pos, src);
        writeCount.incrementAndGet();
        writeBytes.addAndGet(len);
    }

    /**
     * Try to open the file.
     *
     * @param fileName the file name
     * @param readOnly whether the file should only be opened in read-only mode,
     *            even if the file is writable
     * @param encryptionKey the encryption key, or null if encryption is not
     *            used
     */
    public void open(String fileName, boolean readOnly, char[] encryptionKey) {
        if (file != null) {
            return;
        }
        if (fileName != null) {
            // ensure the Cache file system is registered
            FilePathCache.INSTANCE.getScheme();
            FilePath p = FilePath.get(fileName);
            // if no explicit scheme was specified, NIO is used
            if (p instanceof FilePathDisk &&
                    !fileName.startsWith(p.getScheme() + ":")) {
                // ensure the NIO file system is registered
                FilePathNio.class.getName();
                fileName = "nio:" + fileName;
            }
        }
        this.fileName = fileName;
        FilePath f = FilePath.get(fileName);
        FilePath parent = f.getParent();
        if (parent != null && !parent.exists()) {
            throw DataUtils.newIllegalArgumentException(
                    "Directory does not exist: {0}", parent);
        }
        if (f.exists() && !f.canWrite()) {
            readOnly = true;
        }
        this.readOnly = readOnly;
        try {
            file = f.open(readOnly ? "r" : "rw");
            if (encryptionKey != null) {
                byte[] key = FilePathEncrypt.getPasswordBytes(encryptionKey);
                encryptedFile = file;
                file = new FilePathEncrypt.FileEncrypt(fileName, key, file);
            }
            try {
                if (readOnly) {
                    fileLock = file.tryLock(0, Long.MAX_VALUE, true);
                } else {
                    fileLock = file.tryLock();
                }
            } catch (OverlappingFileLockException e) {
                throw DataUtils.newIllegalStateException(
                        DataUtils.ERROR_FILE_LOCKED,
                        "The file is locked: {0}", fileName, e);
            }
            if (fileLock == null) {
                throw DataUtils.newIllegalStateException(
                        DataUtils.ERROR_FILE_LOCKED,
                        "The file is locked: {0}", fileName);
            }
            fileSize = file.size();
        } catch (IOException e) {
            throw DataUtils.newIllegalStateException(
                    DataUtils.ERROR_READING_FAILED,
                    "Could not open file {0}", fileName, e);
        }
    }

    /**
     * Close this store.
     */
    public void close() {
        try {
            if (fileLock != null) {
                fileLock.release();
                fileLock = null;
            }
            file.close();
            freeSpace.clear();
        } catch (Exception e) {
            throw DataUtils.newIllegalStateException(
                    DataUtils.ERROR_WRITING_FAILED,
                    "Closing failed for file {0}", fileName, e);
        } finally {
            file = null;
        }
    }

    /**
     * Flush all changes.
     */
    public void sync() {
        try {
            file.force(true);
        } catch (IOException e) {
            throw DataUtils.newIllegalStateException(
                    DataUtils.ERROR_WRITING_FAILED,
                    "Could not sync file {0}", fileName, e);
        }
    }

    /**
     * Get the file size.
     *
     * @return the file size
     */
    public long size() {
        return fileSize;
    }

    /**
     * Truncate the file.
     *
     * @param size the new file size
     */
    public void truncate(long size) {
        try {
            writeCount.incrementAndGet();
            file.truncate(size);
            fileSize = Math.min(fileSize, size);
        } catch (IOException e) {
            throw DataUtils.newIllegalStateException(
                    DataUtils.ERROR_WRITING_FAILED,
                    "Could not truncate file {0} to size {1}",
                    fileName, size, e);
        }
    }

    /**
     * Get the file instance in use.
     * <p>
     * The application may read from the file (for example for online backup),
     * but not write to it or truncate it.
     *
     * @return the file
     */
    public FileChannel getFile() {
        return file;
    }

    /**
     * Get the encrypted file instance, if encryption is used.
     * <p>
     * The application may read from the file (for example for online backup),
     * but not write to it or truncate it.
     *
     * @return the encrypted file, or null if encryption is not used
     */
    public FileChannel getEncryptedFile() {
        return encryptedFile;
    }

    /**
     * Get the number of write operations since this store was opened.
     * For file based stores, this is the number of file write operations.
     *
     * @return the number of write operations
     */
    public long getWriteCount() {
        return writeCount.get();
    }

    /**
     * Get the number of written bytes since this store was opened.
     *
     * @return the number of write operations
     */
    public long getWriteBytes() {
        return writeBytes.get();
    }

    /**
     * Get the number of read operations since this store was opened.
     * For file based stores, this is the number of file read operations.
     *
     * @return the number of read operations
     */
    public long getReadCount() {
        return readCount.get();
    }

    /**
     * Get the number of read bytes since this store was opened.
     *
     * @return the number of write operations
     */
    public long getReadBytes() {
        return readBytes.get();
    }

    public boolean isReadOnly() {
        return readOnly;
    }

    /**
     * Get the default retention time for this store in milliseconds.
     *
     * @return the retention time
     */
    public int getDefaultRetentionTime() {
        return 45000;
    }

    /**
     * Mark the space as in use.
     *
     * @param pos the position in bytes
     * @param length the number of bytes
     */
    public void markUsed(long pos, int length) {
        freeSpace.markUsed(pos, length);
    }

    /**
     * Allocate a number of blocks and mark them as used.
     *
     * @param length the number of bytes to allocate
     * @return the start position in bytes
     */
    public long allocate(int length) {
        return freeSpace.allocate(length);
    }

    /**
     * Mark the space as free.
     *
     * @param pos the position in bytes
     * @param length the number of bytes
     */
    public void free(long pos, int length) {
        freeSpace.free(pos, length);
    }

    public int getFillRate() {
        return freeSpace.getFillRate();
    }

    long getFirstFree() {
        return freeSpace.getFirstFree();
    }

<<<<<<< HEAD
    long getLast() {
        return freeSpace.getLast();
=======
    long getFileLengthInUse() {
        return freeSpace.getLastFree();
>>>>>>> 15bd9cfb
    }

    /**
     * Mark the file as empty.
     */
    public void clear() {
        freeSpace.clear();
    }

    /**
     * Get the file name.
     *
     * @return the file name
     */
    public String getFileName() {
        return fileName;
    }

}<|MERGE_RESOLUTION|>--- conflicted
+++ resolved
@@ -355,13 +355,8 @@
         return freeSpace.getFirstFree();
     }
 
-<<<<<<< HEAD
-    long getLast() {
-        return freeSpace.getLast();
-=======
     long getFileLengthInUse() {
         return freeSpace.getLastFree();
->>>>>>> 15bd9cfb
     }
 
     /**
