--- conflicted
+++ resolved
@@ -89,13 +89,10 @@
         }
     }
 
-<<<<<<< HEAD
-=======
     /**
      * Determines max size of the data item size to fit into cache
      * @return data items size limit
      */
->>>>>>> 15bd9cfb
     public long getMaxItemSize() {
         return Math.max(1, maxMemory / segmentCount);
     }
