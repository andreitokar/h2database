--- conflicted
+++ resolved
@@ -43,7 +43,7 @@
  * @author Thomas Mueller
  * @param <V> the value type
  */
-public final class CacheLongKeyLIRS<V> {
+public class CacheLongKeyLIRS<V> {
 
     /**
      * The maximum memory this cache should use.
@@ -255,7 +255,7 @@
      * @param key the key
      * @return the hash code
      */
-    private static int getHash(long key) {
+    static int getHash(long key) {
         int hash = (int) ((key >>> 32) ^ key);
         // a supplemental secondary hash function
         // to protect against hash codes that don't differ much
@@ -706,61 +706,11 @@
             mapSize++;
         }
 
-<<<<<<< HEAD
-        private static <V> Entry<V> copy(Entry<V> old) {
-            Entry<V> e = new Entry<>(old.memory);
-            e.key = old.key;
-            e.value = old.value;
-            e.reference = old.reference;
-            e.topMove = old.topMove;
-            return e;
-        }
-
-=======
->>>>>>> 07e4ef94
         /**
          * Get the value from the given entry.
          * This method adjusts the internal state of the cache sometimes,
          * to ensure commonly used entries stay in the cache.
          *
-<<<<<<< HEAD
-         * @param key the key (may not be null)
-         * @param hash the hash
-         * @return the memory, or 0 if there is no resident entry
-         */
-        int getMemory(long key, int hash) {
-            Entry<V> e = find(key, hash);
-            return e == null ? 0 : e.getMemory();
-        }
-
-        /**
-         * Get the value for the given key if the entry is cached. This method
-         * adjusts the internal state of the cache sometimes, to ensure commonly
-         * used entries stay in the cache.
-         *
-         * @param key the key (may not be null)
-         * @param hash the hash
-         * @return the value, or null if there is no resident entry
-         */
-        V get(long key, int hash) {
-            Entry<V> e = find(key, hash);
-            synchronized (this) {
-                if (e == null) {
-                    // the entry was not found
-                    misses++;
-                    return null;
-                }
-                V value = e.getValue();
-                if (value == null) {
-                    // it was a non-resident entry
-                    misses++;
-                    return null;
-                }
-                access(e);
-                hits++;
-                return value;
-            }
-=======
          * @param e the entry
          * @return the value, or null if there is no resident entry
          */
@@ -775,7 +725,6 @@
                 hits++;
             }
             return value;
->>>>>>> 07e4ef94
         }
 
         /**
@@ -787,12 +736,7 @@
         private void access(Entry<V> e) {
             if (e.isHot()) {
                 if (e != stack.stackNext && e.stackNext != null) {
-<<<<<<< HEAD
-                    if (stackMoveDistance == 0 ||
-                            stackMoveCounter - e.topMove > stackMoveDistance) {
-=======
                     if (stackMoveCounter - e.topMove > stackMoveDistance) {
->>>>>>> 07e4ef94
                         // move a hot entry to the top of the stack
                         // unless it is already there
                         boolean wasEnd = e == stack.stackPrev;
@@ -848,13 +792,6 @@
          * @return the old value, or null if there was no resident entry
          */
         synchronized V put(long key, int hash, V value, int memory) {
-<<<<<<< HEAD
-            if (value == null) {
-                throw DataUtils.newIllegalArgumentException(
-                        "The value may not be null");
-            }
-=======
->>>>>>> 07e4ef94
             Entry<V> e = find(key, hash);
             boolean existed = e != null;
             V old = null;
@@ -866,13 +803,7 @@
                 // the new entry is too big to fit
                 return old;
             }
-<<<<<<< HEAD
-            e = new Entry<>(memory);
-            e.key = key;
-            e.value = value;
-=======
             e = new Entry<>(key, value, memory);
->>>>>>> 07e4ef94
             int index = hash & mask;
             e.mapNext = entries[index];
             entries[index] = e;
@@ -974,18 +905,6 @@
                 e.value = null;
                 addToQueue(queue2, e);
                 // the size of the non-resident-cold entries needs to be limited
-<<<<<<< HEAD
-                int maxQueue2Size = nonResidentQueueSize * (mapSize - queue2Size);
-                if (maxQueue2Size >= 0) {
-                    while (queue2Size > maxQueue2Size) {
-                        e = queue2.queuePrev;
-                        WeakReference<V> reference = e.reference;
-                        if (reference != null && reference.get() != null) {
-                            break;  // stop trimming if entry holds a value
-                        }
-                        int hash = getHash(e.key);
-                        remove(e.key, hash);
-=======
                 trimNonResidentQueue();
             }
         }
@@ -1000,7 +919,6 @@
                     WeakReference<V> reference = e.reference;
                     if (reference != null && reference.get() != null) {
                         break;  // stop trimming if entry holds a value
->>>>>>> 07e4ef94
                     }
                 }
                 int hash = getHash(e.key);
@@ -1172,7 +1090,7 @@
      *
      * @param <V> the value type
      */
-    static final class Entry<V> {
+    static class Entry<V> {
 
         /**
          * The key.
@@ -1226,14 +1144,6 @@
         Entry<V> mapNext;
 
 
-<<<<<<< HEAD
-        public Entry() {
-            this(0);
-        }
-
-        public Entry(int memory) {
-            this.memory = memory;
-=======
         Entry() {
             this(0L, null, 0);
         }
@@ -1248,7 +1158,6 @@
             this(old.key, old.value, old.memory);
             this.reference = old.reference;
             this.topMove = old.topMove;
->>>>>>> 07e4ef94
         }
 
         /**
