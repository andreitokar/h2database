/*
 * Copyright 2004-2018 H2 Group. Multiple-Licensed under the MPL 2.0,
 * and the EPL 1.0 (http://h2database.com/html/license.html).
 * Initial Developer: H2 Group
 */
package org.h2.mvstore;

import java.lang.Thread.UncaughtExceptionHandler;
import java.nio.ByteBuffer;
import java.nio.charset.StandardCharsets;
import java.util.ArrayList;
import java.util.Arrays;
import java.util.BitSet;
import java.util.Collections;
import java.util.Comparator;
import java.util.Deque;
import java.util.HashMap;
import java.util.HashSet;
import java.util.Iterator;
import java.util.LinkedList;
import java.util.Map;
import java.util.PriorityQueue;
import java.util.Queue;
import java.util.Set;
import java.util.concurrent.ConcurrentHashMap;
import java.util.concurrent.atomic.AtomicInteger;
import java.util.concurrent.atomic.AtomicLong;
import java.util.concurrent.atomic.AtomicReference;
import org.h2.compress.CompressDeflate;
import org.h2.compress.CompressLZF;
import org.h2.compress.Compressor;
import org.h2.engine.Constants;
import org.h2.mvstore.cache.CacheLongKeyLIRS;
import org.h2.util.MathUtils;
import org.h2.util.Utils;
import static org.h2.mvstore.MVMap.INITIAL_VERSION;

/*

TODO:

Documentation
- rolling docs review: at "Metadata Map"
- better document that writes are in background thread
- better document how to do non-unique indexes
- document pluggable store and OffHeapStore

TransactionStore:
- ability to disable the transaction log,
    if there is only one connection

MVStore:
- better and clearer memory usage accounting rules
    (heap memory versus disk memory), so that even there is
    never an out of memory
    even for a small heap, and so that chunks
    are still relatively big on average
- make sure serialization / deserialization errors don't corrupt the file
- test and possibly improve compact operation (for large dbs)
- automated 'kill process' and 'power failure' test
- defragment (re-creating maps, specially those with small pages)
- store number of write operations per page (maybe defragment
    if much different than count)
- r-tree: nearest neighbor search
- use a small object value cache (StringCache), test on Android
    for default serialization
- MVStoreTool.dump should dump the data if possible;
    possibly using a callback for serialization
- implement a sharded map (in one store, multiple stores)
    to support concurrent updates and writes, and very large maps
- to save space when persisting very small transactions,
    use a transaction log where only the deltas are stored
- serialization for lists, sets, sets, sorted sets, maps, sorted maps
- maybe rename 'rollback' to 'revert' to distinguish from transactions
- support other compression algorithms (deflate, LZ4,...)
- remove features that are not really needed; simplify the code
    possibly using a separate layer or tools
    (retainVersion?)
- optional pluggable checksum mechanism (per page), which
    requires that everything is a page (including headers)
- rename "store" to "save", as "store" is used in "storeVersion"
- rename setStoreVersion to setDataVersion, setSchemaVersion or similar
- temporary file storage
- simple rollback method (rollback to last committed version)
- MVMap to implement SortedMap, then NavigableMap
- storage that splits database into multiple files,
    to speed up compact and allow using trim
    (by truncating / deleting empty files)
- add new feature to the file system API to avoid copying data
    (reads that returns a ByteBuffer instead of writing into one)
    for memory mapped files and off-heap storage
- support log structured merge style operations (blind writes)
    using one map per level plus bloom filter
- have a strict call order MVStore -> MVMap -> Page -> FileStore
- autocommit commits, stores, and compacts from time to time;
    the background thread should wait at least 90% of the
    configured write delay to store changes
- compact* should also store uncommitted changes (if there are any)
- write a LSM-tree (log structured merge tree) utility on top of the MVStore
    with blind writes and/or a bloom filter that
    internally uses regular maps and merge sort
- chunk metadata: maybe split into static and variable,
    or use a small page size for metadata
- data type "string": maybe use prefix compression for keys
- test chunk id rollover
- feature to auto-compact from time to time and on close
- compact very small chunks
- Page: to save memory, combine keys & values into one array
    (also children & counts). Maybe remove some other
    fields (childrenCount for example)
- Support SortedMap for MVMap
- compact: copy whole pages (without having to open all maps)
- maybe change the length code to have lower gaps
- test with very low limits (such as: short chunks, small pages)
- maybe allow to read beyond the retention time:
    when compacting, move live pages in old chunks
    to a map (possibly the metadata map) -
    this requires a change in the compaction code, plus
    a map lookup when reading old data; also, this
    old data map needs to be cleaned up somehow;
    maybe using an additional timeout
- rollback of removeMap should restore the data -
    which has big consequences, as the metadata map
    would probably need references to the root nodes of all maps

*/

/**
 * A persistent storage for maps.
 */
public final class MVStore {

    /**
     * Whether assertions are enabled.
     */
    public static final boolean ASSERT = false;

    /**
     * The block size (physical sector size) of the disk. The store header is
     * written twice, one copy in each block, to ensure it survives a crash.
     */
    static final int BLOCK_SIZE = 4 * 1024;

    private static final int FORMAT_WRITE = 1;
    private static final int FORMAT_READ = 1;

    /**
     * Used to mark a chunk as free, when it was detected that live bookkeeping
     * is incorrect.
     */
    private static final int MARKED_FREE = 10000000;

    /**
     * The background thread, if any.
     */
    volatile BackgroundWriterThread backgroundWriterThread;

    private volatile boolean reuseSpace = true;

    private volatile boolean closed;

    private final FileStore fileStore;
    private final boolean fileStoreIsProvided;

    private final int pageSplitSize;

    private final int keysPerPage;

    /**
     * The page cache. The default size is 16 MB, and the average size is 2 KB.
     * It is split in 16 segments. The stack move distance is 2% of the expected
     * number of entries.
     */
    private final CacheLongKeyLIRS<Page> cache;

    /**
     * The page chunk references cache. The default size is 4 MB, and the
     * average size is 2 KB. It is split in 16 segments. The stack move distance
     * is 2% of the expected number of entries.
     */
    private final CacheLongKeyLIRS<int[]> cacheChunkRef;

    /**
     * The newest chunk. If nothing was stored yet, this field is not set.
     */
    private Chunk lastChunk;

    /**
     * The map of chunks.
     */
    private final ConcurrentHashMap<Integer, Chunk> chunks =
            new ConcurrentHashMap<>();

    private long updateCounter = 0;
    private long updateAttemptCounter = 0;

    /**
     * The map of temporarily freed storage space caused by freed pages.
     * It contains the number of freed entries per chunk.
     */
    private final Map<Integer,Chunk> freedPageSpace = new HashMap<>();

    /**
     * The metadata map. Write access to this map needs to be synchronized on
     * the store.
     */
    private final MVMap<String, String> meta;

    private final ConcurrentHashMap<Integer, MVMap<?, ?>> maps =
            new ConcurrentHashMap<>();

    private final HashMap<String, Object> storeHeader = new HashMap<>();

    private WriteBuffer writeBuffer;

    private int lastMapId;

    private int versionsToKeep = 5;

    /**
     * The compression level for new pages (0 for disabled, 1 for fast, 2 for
     * high). Even if disabled, the store may contain (old) compressed pages.
     */
    private final int compressionLevel;

    private Compressor compressorFast;

    private Compressor compressorHigh;

    public final UncaughtExceptionHandler backgroundExceptionHandler;

    private volatile long currentVersion;

    /**
     * The version of the last stored chunk, or -1 if nothing was stored so far.
     */
    private long lastStoredVersion = INITIAL_VERSION;

    private final AtomicLong oldestVersionToKeep = new AtomicLong();
    private final Deque<TxCounter> versions = new LinkedList<>();
    private volatile TxCounter currentTxCounter = new TxCounter(currentVersion);

    /**
     * The estimated memory used by unsaved pages. This number is not accurate,
     * also because it may be changed concurrently, and because temporary pages
     * are counted.
     */
    private int unsavedMemory;
    private int autoCommitMemory;
    private volatile boolean saveNeeded;

    /**
     * The time the store was created, in milliseconds since 1970.
     */
    private long creationTime;

    /**
     * How long to retain old, persisted chunks, in milliseconds. For larger or
     * equal to zero, a chunk is never directly overwritten if unused, but
     * instead, the unused field is set. If smaller zero, chunks are directly
     * overwritten if unused.
     */
    private int retentionTime;

    private long lastCommitTime;

    /**
     * The earliest chunk to retain, if any.
     */
    private Chunk retainChunk;

    /**
     * The version of the current store operation (if any).
     */
    private volatile long currentStoreVersion = -1;

    /**
     * Holds reference to a thread performing store operation (if any)
     * or null if there is none is in progress.
     */
    private final AtomicReference<Thread> currentStoreThread = new AtomicReference<>();

    private volatile boolean metaChanged;

    /**
     * The delay in milliseconds to automatically commit and write changes.
     */
    private int autoCommitDelay;

    private int autoCompactFillRate;
    private long autoCompactLastFileOpCount;

    private final Object compactSync = new Object();

    private IllegalStateException panicException;

    private long lastTimeAbsolute;

    private long lastFreeUnusedChunks;

    /**
     * Create and open the store.
     *
     * @param config the configuration to use
     * @throws IllegalStateException if the file is corrupt, or an exception
     *             occurred while opening
     * @throws IllegalArgumentException if the directory does not exist
     */
    MVStore(Map<String, Object> config) {
        this.compressionLevel = DataUtils.getConfigParam(config, "compress", 0);
        String fileName = (String) config.get("fileName");
        FileStore fileStore = (FileStore) config.get("fileStore");
        fileStoreIsProvided = fileStore != null;
        if(fileStore == null && fileName != null) {
            fileStore = new FileStore();
        }
        this.fileStore = fileStore;

        int pgSplitSize = 48; // for "mem:" case it is # of keys
        CacheLongKeyLIRS.Config cc = null;
        if (this.fileStore != null) {
            int mb = DataUtils.getConfigParam(config, "cacheSize", 16);
            if (mb > 0) {
                cc = new CacheLongKeyLIRS.Config();
                cc.maxMemory = mb * 1024L * 1024L;
                Object o = config.get("cacheConcurrency");
                if (o != null) {
                    cc.segmentCount = (Integer)o;
                }
            }
            pgSplitSize = 16 * 1024;
        }
        if (cc != null) {
            cache = new CacheLongKeyLIRS<>(cc);
            cc.maxMemory /= 4;
            cacheChunkRef = new CacheLongKeyLIRS<>(cc);
        } else {
            cache = null;
            cacheChunkRef = null;
        }

        pgSplitSize = DataUtils.getConfigParam(config, "pageSplitSize", pgSplitSize);
        // Make sure pages will fit into cache
        if (cache != null && pgSplitSize > cache.getMaxItemSize()) {
            pgSplitSize = (int)cache.getMaxItemSize();
        }
        pageSplitSize = pgSplitSize;
        keysPerPage = DataUtils.getConfigParam(config, "keysPerPage", 48);
        backgroundExceptionHandler =
                (UncaughtExceptionHandler)config.get("backgroundExceptionHandler");
        meta = new MVMap<>(this);
        meta.init();
        if (this.fileStore != null) {
            retentionTime = this.fileStore.getDefaultRetentionTime();
            int kb = DataUtils.getConfigParam(config, "autoCommitBufferSize", 1024);
            // 19 KB memory is about 1 KB storage
            autoCommitMemory = kb * 1024 * 19;
            autoCompactFillRate = DataUtils.getConfigParam(config, "autoCompactFillRate", 50);
            char[] encryptionKey = (char[]) config.get("encryptionKey");
            try {
                if (!fileStoreIsProvided) {
                    boolean readOnly = config.containsKey("readOnly");
                    this.fileStore.open(fileName, readOnly, encryptionKey);
                }
                if (this.fileStore.size() == 0) {
                    creationTime = getTimeAbsolute();
                    lastCommitTime = creationTime;
                    storeHeader.put("H", 2);
                    storeHeader.put("blockSize", BLOCK_SIZE);
                    storeHeader.put("format", FORMAT_WRITE);
                    storeHeader.put("created", creationTime);
                    writeStoreHeader();
                } else {
                    readStoreHeader();
                }
            } catch (IllegalStateException e) {
                panic(e);
            } finally {
                if (encryptionKey != null) {
                    Arrays.fill(encryptionKey, (char) 0);
                }
            }
            lastCommitTime = getTimeSinceCreation();

            Set<String> rootsToRemove = new HashSet<>();
            for (Iterator<String> it = meta.keyIterator("root."); it.hasNext();) {
                String key = it.next();
                if (!key.startsWith("root.")) {
                    break;
                }
                String mapId = key.substring(key.lastIndexOf('.') + 1);
                if(!meta.containsKey("map."+mapId)) {
                    rootsToRemove.add(key);
                }
            }

            for (String key : rootsToRemove) {
                meta.remove(key);
                markMetaChanged();
            }

            // setAutoCommitDelay starts the thread, but only if
            // the parameter is different from the old value
            int delay = DataUtils.getConfigParam(config, "autoCommitDelay", 1000);
            setAutoCommitDelay(delay);
        }
    }

    private void panic(IllegalStateException e) {
<<<<<<< HEAD
        if (!closed) {
            if (backgroundExceptionHandler != null) {
                backgroundExceptionHandler.uncaughtException(null, e);
            }
            panicException = e;
            closeImmediately();
        }
=======
        handleException(e);
        panicException = e;
        closeImmediately();
>>>>>>> 2c754d33
        throw e;
    }

    public IllegalStateException getPanicException() {
        return panicException;
    }

    /**
     * Open a store in exclusive mode. For a file-based store, the parent
     * directory must already exist.
     *
     * @param fileName the file name (null for in-memory)
     * @return the store
     */
    public static MVStore open(String fileName) {
        HashMap<String, Object> config = new HashMap<>();
        config.put("fileName", fileName);
        return new MVStore(config);
    }

    /**
     * Find position of the root page for historical version of the map.
     *
     * @param mapId to find the old version for
     * @param version the version
     * @return position of the root Page
     */
    long getRootPos(int mapId, long version) {
        MVMap<String, String> oldMeta = getMetaMap(version);
        return getRootPos(oldMeta, mapId);
    }

    /**
     * Open a map with the default settings. The map is automatically create if
     * it does not yet exist. If a map with this name is already open, this map
     * is returned.
     *
     * @param <K> the key type
     * @param <V> the value type
     * @param name the name of the map
     * @return the map
     */
    public <K, V> MVMap<K, V> openMap(String name) {
        return openMap(name, new MVMap.Builder<K, V>());
    }

    /**
     * Open a map with the given builder. The map is automatically create if it
     * does not yet exist. If a map with this name is already open, this map is
     * returned.
     *
     * @param <K> the key type
     * @param <V> the value type
     * @param name the name of the map
     * @param builder the map builder
     * @return the map
     */
    @SuppressWarnings({ "unchecked", "rawtypes" })
    public synchronized <M extends MVMap<K, V>, K, V> M openMap(
            String name, MVMap.MapBuilder<M, K, V> builder) {
        int id = getMapId(name);
        M map;
        if (id >= 0) {
            map = openMap(id, builder);
        } else {
            HashMap<String, Object> c = new HashMap<>();
            id = ++lastMapId;
            c.put("id", id);
            c.put("createVersion", currentVersion);
            map = builder.create(this, c);
            map.init();
            String x = Integer.toHexString(id);
            meta.put(MVMap.getMapKey(id), map.asString(name));
            meta.put("name." + name, x);
            map.setRootPos(0, lastStoredVersion);
            markMetaChanged();
            @SuppressWarnings("unchecked")
            M existingMap = (M)maps.putIfAbsent(id, map);
            if(existingMap != null) {
                map = existingMap;
            }
        }
        return map;
    }

    public synchronized <M extends MVMap<K, V>, K, V> M openMap(int id,
                                       MVMap.MapBuilder<M, K, V> builder) {
        @SuppressWarnings("unchecked")
        M map = (M) getMap(id);
        if (map == null) {
            String configAsString = meta.get(MVMap.getMapKey(id));
            if(configAsString != null) {
                HashMap<String, Object> config = new HashMap<>();
                HashMap<String, String> cfg = DataUtils.parseMap(configAsString);
                config.putAll(cfg);
                config.put("id", id);
                map = builder.create(this, config);
                map.init();
                long root = getRootPos(meta, id);
                map.setRootPos(root, lastStoredVersion);
                maps.put(id, map);
            }
        }
        return map;
    }

    public <K,V> MVMap<K,V> getMap(int id) {
        checkOpen();
        @SuppressWarnings("unchecked")
        MVMap<K,V> map = (MVMap<K, V>) maps.get(id);
        return map;
    }

    /**
     * Get the set of all map names.
     *
     * @return the set of names
     */
    public Set<String> getMapNames() {
        HashSet<String> set = new HashSet<>();
        checkOpen();
        for (Iterator<String> it = meta.keyIterator("name."); it.hasNext();) {
            String x = it.next();
            if (!x.startsWith("name.")) {
                break;
            }
            String mapName = x.substring("name.".length());
            set.add(mapName);
        }
        return set;
    }

    /**
     * Get the metadata map. This data is for informational purposes only. The
     * data is subject to change in future versions.
     * <p>
     * The data in this map should not be modified (changing system data may
     * corrupt the store). If modifications are needed, they need be
     * synchronized on the store.
     * <p>
     * The metadata map contains the following entries:
     * <pre>
     * chunk.{chunkId} = {chunk metadata}
     * name.{name} = {mapId}
     * map.{mapId} = {map metadata}
     * root.{mapId} = {root position}
     * setting.storeVersion = {version}
     * </pre>
     *
     * @return the metadata map
     */
    public MVMap<String, String> getMetaMap() {
        checkOpen();
        return meta;
    }

    private MVMap<String, String> getMetaMap(long version) {
        Chunk c = getChunkForVersion(version);
        DataUtils.checkArgument(c != null, "Unknown version {0}", version);
//        if(c == null || c.block == Long.MAX_VALUE) {
//            return meta;
//        } else {
            c = readChunkHeader(c.block);
            MVMap<String, String> oldMeta = meta.openReadOnly(c.metaRootPos, version);
            return oldMeta;
//        }
    }

    private Chunk getChunkForVersion(long version) {
        Chunk newest = null;
        for (Chunk c : chunks.values()) {
            if (c.version <= version) {
                if (newest == null || c.id > newest.id) {
                    newest = c;
                }
            }
        }
        return newest;
    }

    /**
     * Check whether a given map exists.
     *
     * @param name the map name
     * @return true if it exists
     */
    public boolean hasMap(String name) {
        return meta.containsKey("name." + name);
    }

    public boolean hasData(String name) {
        return hasMap(name) && getRootPos(meta, getMapId(name)) != 0;
    }

    private void markMetaChanged() {
        // changes in the metadata alone are usually not detected, as the meta
        // map is changed after storing
        metaChanged = true;
    }

    private void readStoreHeader() {
        Chunk newest = null;
        boolean validStoreHeader = false;
        // find out which chunk and version are the newest
        // read the first two blocks
        ByteBuffer fileHeaderBlocks = fileStore.readFully(0, 2 * BLOCK_SIZE);
        byte[] buff = new byte[BLOCK_SIZE];
        for (int i = 0; i <= BLOCK_SIZE; i += BLOCK_SIZE) {
            fileHeaderBlocks.get(buff);
            // the following can fail for various reasons
            try {
                HashMap<String, String> m = DataUtils.parseChecksummedMap(buff);
                if (m == null)
                    continue;
                int blockSize = DataUtils.readHexInt(
                        m, "blockSize", BLOCK_SIZE);
                if (blockSize != BLOCK_SIZE) {
                    throw DataUtils.newIllegalStateException(
                            DataUtils.ERROR_UNSUPPORTED_FORMAT,
                            "Block size {0} is currently not supported",
                            blockSize);
                }
                long version = DataUtils.readHexLong(m, "version", 0);
                if (newest == null || version > newest.version) {
                    validStoreHeader = true;
                    storeHeader.putAll(m);
                    creationTime = DataUtils.readHexLong(m, "created", 0);
                    int chunkId = DataUtils.readHexInt(m, "chunk", 0);
                    long block = DataUtils.readHexLong(m, "block", 0);
                    Chunk test = readChunkHeaderAndFooter(block);
                    if (test != null && test.id == chunkId) {
                        newest = test;
                    }
                }
            } catch (Exception ignore) {/**/}
        }
        if (!validStoreHeader) {
            throw DataUtils.newIllegalStateException(
                    DataUtils.ERROR_FILE_CORRUPT,
                    "Store header is corrupt: {0}", fileStore);
        }
        long format = DataUtils.readHexLong(storeHeader, "format", 1);
        if (format > FORMAT_WRITE && !fileStore.isReadOnly()) {
            throw DataUtils.newIllegalStateException(
                    DataUtils.ERROR_UNSUPPORTED_FORMAT,
                    "The write format {0} is larger " +
                    "than the supported format {1}, " +
                    "and the file was not opened in read-only mode",
                    format, FORMAT_WRITE);
        }
        format = DataUtils.readHexLong(storeHeader, "formatRead", format);
        if (format > FORMAT_READ) {
            throw DataUtils.newIllegalStateException(
                    DataUtils.ERROR_UNSUPPORTED_FORMAT,
                    "The read format {0} is larger " +
                    "than the supported format {1}",
                    format, FORMAT_READ);
        }
        lastStoredVersion = INITIAL_VERSION;
        chunks.clear();
        long now = System.currentTimeMillis();
        // calculate the year (doesn't have to be exact;
        // we assume 365.25 days per year, * 4 = 1461)
        int year =  1970 + (int) (now / (1000L * 60 * 60 * 6 * 1461));
        if (year < 2014) {
            // if the year is before 2014,
            // we assume the system doesn't have a real-time clock,
            // and we set the creationTime to the past, so that
            // existing chunks are overwritten
            creationTime = now - fileStore.getDefaultRetentionTime();
        } else if (now < creationTime) {
            // the system time was set to the past:
            // we change the creation time
            creationTime = now;
            storeHeader.put("created", creationTime);
        }
        Chunk test = readChunkFooter(fileStore.size());
        if (test != null) {
            test = readChunkHeaderAndFooter(test.block);
            if (test != null) {
                if (newest == null || test.version > newest.version) {
                    newest = test;
                }
            }
        }
        if (newest == null) {
            // no chunk
            return;
        }
        // read the chunk header and footer,
        // and follow the chain of next chunks
        while (true) {
            if (newest.next == 0 ||
                    newest.next >= fileStore.size() / BLOCK_SIZE) {
                // no (valid) next
                break;
            }
            test = readChunkHeaderAndFooter(newest.next);
            if (test == null || test.id <= newest.id) {
                break;
            }
            newest = test;
        }
        do {
            setLastChunk(newest);
            loadChunkMeta();
            fileStore.clear();
            // build the free space list
            for (Chunk c : chunks.values()) {
                long start = c.block * BLOCK_SIZE;
                int length = c.len * BLOCK_SIZE;
                fileStore.markUsed(start, length);
            }
            assert fileStore.getFileLengthInUse() == _getFileLengthInUse() : fileStore.getFileLengthInUse() + " != " + _getFileLengthInUse();
            // read all chunk headers and footers within the retention time,
            // to detect unwritten data after a power failure
        } while((newest = verifyLastChunks()) != null);

        setWriteVersion(currentVersion);
    }

    private void loadChunkMeta() {
        // load the chunk metadata: we can load in any order,
        // because loading chunk metadata might recursively load another chunk
        for (Iterator<String> it = meta.keyIterator("chunk."); it.hasNext();) {
            String s = it.next();
            if (!s.startsWith("chunk.")) {
                break;
            }
            s = meta.get(s);
            Chunk c = Chunk.fromString(s);
            if (c.version < lastChunk.version) {
                if (chunks.putIfAbsent(c.id, c) == null) {
                    if (c.block == Long.MAX_VALUE) {
                        throw DataUtils.newIllegalStateException(
                                DataUtils.ERROR_FILE_CORRUPT,
                                "Chunk {0} is invalid", c.id);
                    }
                }
            }
        }
    }

    private void setLastChunk(Chunk last) {
        chunks.clear();
        lastChunk = last;
        if (last == null) {
            // no valid chunk
            lastMapId = 0;
            currentVersion = 0;
            lastStoredVersion = INITIAL_VERSION;
            meta.setRootPos(0, INITIAL_VERSION);
        } else {
            lastMapId = last.mapId;
            currentVersion = last.version;
            chunks.put(last.id, last);
            lastStoredVersion = currentVersion - 1;
            meta.setRootPos(last.metaRootPos, lastStoredVersion);
        }
    }

    private Chunk verifyLastChunks() {
//        long time = getTimeSinceCreation();
        assert lastChunk == null || chunks.containsKey(lastChunk.id) : lastChunk;
        BitSet validIds = new BitSet();
        Queue<Chunk> queue = new PriorityQueue<>(chunks.size(), new Comparator<Chunk>() {
            @Override
            public int compare(Chunk one, Chunk two) {
                return Integer.compare(one.id, two.id);
            }
        });
        queue.addAll(chunks.values());
        int newestValidChunk = -1;
//        Chunk old = null;
        Chunk c;
        while((c = queue.poll()) != null) {
/*
            if (old != null && c.time < old.time) {
                // old chunk (maybe leftover from a previous crash)
                break;
            }
            old = c;
            if (c.time + retentionTime < time) {
                // old chunk, no need to verify
                newestValidChunk = c.id;
                continue;
            }
*/
            Chunk test = readChunkHeaderAndFooter(c.block);
            if (test == null || test.id != c.id) {
                continue;
            }
            validIds.set(c.id);

            try {
                MVMap<String, String> oldMeta = meta.openReadOnly(c.metaRootPos, c.version);
                boolean valid = true;
                for(Iterator<String> iter = oldMeta.keyIterator("chunk."); valid && iter.hasNext(); ) {
                    String s = iter.next();
                    if (!s.startsWith("chunk.")) {
                        break;
                    }
                    s = oldMeta.get(s);
                    valid = validIds.get(Chunk.fromString(s).id);
                }
                if (valid) {
                    newestValidChunk = c.id;
                }
            } catch (Exception ignore) {/**/}
        }

        Chunk newest = chunks.get(newestValidChunk);
        if (newest != lastChunk) {
            if (newest == null) {
                rollbackTo(0);
            } else {
                // to avoid re-using newer chunks later on, we could clear
                // the headers and footers of those, but we might not know about all
                // of them, so that could be incomplete - but we check that newer
                // chunks are written after older chunks, so we are safe
                rollbackTo(newest.version);
                return newest;
            }
        }
        return  null;
    }

    /**
     * Read a chunk header and footer, and verify the stored data is consistent.
     *
     * @param block the block
     * @return the chunk, or null if the header or footer don't match or are not
     *         consistent
     */
    private Chunk readChunkHeaderAndFooter(long block) {
        Chunk header;
        try {
            header = readChunkHeader(block);
        } catch (Exception e) {
            // invalid chunk header: ignore, but stop
            return null;
        }
        if (header == null) {
            return null;
        }
        Chunk footer = readChunkFooter((block + header.len) * BLOCK_SIZE);
        if (footer == null || footer.id != header.id) {
            return null;
        }
        return header;
    }

    /**
     * Try to read a chunk footer.
     *
     * @param end the end of the chunk
     * @return the chunk, or null if not successful
     */
    private Chunk readChunkFooter(long end) {
        // the following can fail for various reasons
        try {
            // read the chunk footer of the last block of the file
            long pos = end - Chunk.FOOTER_LENGTH;
            if(pos < 0) {
                return null;
            }
            ByteBuffer lastBlock = fileStore.readFully(pos, Chunk.FOOTER_LENGTH);
            byte[] buff = new byte[Chunk.FOOTER_LENGTH];
            lastBlock.get(buff);
            HashMap<String, String> m = DataUtils.parseChecksummedMap(buff);
            if (m != null) {
                int chunk = DataUtils.readHexInt(m, "chunk", 0);
                Chunk c = new Chunk(chunk);
                c.version = DataUtils.readHexLong(m, "version", 0);
                c.block = DataUtils.readHexLong(m, "block", 0);
                return c;
            }
        } catch (Exception e) {
            // ignore
        }
        return null;
    }

    private void writeStoreHeader() {
        StringBuilder buff = new StringBuilder();
        if (lastChunk != null) {
            storeHeader.put("block", lastChunk.block);
            storeHeader.put("chunk", lastChunk.id);
            storeHeader.put("version", lastChunk.version);
        }
        DataUtils.appendMap(buff, storeHeader);
        byte[] bytes = buff.toString().getBytes(StandardCharsets.ISO_8859_1);
        int checksum = DataUtils.getFletcher32(bytes, 0, bytes.length);
        DataUtils.appendMap(buff, "fletcher", checksum);
        buff.append("\n");
        bytes = buff.toString().getBytes(StandardCharsets.ISO_8859_1);
        ByteBuffer header = ByteBuffer.allocate(2 * BLOCK_SIZE);
        header.put(bytes);
        header.position(BLOCK_SIZE);
        header.put(bytes);
        header.rewind();
        write(0, header);
    }

    private void write(long pos, ByteBuffer buffer) {
        try {
            fileStore.writeFully(pos, buffer);
        } catch (IllegalStateException e) {
            panic(e);
        }
    }

    /**
     * Close the file and the store. Unsaved changes are written to disk first.
     */
    public void close() {
        if (closed) {
            return;
        }
        FileStore f = fileStore;
        if (f != null && !f.isReadOnly()) {
            stopBackgroundThread();
            for (MVMap<?, ?> map : maps.values()) {
                if (map.isClosed()) {
                    if (meta.remove(MVMap.getMapRootKey(map.getId())) != null) {
                        markMetaChanged();
                    }
                }
            }
            commit();
        }
        closeStore(true);
    }

    /**
     * Close the file and the store, without writing anything. This will stop
     * the background thread. This method ignores all errors.
     */
    public void closeImmediately() {
        try {
            closeStore(false);
        } catch (Throwable e) {
            handleException(e);
        }
    }

    private void closeStore(boolean shrinkIfPossible) {
        if (closed) {
            return;
        }
        // can not synchronize on this yet, because
        // the thread also synchronized on this, which
        // could result in a deadlock
        stopBackgroundThread();
        closed = true;
        synchronized (this) {
            if (fileStore != null && shrinkIfPossible) {
                shrinkFileIfPossible(0);
            }
            // release memory early - this is important when called
            // because of out of memory
            if (cache != null) {
                cache.clear();
            }
            if (cacheChunkRef != null) {
                cacheChunkRef.clear();
            }
            for (MVMap<?, ?> m : new ArrayList<>(maps.values())) {
                m.close();
            }
            chunks.clear();
            maps.clear();
            if (fileStore != null && !fileStoreIsProvided) {
                fileStore.close();
            }
        }
    }

    /**
     * Get the chunk for the given position.
     *
     * @param pos the position
     * @return the chunk
     */
    private Chunk getChunk(long pos) {
        Chunk c = getChunkIfFound(pos);
        if (c == null) {
            int chunkId = DataUtils.getPageChunkId(pos);
            throw DataUtils.newIllegalStateException(
                    DataUtils.ERROR_CHUNK_NOT_FOUND,
                    "Chunk {0} not found", chunkId);
        }
        return c;
    }

    private Chunk getChunkIfFound(long pos) {
        int chunkId = DataUtils.getPageChunkId(pos);
        Chunk c = chunks.get(chunkId);
        if (c == null) {
            checkOpen();
            String s = meta.get(Chunk.getMetaKey(chunkId));
            if (s == null) {
                return null;
            }
            c = Chunk.fromString(s);
            if (c.block == Long.MAX_VALUE) {
                throw DataUtils.newIllegalStateException(
                        DataUtils.ERROR_FILE_CORRUPT,
                        "Chunk {0} is invalid", chunkId);
            }
            chunks.put(c.id, c);
        }
        return c;
    }

    private void setWriteVersion(long version) {
        for (Iterator<MVMap<?, ?>> iter = maps.values().iterator(); iter.hasNext(); ) {
            MVMap<?, ?> map = iter.next();
            if (map.setWriteVersion(version) == null) {
                assert map.isClosed();
                assert map.getVersion() < getOldestVersionToKeep();
                meta.remove(MVMap.getMapRootKey(map.getId()));
                markMetaChanged();
                iter.remove();
            }
        }
        meta.setWriteVersion(version);
        onVersionChange(version);
    }

    /**
     * Commit the changes.
     * <p>
     * This method does nothing if there are no unsaved changes,
     * otherwise it increments the current version
     * and stores the data (for file based stores).
     * <p>
     * It is not necessary to call this method when auto-commit is enabled (the default
     * setting), as in this case it is automatically called from time to time or
     * when enough changes have accumulated. However, it may still be called to
     * flush all changes to disk.
     * <p>
     * At most one store operation may run at any time.
     *
     * @return the new version (incremented if there were changes)
     */
    public long commit() {
        // unlike synchronization, this will also prevent re-entrance,
        // which may be possible, if the meta map have changed
        if (currentStoreThread.compareAndSet(null, Thread.currentThread())) {
            synchronized (this) {
                try {
                    currentStoreVersion = currentVersion;
                    if (!closed && hasUnsavedChangesInternal()) {
                        if (fileStore == null) {
                            lastStoredVersion = currentVersion;
                            ++currentVersion;
                            setWriteVersion(currentVersion);
                            metaChanged = false;
                        } else {
                            if (fileStore.isReadOnly()) {
                                throw DataUtils.newIllegalStateException(
                                        DataUtils.ERROR_WRITING_FAILED, "This store is read-only");
                            }
                            try {
                                storeNow();
                            } catch (IllegalStateException e) {
                                panic(e);
                            } catch (Throwable e) {
                                panic(DataUtils.newIllegalStateException(DataUtils.ERROR_INTERNAL, e.toString(), e));
                            }
                        }
                    }
                } finally {
                    // in any case reset the current store version,
                    // to allow closing the store
                    currentStoreVersion = -1;
                    currentStoreThread.set(null);
                }
            }
        }
        return currentVersion;
    }

    private void storeNow() {
        assert Thread.holdsLock(this);
        long time = getTimeSinceCreation();
        int freeDelay = retentionTime / 10;
        if (time >= lastFreeUnusedChunks + freeDelay) {
            // set early in case it fails (out of memory or so)
            lastFreeUnusedChunks = time;
            freeUnusedChunks();
            // set it here as well, to avoid calling it often if it was slow
            lastFreeUnusedChunks = getTimeSinceCreation();
        }
        int currentUnsavedPageCount = unsavedMemory;
        long storeVersion = currentStoreVersion;
        long version = ++currentVersion;
        lastCommitTime = time;
        retainChunk = null;

        // the metadata of the last chunk was not stored so far, and needs to be
        // set now (it's better not to update right after storing, because that
        // would modify the meta map again)
        int lastChunkId;
        if (lastChunk == null) {
            lastChunkId = 0;
        } else {
            lastChunkId = lastChunk.id;
            meta.put(Chunk.getMetaKey(lastChunkId), lastChunk.asString());
            markMetaChanged();
            // never go backward in time
            time = Math.max(lastChunk.time, time);
        }
        int newChunkId = lastChunkId;
        while (true) {
            newChunkId = (newChunkId + 1) & Chunk.MAX_ID;
            Chunk old = chunks.get(newChunkId);
            if (old == null) {
                break;
            }
            if (old.block == Long.MAX_VALUE) {
                IllegalStateException e = DataUtils.newIllegalStateException(
                        DataUtils.ERROR_INTERNAL,
                        "Last block {0} not stored, possibly due to out-of-memory", old);
                panic(e);
            }
        }
        Chunk c = new Chunk(newChunkId);

        c.pageCount = Integer.MAX_VALUE;
        c.pageCountLive = Integer.MAX_VALUE;
        c.maxLen = Long.MAX_VALUE;
        c.maxLenLive = Long.MAX_VALUE;
        c.metaRootPos = Long.MAX_VALUE;
        c.block = Long.MAX_VALUE;
        c.len = Integer.MAX_VALUE;
        c.time = time;
        c.version = version;
        c.mapId = lastMapId;
        c.next = Long.MAX_VALUE;
        chunks.put(c.id, c);
        // force a metadata update
        meta.put(Chunk.getMetaKey(c.id), c.asString());
        meta.remove(Chunk.getMetaKey(c.id));
        markMetaChanged();
        ArrayList<Page> changed = new ArrayList<>();
        for (Iterator<MVMap<?, ?>> iter = maps.values().iterator(); iter.hasNext(); ) {
            MVMap<?, ?> map = iter.next();
            MVMap.RootReference rootReference = map.setWriteVersion(version);
            if (rootReference == null) {
                assert map.isClosed();
                assert map.getVersion() < getOldestVersionToKeep();
                meta.remove(MVMap.getMapRootKey(map.getId()));
                iter.remove();
            } else if (map.getCreateVersion() <= storeVersion && // if map was created after storing started, skip it
                    !map.isVolatile() &&
                    map.hasChangesSince(lastStoredVersion)) {
                assert rootReference.version <= version : rootReference.version + " > " + version;
                Page rootPage = rootReference.root;
                if (!rootPage.isSaved() ||
                        // after deletion previously saved leaf
                        // may pop up as a root, but we still need
                        // to save new root pos in meta
                        rootPage.isLeaf()) {
                    changed.add(rootPage);
                }
            }
        }
        WriteBuffer buff = getWriteBuffer();
        // need to patch the header later
        c.writeChunkHeader(buff, 0);
        int headerLength = buff.position();
        c.pageCount = 0;
        c.pageCountLive = 0;
        c.maxLen = 0;
        c.maxLenLive = 0;
        for (Page p : changed) {
            String key = MVMap.getMapRootKey(p.getMapId());
            if (p.getTotalCount() == 0) {
                meta.remove(key);
            } else {
                p.writeUnsavedRecursive(c, buff);
                long root = p.getPos();
                meta.put(key, Long.toHexString(root));
            }
        }
        applyFreedSpace();
        MVMap.RootReference metaRootReference = meta.setWriteVersion(version);
        assert metaRootReference != null;
        assert metaRootReference.version == version : metaRootReference.version + " != " + version;
        metaChanged = false;
        onVersionChange(version);

        Page metaRoot = metaRootReference.root;
        metaRoot.writeUnsavedRecursive(c, buff);

        int chunkLength = buff.position();

        // add the store header and round to the next block
        int length = MathUtils.roundUpInt(chunkLength +
                Chunk.FOOTER_LENGTH, BLOCK_SIZE);
        buff.limit(length);

        long filePos = allocateFileSpace(length, !reuseSpace);
        c.block = filePos / BLOCK_SIZE;
        c.len = length / BLOCK_SIZE;
        assert fileStore.getFileLengthInUse() == _getFileLengthInUse() : fileStore.getFileLengthInUse() + " != " + _getFileLengthInUse() + " " + c;
        c.metaRootPos = metaRoot.getPos();
        // calculate and set the likely next position
        if (reuseSpace) {
            c.next = fileStore.predictAllocation(c.len * BLOCK_SIZE) / BLOCK_SIZE;
        } else {
            // just after this chunk
            c.next = 0;
        }
        buff.position(0);
        c.writeChunkHeader(buff, headerLength);

        buff.position(buff.limit() - Chunk.FOOTER_LENGTH);
        buff.put(c.getFooterBytes());

        buff.position(0);
        write(filePos, buff.getBuffer());
        releaseWriteBuffer(buff);

        // whether we need to write the store header
        boolean writeStoreHeader = false;
        // end of the used space is not necessarily the end of the file
        boolean storeAtEndOfFile = filePos + length >= fileStore.size();
        if (!storeAtEndOfFile) {
            if (lastChunk == null) {
                writeStoreHeader = true;
            } else if (lastChunk.next != c.block) {
                // the last prediction did not matched
                writeStoreHeader = true;
            } else {
                long headerVersion = DataUtils.readHexLong(
                        storeHeader, "version", 0);
                if (lastChunk.version - headerVersion > 20) {
                    // we write after at least every 20 versions
                    writeStoreHeader = true;
                } else {
                    int chunkId = DataUtils.readHexInt(storeHeader, "chunk", 0);
                    while (true) {
                        Chunk old = chunks.get(chunkId);
                        if (old == null) {
                            // one of the chunks in between
                            // was removed
                            writeStoreHeader = true;
                            break;
                        }
                        if (chunkId == lastChunk.id) {
                            break;
                        }
                        chunkId++;
                    }
                }
            }
        }

        lastChunk = c;
        if (writeStoreHeader) {
            writeStoreHeader();
        }
        if (!storeAtEndOfFile) {
            // may only shrink after the store header was written
            shrinkFileIfPossible(1);
        }
        for (Page p : changed) {
            if (p.getTotalCount() > 0) {
                p.writeEnd();
            }
        }
        metaRoot.writeEnd();

        // some pages might have been changed in the meantime (in the newest
        // version)
        unsavedMemory = Math.max(0, unsavedMemory
                - currentUnsavedPageCount);

        lastStoredVersion = storeVersion;
    }

    private synchronized void freeUnusedChunks() {
        if (lastChunk != null && reuseSpace) {
            Set<Integer> referenced = collectReferencedChunks();
            long time = getTimeSinceCreation();

            for (Iterator<Chunk> iterator = chunks.values().iterator(); iterator.hasNext(); ) {
                Chunk c = iterator.next();
                if (c.block != Long.MAX_VALUE && !referenced.contains(c.id)) {
                    if (canOverwriteChunk(c, time)) {
                        iterator.remove();
                        if (meta.remove(Chunk.getMetaKey(c.id)) != null) {
                            markMetaChanged();
                        }
                        long start = c.block * BLOCK_SIZE;
                        int length = c.len * BLOCK_SIZE;
                        fileStore.free(start, length);
                        assert fileStore.getFileLengthInUse() == _getFileLengthInUse() : fileStore.getFileLengthInUse() + " != " + _getFileLengthInUse();
                    } else {
                        if (c.unused == 0) {
                            c.unused = time;
                            meta.put(Chunk.getMetaKey(c.id), c.asString());
                            markMetaChanged();
                        }
                    }
                }
            }
        }
    }

    private Set<Integer> collectReferencedChunks() {
        ChunkIdsCollector collector = new ChunkIdsCollector(meta.getId());
        Set<Long> inspectedRoots = new HashSet<>();
        long pos = lastChunk.metaRootPos;
        inspectedRoots.add(pos);
        collector.visit(pos);
        long oldestVersionToKeep = getOldestVersionToKeep();
        for (MVMap.RootReference rootReference = meta.getRoot();
                rootReference != null && rootReference.version >= oldestVersionToKeep;
                rootReference = rootReference.previous) {

            Page rootPage = rootReference.root;
            pos = rootPage.getPos();
            if(rootPage.isSaved() && inspectedRoots.add(pos)) {
                collector.setMapId(meta.getId());
                collector.visit(pos);
            }

            for (Cursor<String, String> c = new Cursor<>(rootPage, "root."); c.hasNext(); ) {
                String key = c.next();
                assert key != null;
                if (!key.startsWith("root.")) {
                    break;
                }
                pos = DataUtils.parseHexLong(c.getValue());
                if (DataUtils.isPageSaved(pos) && inspectedRoots.add(pos)) {
                    // to allow for something like "root.tmp.123" to be processed
                    int mapId = DataUtils.parseHexInt(key.substring(key.lastIndexOf('.') + 1));
                    collector.setMapId(mapId);
                    collector.visit(pos);
                }
            }
        }
        return collector.referenced;
    }


    public final class ChunkIdsCollector {

        private final Set<Integer>      referenced = new HashSet<>();
        private final ChunkIdsCollector parent;
        private       ChunkIdsCollector child;
        private       int               mapId;

        private ChunkIdsCollector(int mapId) {
            this.parent = null;
            this.mapId = mapId;
        }

        private ChunkIdsCollector(ChunkIdsCollector parent) {
            this.parent = parent;
            this.mapId = parent.mapId;
        }

        public int getMapId() {
            return mapId;
        }

        public void setMapId(int mapId) {
            this.mapId = mapId;
            if (child != null) {
                child.setMapId(mapId);
            }
        }

        public void visit(long pos) {
            register(DataUtils.getPageChunkId(pos));
            if (DataUtils.getPageType(pos) != DataUtils.PAGE_TYPE_LEAF) {
                int chunkIds[];
                if (cacheChunkRef != null && (chunkIds = cacheChunkRef.get(pos)) != null) {
                    // there is a cached set of chunk ids for this position
                    for (int chunkId : chunkIds) {
                        register(chunkId);
                    }
                } else {
                    ChunkIdsCollector childCollector = getChild();
                    Page page;
                    if (cache != null && (page = cache.get(pos)) != null) {
                        // there is a full page in cache, use it
                        int count = page.getRawChildPageCount();
                        for (int i = 0; i < count; i++) {
                            childCollector.visit(page.getChildPagePos(i));
                        }
                    } else {
                        // page was not cached: read the data
                        Chunk chunk = getChunk(pos);
                        long filePos = chunk.block * BLOCK_SIZE;
                        filePos += DataUtils.getPageOffset(pos);
                        if (filePos < 0) {
                            throw DataUtils.newIllegalStateException(
                                    DataUtils.ERROR_FILE_CORRUPT,
                                    "Negative position {0}; p={1}, c={2}", filePos, pos, chunk.toString());
                        }
                        long maxPos = (chunk.block + chunk.len) * BLOCK_SIZE;
                        Page.readChildrensPositions(fileStore, pos, filePos, maxPos, childCollector);
                    }
                    // and cache resulting set of chunk ids
                    if (cacheChunkRef != null) {
                        chunkIds = childCollector.getChunkIds();
                        cacheChunkRef.put(pos, chunkIds, Constants.MEMORY_ARRAY + 4 * chunkIds.length);
                    }
                }
            }
        }

        private ChunkIdsCollector getChild() {
            if (child == null) {
                child = new ChunkIdsCollector(this);
            } else {
                child.referenced.clear();
            }
            return child;
        }

        private void register(int chunkId) {
            if (referenced.add(chunkId) && parent != null) {
                parent.register(chunkId);
            }
        }

        private int[] getChunkIds() {
            int chunkIds[] = new int[referenced.size()];
            int indx = 0;
            for (int chunkId : referenced) {
                chunkIds[indx++] = chunkId;
            }
            return chunkIds;
        }
    }

    /**
     * Get a buffer for writing. This caller must synchronize on the store
     * before calling the method and until after using the buffer.
     *
     * @return the buffer
     */
    private WriteBuffer getWriteBuffer() {
        WriteBuffer buff;
        if (writeBuffer != null) {
            buff = writeBuffer;
            buff.clear();
        } else {
            buff = new WriteBuffer();
        }
        return buff;
    }

    /**
     * Release a buffer for writing. This caller must synchronize on the store
     * before calling the method and until after using the buffer.
     *
     * @param buff the buffer than can be re-used
     */
    private void releaseWriteBuffer(WriteBuffer buff) {
        if (buff.capacity() <= 4 * 1024 * 1024) {
            writeBuffer = buff;
        }
    }

    private boolean canOverwriteChunk(Chunk c, long time) {
        if (retentionTime >= 0) {
            if (c.time + retentionTime > time) {
                return false;
            }
            if (c.unused == 0 || c.unused + retentionTime / 2 > time) {
                return false;
            }
        }
        Chunk r = retainChunk;
        if (r != null && c.version > r.version) {
            return false;
        }
        return true;
    }

    private long getTimeSinceCreation() {
        return Math.max(0, getTimeAbsolute() - creationTime);
    }

    private long getTimeAbsolute() {
        long now = System.currentTimeMillis();
        if (lastTimeAbsolute != 0 && now < lastTimeAbsolute) {
            // time seems to have run backwards - this can happen
            // when the system time is adjusted, for example
            // on a leap second
            now = lastTimeAbsolute;
        } else {
            lastTimeAbsolute = now;
        }
        return now;
    }

    /**
     * Apply the freed space to the chunk metadata. The metadata is updated, but
     * completely free chunks are not removed from the set of chunks, and the
     * disk space is not yet marked as free.
     */
    private void applyFreedSpace() {
        while (true) {
            ArrayList<Chunk> modified = new ArrayList<>();
            synchronized (freedPageSpace) {
                for (Chunk f : freedPageSpace.values()) {
                    Chunk c = chunks.get(f.id);
                    if (c != null) { // skip if was already removed
                        c.maxLenLive += f.maxLenLive;
                        c.pageCountLive += f.pageCountLive;
                        if (c.pageCountLive < 0 && c.pageCountLive > -MARKED_FREE) {
                            // can happen after a rollback
                            c.pageCountLive = 0;
                        }
                        if (c.maxLenLive < 0 && c.maxLenLive > -MARKED_FREE) {
                            // can happen after a rollback
                            c.maxLenLive = 0;
                        }
                        modified.add(c);
                    }
                }
                freedPageSpace.clear();
            }
            for (Chunk c : modified) {
                meta.put(Chunk.getMetaKey(c.id), c.asString());
            }
            if (modified.isEmpty()) {
                break;
            }
            markMetaChanged();
        }
    }

    /**
     * Shrink the file if possible, and if at least a given percentage can be
     * saved.
     *
     * @param minPercent the minimum percentage to save
     */
    private void shrinkFileIfPossible(int minPercent) {
        if (fileStore.isReadOnly()) {
            return;
        }
        long end = getFileLengthInUse();
        long fileSize = fileStore.size();
        if (end >= fileSize) {
            return;
        }
        if (minPercent > 0 && fileSize - end < BLOCK_SIZE) {
            return;
        }
        int savedPercent = (int) (100 - (end * 100 / fileSize));
        if (savedPercent < minPercent) {
            return;
        }
        if (!closed) {
            sync();
        }
        fileStore.truncate(end);
    }

    /**
     * Get the position right after the last used byte.
     *
     * @return the position
     */
    private long getFileLengthInUse() {
        long result = fileStore.getFileLengthInUse();
        assert result == _getFileLengthInUse() : result + " != " + _getFileLengthInUse();
        return result;
    }

    private long _getFileLengthInUse() {
        long size = 2;
        for (Chunk c : chunks.values()) {
            if (c.len != Integer.MAX_VALUE) {
                size = Math.max(size, c.block + c.len);
            }
        }
        return size * BLOCK_SIZE;
    }

    /**
     * Check whether there are any unsaved changes.
     *
     * @return if there are any changes
     */
    public boolean hasUnsavedChanges() {
        assert !metaChanged || meta.hasChangesSince(lastStoredVersion) : metaChanged;
        if (metaChanged) {
            return true;
        }
        for (MVMap<?, ?> m : maps.values()) {
            if (!m.isClosed()) {
                if(m.hasChangesSince(lastStoredVersion)) {
                    return true;
                }
            }
        }
        return false;
    }

    private boolean hasUnsavedChangesInternal() {
        if (meta.hasChangesSince(lastStoredVersion)) {
            return true;
        }
        return hasUnsavedChanges();
    }

    private Chunk readChunkHeader(long block) {
        long p = block * BLOCK_SIZE;
        ByteBuffer buff = fileStore.readFully(p, Chunk.MAX_HEADER_LENGTH);
        return Chunk.readChunkHeader(buff, p);
    }

    /**
     * Compact the store by moving all live pages to new chunks.
     *
     * @return if anything was written
     */
    public synchronized boolean compactRewriteFully() {
        checkOpen();
        if (lastChunk == null) {
            // nothing to do
            return false;
        }
        for (MVMap<?, ?> m : maps.values()) {
            @SuppressWarnings("unchecked")
            MVMap<Object, Object> map = (MVMap<Object, Object>) m;
            Cursor<Object, Object> cursor = map.cursor(null);
            Page lastPage = null;
            while (cursor.hasNext()) {
                cursor.next();
                Page p = cursor.getPage();
                if (p == lastPage) {
                    continue;
                }
                Object k = p.getKey(0);
                Object v = p.getValue(0);
                map.put(k, v);
                lastPage = p;
            }
        }
        commit();
        return true;
    }

    /**
     * Compact by moving all chunks next to each other.
     */
    public void compactMoveChunks() {
        compactMoveChunks(100, Long.MAX_VALUE);
    }

    /**
     * Compact the store by moving all chunks next to each other, if there is
     * free space between chunks. This might temporarily increase the file size.
     * Chunks are overwritten irrespective of the current retention time. Before
     * overwriting chunks and before resizing the file, syncFile() is called.
     *
     * @param targetFillRate do nothing if the file store fill rate is higher
     *            than this
     * @param moveSize the number of bytes to move
     */
    public synchronized void compactMoveChunks(int targetFillRate, long moveSize) {
        checkOpen();
        if (lastChunk != null && reuseSpace) {
            int oldRetentionTime = retentionTime;
            boolean oldReuse = reuseSpace;
            try {
                retentionTime = -1;
                freeUnusedChunks();
                if (fileStore.getFillRate() <= targetFillRate) {
                    long start = fileStore.getFirstFree() / BLOCK_SIZE;
                    ArrayList<Chunk> move = findChunksToMove(start, moveSize);
                    compactMoveChunks(move);
                }
            } finally {
                reuseSpace = oldReuse;
                retentionTime = oldRetentionTime;
            }
        }
    }

    private ArrayList<Chunk> findChunksToMove(long startBlock, long moveSize) {
        ArrayList<Chunk> move = new ArrayList<>();
        for (Chunk c : chunks.values()) {
            if (c.block > startBlock) {
                move.add(c);
            }
        }
        // sort by block
        Collections.sort(move, new Comparator<Chunk>() {
            @Override
            public int compare(Chunk o1, Chunk o2) {
                int res = Long.signum(o1.block - o2.block);
                assert res == Long.compare(o1.block, o2.block);
                return res;
            }
        });
        // find which is the last block to keep
        int count = 0;
        long size = 0;
        for (Chunk c : move) {
            long chunkSize = c.len * (long) BLOCK_SIZE;
            size += chunkSize;
            if (size > moveSize) {
                break;
            }
            count++;
        }
        // move the first block (so the first gap is moved),
        // and the one at the end (so the file shrinks)
        while (move.size() > count && move.size() > 1) {
            move.remove(1);
        }

        return move;
    }

    private void compactMoveChunks(ArrayList<Chunk> move) {
        for (Chunk c : move) {
            moveChunk(c, true);
        }

        // update the metadata (store at the end of the file)
        reuseSpace = false;
        commit();
        sync();

        Chunk chunk = this.lastChunk;

        // now re-use the empty space
        reuseSpace = true;
        for (Chunk c : move) {
            // ignore if already removed during the previous store operation
            if (chunks.containsKey(c.id)) {
                moveChunk(c, false);
            }
        }

        // update the metadata (within the file)
        commit();
        sync();
        if (chunks.containsKey(chunk.id)) {
            moveChunk(chunk, false);
            commit();
        }
        shrinkFileIfPossible(0);
        sync();
    }

    private void moveChunk(Chunk c, boolean toTheEnd) {
        WriteBuffer buff = getWriteBuffer();
        long start = c.block * BLOCK_SIZE;
        int length = c.len * BLOCK_SIZE;
        buff.limit(length);
        ByteBuffer readBuff = fileStore.readFully(start, length);
        Chunk.readChunkHeader(readBuff, start);
        int chunkHeaderLen = readBuff.position();
        buff.position(chunkHeaderLen);
        buff.put(readBuff);
        long pos = allocateFileSpace(length, toTheEnd);
        fileStore.free(start, length);
        c.block = pos / BLOCK_SIZE;
        c.next = 0;
        buff.position(0);
        c.writeChunkHeader(buff, chunkHeaderLen);
        buff.position(length - Chunk.FOOTER_LENGTH);
        buff.put(c.getFooterBytes());
        buff.position(0);
        write(pos, buff.getBuffer());
        releaseWriteBuffer(buff);
        meta.put(Chunk.getMetaKey(c.id), c.asString());
        markMetaChanged();
    }

    private long allocateFileSpace(int length, boolean atTheEnd) {
        long filePos;
        if (atTheEnd) {
            filePos = getFileLengthInUse();
            fileStore.markUsed(filePos, length);
        } else {
            filePos = fileStore.allocate(length);
        }
        return filePos;
    }

    /**
     * Force all stored changes to be written to the storage. The default
     * implementation calls FileChannel.force(true).
     */
    public void sync() {
        checkOpen();
        FileStore f = fileStore;
        if (f != null) {
            f.sync();
        }
    }

    /**
     * Try to increase the fill rate by re-writing partially full chunks. Chunks
     * with a low number of live items are re-written.
     * <p>
     * If the current fill rate is higher than the target fill rate, nothing is
     * done.
     * <p>
     * Please note this method will not necessarily reduce the file size, as
     * empty chunks are not overwritten.
     * <p>
     * Only data of open maps can be moved. For maps that are not open, the old
     * chunk is still referenced. Therefore, it is recommended to open all maps
     * before calling this method.
     *
     * @param targetFillRate the minimum percentage of live entries
     * @param write the minimum number of bytes to write
     * @return if a chunk was re-written
     */
    public boolean compact(int targetFillRate, int write) {
        if (!reuseSpace) {
            return false;
        }
        synchronized (compactSync) {
            checkOpen();
            ArrayList<Chunk> old;
            synchronized (this) {
                old = findOldChunks(targetFillRate, write);
            }
            if (old == null || old.isEmpty()) {
                return false;
            }
            compactRewrite(old);
            return true;
        }
    }

    private ArrayList<Chunk> findOldChunks(int targetFillRate, int write) {
        if (lastChunk == null) {
            // nothing to do
            return null;
        }

        // calculate the fill rate
        long maxLengthSum = 0;
        long maxLengthLiveSum = 0;

        long time = getTimeSinceCreation();

        for (Chunk c : chunks.values()) {
            // ignore young chunks, because we don't optimize those
            if (c.time + retentionTime <= time) {
                maxLengthSum += c.maxLen;
                maxLengthLiveSum += c.maxLenLive;
            }
        }
        if (maxLengthLiveSum < 0) {
            // no old data
            return null;
        }
        // the fill rate of all chunks combined
        if (maxLengthSum <= 0) {
            // avoid division by 0
            maxLengthSum = 1;
        }
        int fillRate = (int) (100 * maxLengthLiveSum / maxLengthSum);
        if (fillRate >= targetFillRate) {
            return null;
        }

        // the 'old' list contains the chunks we want to free up
        ArrayList<Chunk> old = new ArrayList<>();
        Chunk last = chunks.get(lastChunk.id);
        for (Chunk c : chunks.values()) {
            // only look at chunk older than the retention time
            // (it's possible to compact chunks earlier, but right
            // now we don't do that)
            if (c.time + retentionTime <= time) {
                long age = last.version - c.version + 1;
                c.collectPriority = (int) (c.getFillRate() * 1000 / Math.max(1,age));
                old.add(c);
            }
        }
        if (old.isEmpty()) {
            return null;
        }

        // sort the list, so the first entry should be collected first
        Collections.sort(old, new Comparator<Chunk>() {
            @Override
            public int compare(Chunk o1, Chunk o2) {
                int comp = Integer.compare(o1.collectPriority,
                                           o2.collectPriority);
                if (comp == 0) {
                    comp = Long.compare(o1.maxLenLive,
                                        o2.maxLenLive);
                }
                return comp;
            }
        });
        // find out up to were in the old list we need to move
        long written = 0;
        int chunkCount = 0;
        Chunk move = null;
        for (Chunk c : old) {
            if (move != null) {
                if (c.collectPriority > 0 && written > write) {
                    break;
                }
            }
            written += c.maxLenLive;
            chunkCount++;
            move = c;
        }
        if (chunkCount < 1) {
            return null;
        }
        // remove the chunks we want to keep from this list
        boolean remove = false;
        for (Iterator<Chunk> it = old.iterator(); it.hasNext();) {
            Chunk c = it.next();
            if (move == c) {
                remove = true;
            } else if (remove) {
                it.remove();
            }
        }
        return old;
    }

    private void compactRewrite(Iterable<Chunk> old) {
        HashSet<Integer> set = new HashSet<>();
        for (Chunk c : old) {
            set.add(c.id);
        }
        for (MVMap<?, ?> m : maps.values()) {
            @SuppressWarnings("unchecked")
            MVMap<Object, Object> map = (MVMap<Object, Object>) m;
            if (!map.isClosed() && !map.rewrite(set)) {
                return;
            }
        }
        if (!meta.rewrite(set)) {
            return;
        }
        freeUnusedChunks();
        commit();
    }

    /**
     * Read a page.
     *
     * @param map the map
     * @param pos the page position
     * @return the page
     */
    Page readPage(MVMap<?, ?> map, long pos) {
        if (!DataUtils.isPageSaved(pos)) {
            throw DataUtils.newIllegalStateException(
                    DataUtils.ERROR_FILE_CORRUPT, "Position 0");
        }
        Page p = cache == null ? null : cache.get(pos);
        if (p == null) {
            Chunk c = getChunk(pos);
            long filePos = c.block * BLOCK_SIZE;
            filePos += DataUtils.getPageOffset(pos);
            if (filePos < 0) {
                throw DataUtils.newIllegalStateException(
                        DataUtils.ERROR_FILE_CORRUPT,
                        "Negative position {0}", filePos);
            }
            long maxPos = (c.block + c.len) * BLOCK_SIZE;
            p = Page.read(fileStore, pos, map, filePos, maxPos);
            cachePage(p);
        }
        return p;
    }

    /**
     * Remove a page.
     *
     * @param map the map the page belongs to
     * @param pos the position of the page
     * @param memory the memory usage
     */
    void removePage(MVMap<?, ?> map, long pos, int memory) {
        // we need to keep temporary pages,
        // to support reading old versions and rollback
        if (!DataUtils.isPageSaved(pos)) {
            // the page was not yet stored:
            // just using "unsavedMemory -= memory" could result in negative
            // values, because in some cases a page is allocated, but never
            // stored, so we need to use max
            unsavedMemory = Math.max(0, unsavedMemory - memory);
            return;
        }

        // This could result in a cache miss if the operation is rolled back,
        // but we don't optimize for rollback.
        // We could also keep the page in the cache, as somebody
        // could still read it (reading the old version).
/*
        if (cache != null) {
            if (DataUtils.getPageType(pos) == DataUtils.PAGE_TYPE_LEAF) {
                // keep nodes in the cache, because they are still used for
                // garbage collection
                cache.remove(pos);
            }
        }
*/
        int chunkId = DataUtils.getPageChunkId(pos);
        // synchronize, because pages could be freed concurrently
        synchronized (freedPageSpace) {
            Chunk chunk = freedPageSpace.get(chunkId);
            if (chunk == null) {
                chunk = new Chunk(chunkId);
                freedPageSpace.put(chunkId, chunk);
            }
            chunk.maxLenLive -= DataUtils.getPageMaxLength(pos);
            chunk.pageCountLive -= 1;
        }
    }

    Compressor getCompressorFast() {
        if (compressorFast == null) {
            compressorFast = new CompressLZF();
        }
        return compressorFast;
    }

    Compressor getCompressorHigh() {
        if (compressorHigh == null) {
            compressorHigh = new CompressDeflate();
        }
        return compressorHigh;
    }

    int getCompressionLevel() {
        return compressionLevel;
    }

    public int getPageSplitSize() {
        return pageSplitSize;
    }

    public int getKeysPerPage() {
        return keysPerPage;
    }

    public long getMaxPageSize() {
        return cache == null ? Long.MAX_VALUE : cache.getMaxItemSize() >> 4;
    }

    public boolean getReuseSpace() {
        return reuseSpace;
    }

    /**
     * Whether empty space in the file should be re-used. If enabled, old data
     * is overwritten (default). If disabled, writes are appended at the end of
     * the file.
     * <p>
     * This setting is specially useful for online backup. To create an online
     * backup, disable this setting, then copy the file (starting at the
     * beginning of the file). In this case, concurrent backup and write
     * operations are possible (obviously the backup process needs to be faster
     * than the write operations).
     *
     * @param reuseSpace the new value
     */
    public void setReuseSpace(boolean reuseSpace) {
        this.reuseSpace = reuseSpace;
    }

    public int getRetentionTime() {
        return retentionTime;
    }

    /**
     * How long to retain old, persisted chunks, in milliseconds. Chunks that
     * are older may be overwritten once they contain no live data.
     * <p>
     * The default value is 45000 (45 seconds) when using the default file
     * store. It is assumed that a file system and hard disk will flush all
     * write buffers within this time. Using a lower value might be dangerous,
     * unless the file system and hard disk flush the buffers earlier. To
     * manually flush the buffers, use
     * <code>MVStore.getFile().force(true)</code>, however please note that
     * according to various tests this does not always work as expected
     * depending on the operating system and hardware.
     * <p>
     * The retention time needs to be long enough to allow reading old chunks
     * while traversing over the entries of a map.
     * <p>
     * This setting is not persisted.
     *
     * @param ms how many milliseconds to retain old chunks (0 to overwrite them
     *            as early as possible)
     */
    public void setRetentionTime(int ms) {
        this.retentionTime = ms;
    }

    /**
     * How many versions to retain for in-memory stores. If not set, 5 old
     * versions are retained.
     *
     * @param count the number of versions to keep
     */
    public void setVersionsToKeep(int count) {
        this.versionsToKeep = count;
    }

    /**
     * Get the oldest version to retain in memory (for in-memory stores).
     *
     * @return the version
     */
    public long getVersionsToKeep() {
        return versionsToKeep;
    }

    /**
     * Get the oldest version to retain in memory, which is the manually set
     * retain version, or the current store version (whatever is older).
     *
     * @return the version
     */
    public long getOldestVersionToKeep() {
        long v = oldestVersionToKeep.get();
        if (fileStore == null) {
            v = Math.max(v - versionsToKeep, INITIAL_VERSION);
            return v;
        }

        long storeVersion = currentStoreVersion;
        if (storeVersion != INITIAL_VERSION && storeVersion < v) {
            v = storeVersion;
        }
        return v;
    }

    private void setOldestVersionToKeep(long oldestVersionToKeep) {
        boolean success;
        do {
            long current = this.oldestVersionToKeep.get();
            // Oldest version may only advance, never goes back
            success = oldestVersionToKeep <= current ||
                      this.oldestVersionToKeep.compareAndSet(current, oldestVersionToKeep);
        } while (!success);
    }

    /**
     * Check whether all data can be read from this version. This requires that
     * all chunks referenced by this version are still available (not
     * overwritten).
     *
     * @param version the version
     * @return true if all data can be read
     */
    private boolean isKnownVersion(long version) {
        if (version > currentVersion || version < 0) {
            return false;
        }
        if (version == currentVersion || chunks.isEmpty()) {
            // no stored data
            return true;
        }
        // need to check if a chunk for this version exists
        Chunk c = getChunkForVersion(version);
        if (c == null) {
            return false;
        }
        // also, all chunks referenced by this version
        // need to be available in the file
        MVMap<String, String> oldMeta = getMetaMap(version);
        if (oldMeta == null) {
            return false;
        }
        try {
            for (Iterator<String> it = oldMeta.keyIterator("chunk.");
                    it.hasNext();) {
                String chunkKey = it.next();
                if (!chunkKey.startsWith("chunk.")) {
                    break;
                }
                if (!meta.containsKey(chunkKey)) {
                    String s = oldMeta.get(chunkKey);
                    Chunk c2 = Chunk.fromString(s);
                    Chunk test = readChunkHeaderAndFooter(c2.block);
                    if (test == null || test.id != c2.id) {
                        return false;
                    }
                }
            }
        } catch (IllegalStateException e) {
            // the chunk missing where the metadata is stored
            return false;
        }
        return true;
    }

    /**
     * Increment the number of unsaved pages.
     *
     * @param memory the memory usage of the page
     */
    public void registerUnsavedPage(int memory) {
        unsavedMemory += memory;
        int newValue = unsavedMemory;
        if (newValue > autoCommitMemory && autoCommitMemory > 0) {
            saveNeeded = true;
        }
    }

    public boolean isSaveNeeded() {
        return saveNeeded;
    }

    /**
     * This method is called before writing to a map.
     *
     * @param map the map
     */
    void beforeWrite(MVMap<?, ?> map) {
        if (saveNeeded && fileStore != null && !closed && autoCommitDelay > 0) {
            saveNeeded = false;
            // check again, because it could have been written by now
            if (unsavedMemory > autoCommitMemory && autoCommitMemory > 0) {
                commit();
            }
        }
    }

    /**
     * Get the store version. The store version is usually used to upgrade the
     * structure of the store after upgrading the application. Initially the
     * store version is 0, until it is changed.
     *
     * @return the store version
     */
    public int getStoreVersion() {
        checkOpen();
        String x = meta.get("setting.storeVersion");
        return x == null ? 0 : DataUtils.parseHexInt(x);
    }

    /**
     * Update the store version.
     *
     * @param version the new store version
     */
    public synchronized void setStoreVersion(int version) {
        checkOpen();
        markMetaChanged();
        meta.put("setting.storeVersion", Integer.toHexString(version));
    }

    /**
     * Revert to the beginning of the current version, reverting all uncommitted
     * changes.
     */
    public void rollback() {
        rollbackTo(currentVersion);
    }

    /**
     * Revert to the beginning of the given version. All later changes (stored
     * or not) are forgotten. All maps that were created later are closed. A
     * rollback to a version before the last stored version is immediately
     * persisted. Rollback to version 0 means all data is removed.
     *
     * @param version the version to revert to
     */
    public synchronized void rollbackTo(long version) {
        checkOpen();
        if (version == 0) {
            // special case: remove all data
            for (MVMap<?, ?> m : maps.values()) {
                m.close();
            }
            meta.setInitialRoot(meta.createEmptyLeaf(), INITIAL_VERSION);

            chunks.clear();
            if (fileStore != null) {
                fileStore.clear();
            }
            maps.clear();
            lastChunk = null;
            synchronized (freedPageSpace) {
                freedPageSpace.clear();
            }
            versions.clear();
            currentVersion = version;
            setWriteVersion(version);
            metaChanged = false;
            return;
        }
        DataUtils.checkArgument(
                isKnownVersion(version),
                "Unknown version {0}", version);
        for (MVMap<?, ?> m : maps.values()) {
            m.rollbackTo(version);
        }

        TxCounter txCounter;
        while ((txCounter = versions.peekLast()) != null && txCounter.version >= version) {
            versions.removeLast();
        }
        currentTxCounter = new TxCounter(version);

        meta.rollbackTo(version);
        metaChanged = false;
        boolean loadFromFile = false;
        // find out which chunks to remove,
        // and which is the newest chunk to keep
        // (the chunk list can have gaps)
        ArrayList<Integer> remove = new ArrayList<>();
        Chunk keep = null;
        for (Chunk c : chunks.values()) {
            if (c.version > version) {
                remove.add(c.id);
            } else if (keep == null || keep.id < c.id) {
                keep = c;
            }
        }
        if (!remove.isEmpty()) {
            // remove the youngest first, so we don't create gaps
            // (in case we remove many chunks)
            Collections.sort(remove, Collections.reverseOrder());
            loadFromFile = true;
            for (int id : remove) {
                Chunk c = chunks.remove(id);
                long start = c.block * BLOCK_SIZE;
                int length = c.len * BLOCK_SIZE;
                fileStore.free(start, length);
                assert fileStore.getFileLengthInUse() == _getFileLengthInUse() : fileStore.getFileLengthInUse() + " != " + _getFileLengthInUse();
                // overwrite the chunk,
                // so it is not be used later on
                WriteBuffer buff = getWriteBuffer();
                buff.limit(length);
                // buff.clear() does not set the data
                Arrays.fill(buff.getBuffer().array(), (byte) 0);
                write(start, buff.getBuffer());
                releaseWriteBuffer(buff);
                // only really needed if we remove many chunks, when writes are
                // re-ordered - but we do it always, because rollback is not
                // performance critical
                sync();
            }
            lastChunk = keep;
            writeStoreHeader();
            readStoreHeader();
        }
        for (MVMap<?, ?> m : new ArrayList<>(maps.values())) {
            int id = m.getId();
            if (m.getCreateVersion() >= version) {
                m.close();
                maps.remove(id);
            } else {
                if (loadFromFile) {
                    m.setRootPos(getRootPos(meta, id), version);
                } else {
                    m.rollbackRoot(version);
                }
            }
        }
        // rollback might have rolled back the stored chunk metadata as well
        if (lastChunk != null) {
            for (Chunk c : chunks.values()) {
                meta.put(Chunk.getMetaKey(c.id), c.asString());
            }
        }
        currentVersion = version;
    }

    private static long getRootPos(MVMap<String, String> map, int mapId) {
        String root = map.get(MVMap.getMapRootKey(mapId));
        return root == null ? 0 : DataUtils.parseHexLong(root);
    }

    /**
     * Get the current version of the data. When a new store is created, the
     * version is 0.
     *
     * @return the version
     */
    public long getCurrentVersion() {
        return currentVersion;
    }

    public long getLastStoredVersion() {
        return lastStoredVersion;
    }

    /**
     * Get the file store.
     *
     * @return the file store
     */
    public FileStore getFileStore() {
        return fileStore;
    }

    /**
     * Get the store header. This data is for informational purposes only. The
     * data is subject to change in future versions. The data should not be
     * modified (doing so may corrupt the store).
     *
     * @return the store header
     */
    public Map<String, Object> getStoreHeader() {
        return storeHeader;
    }

    private void checkOpen() {
        if (closed) {
            throw DataUtils.newIllegalStateException(DataUtils.ERROR_CLOSED,
                    "This store is closed", panicException);
        }
    }

    /**
     * Rename a map.
     *
     * @param map the map
     * @param newName the new name
     */
    public synchronized void renameMap(MVMap<?, ?> map, String newName) {
        checkOpen();
        DataUtils.checkArgument(map != meta,
                "Renaming the meta map is not allowed");
        int id = map.getId();
        String oldName = getMapName(id);
        if (oldName.equals(newName)) {
            return;
        }
        DataUtils.checkArgument(
                !meta.containsKey("name." + newName),
                "A map named {0} already exists", newName);
        meta.remove("name." + oldName);
        meta.put(MVMap.getMapKey(id), map.asString(newName));
        meta.put("name." + newName, Integer.toHexString(id));
        markMetaChanged();
    }

    /**
     * Remove a map. Please note rolling back this operation does not restore
     * the data; if you need this ability, use Map.clear().
     *
     * @param map the map to remove
     */
    public void removeMap(MVMap<?, ?> map) {
        removeMap(map, true);
    }

    public synchronized void removeMap(MVMap<?, ?> map, boolean delayed) {
        checkOpen();
        DataUtils.checkArgument(map != meta,
                "Removing the meta map is not allowed");
        map.close();
        MVMap.RootReference rootReference = map.getRoot();
        updateCounter += rootReference.updateCounter;
        updateAttemptCounter += rootReference.updateAttemptCounter;

        int id = map.getId();
        String name = getMapName(id);
        removeMap(name, id, delayed);
    }

    private void removeMap(String name, int id, boolean delayed) {
        if (meta.remove(MVMap.getMapKey(id)) != null) {
            markMetaChanged();
        }
        if (meta.remove("name." + name) != null) {
            markMetaChanged();
        }
        if (!delayed) {
            if (meta.remove(MVMap.getMapRootKey(id)) != null) {
                markMetaChanged();
            }
            maps.remove(id);
        }
    }

    public void removeMap(String name) {
        int id = getMapId(name);
        if(id > 0) {
            removeMap(name, id, false);
        }
    }

    /**
     * Get the name of the given map.
     *
     * @param id the map id
     * @return the name, or null if not found
     */
    public String getMapName(int id) {
        checkOpen();
        String m = meta.get(MVMap.getMapKey(id));
        return m == null ? null : DataUtils.getMapName(m);
    }

    private int getMapId(String name) {
        String m = meta.get("name." + name);
        return m == null ? -1 : DataUtils.parseHexInt(m);
    }

    /**
     * Commit and save all changes, if there are any, and compact the store if
     * needed.
     */
    void writeInBackground() {
        if (closed) {
            return;
        }

        // could also commit when there are many unsaved pages,
        // but according to a test it doesn't really help

        long time = getTimeSinceCreation();
        if (time <= lastCommitTime + autoCommitDelay) {
            return;
        }
<<<<<<< HEAD
        try {
            commit();
            if (autoCompactFillRate > 0) {
=======
        if (hasUnsavedChanges()) {
            try {
                commitAndSave();
            } catch (Throwable e) {
                handleException(e);
                return;
            }
        }
        if (autoCompactFillRate > 0) {
            try {
>>>>>>> 2c754d33
                // whether there were file read or write operations since
                // the last time
                boolean fileOps;
                long fileOpCount = fileStore.getWriteCount() + fileStore.getReadCount();
                if (autoCompactLastFileOpCount != fileOpCount) {
                    fileOps = true;
                } else {
                    fileOps = false;
                }
                // use a lower fill rate if there were any file operations
                int fillRate = fileOps ? autoCompactFillRate / 3 : autoCompactFillRate;
                // TODO how to avoid endless compaction if there is a bug
                // in the bookkeeping?
                compact(fillRate, autoCommitMemory);
                autoCompactLastFileOpCount = fileStore.getWriteCount() + fileStore.getReadCount();
<<<<<<< HEAD
            }
        } catch (Throwable e) {
            if (backgroundExceptionHandler != null) {
                backgroundExceptionHandler.uncaughtException(null, e);
=======
            } catch (Throwable e) {
                handleException(e);
            }
        }
    }

    private void handleException(Throwable ex) {
        if (backgroundExceptionHandler != null) {
            try {
                backgroundExceptionHandler.uncaughtException(null, ex);
            } catch(Throwable ignore) {
                ex.addSuppressed(ignore);
>>>>>>> 2c754d33
            }
        }
    }

    /**
     * Set the read cache size in MB.
     *
     * @param mb the cache size in MB.
     */
    public void setCacheSize(int mb) {
        final long bytes = (long) mb * 1024 * 1024;
        if (cache != null) {
            cache.setMaxMemory(bytes);
            cache.clear();
        }
        if (cacheChunkRef != null) {
            cacheChunkRef.setMaxMemory(bytes / 4);
            cacheChunkRef.clear();
        }
    }

    public boolean isClosed() {
        return closed;
    }

    private void stopBackgroundThread() {
        BackgroundWriterThread t = backgroundWriterThread;
        if (t == null) {
            return;
        }
        backgroundWriterThread = null;
        if (Thread.currentThread() == t) {
            // within the thread itself - can not join
            return;
        }
        synchronized (t.sync) {
            t.sync.notifyAll();
        }
        if (Thread.holdsLock(this)) {
            // called from storeNow: can not join,
            // because that could result in a deadlock
            return;
        }
        try {
            t.join();
        } catch (Exception e) {
            // ignore
        }
    }

    /**
     * Set the maximum delay in milliseconds to auto-commit changes.
     * <p>
     * To disable auto-commit, set the value to 0. In this case, changes are
     * only committed when explicitly calling commit.
     * <p>
     * The default is 1000, meaning all changes are committed after at most one
     * second.
     *
     * @param millis the maximum delay
     */
    public void setAutoCommitDelay(int millis) {
        if (autoCommitDelay == millis) {
            return;
        }
        autoCommitDelay = millis;
        if (fileStore == null || fileStore.isReadOnly()) {
            return;
        }
        stopBackgroundThread();
        // start the background thread if needed
        if (millis > 0) {
            int sleep = Math.max(1, millis / 10);
            BackgroundWriterThread t =
                    new BackgroundWriterThread(this, sleep,
                            fileStore.toString());
            t.start();
            backgroundWriterThread = t;
        }
    }

    /**
     * Get the auto-commit delay.
     *
     * @return the delay in milliseconds, or 0 if auto-commit is disabled.
     */
    public int getAutoCommitDelay() {
        return autoCommitDelay;
    }

    /**
     * Get the maximum memory (in bytes) used for unsaved pages. If this number
     * is exceeded, unsaved changes are stored to disk.
     *
     * @return the memory in bytes
     */
    public int getAutoCommitMemory() {
        return autoCommitMemory;
    }

    /**
     * Get the estimated memory (in bytes) of unsaved data. If the value exceeds
     * the auto-commit memory, the changes are committed.
     * <p>
     * The returned value is an estimation only.
     *
     * @return the memory in bytes
     */
    public int getUnsavedMemory() {
        return unsavedMemory;
    }

    /**
     * Put the page in the cache.
     * @param page the page
     */
    void cachePage(Page page) {
        if (cache != null) {
            cache.put(page.getPos(), page, page.getMemory());
        }
    }

    /**
     * Get the amount of memory used for caching, in MB.
     * Note that this does not include the page chunk references cache, which is
     * 25% of the size of the page cache.
     *
     * @return the amount of memory used for caching
     */
    public int getCacheSizeUsed() {
        if (cache == null) {
            return 0;
        }
        return (int) (cache.getUsedMemory() / 1024 / 1024);
    }

    /**
     * Get the maximum cache size, in MB.
     * Note that this does not include the page chunk references cache, which is
     * 25% of the size of the page cache.
     *
     * @return the cache size
     */
    public int getCacheSize() {
        if (cache == null) {
            return 0;
        }
        return (int) (cache.getMaxMemory() / 1024 / 1024);
    }

    /**
     * Get the cache.
     *
     * @return the cache
     */
    public CacheLongKeyLIRS<Page> getCache() {
        return cache;
    }

    /**
     * Whether the store is read-only.
     *
     * @return true if it is
     */
    public boolean isReadOnly() {
        return fileStore != null && fileStore.isReadOnly();
    }

    public synchronized double getUpdateFailureRatio() {
        long updateCounter = this.updateCounter;
        long updateAttemptCounter = this.updateAttemptCounter;
        MVMap.RootReference rootReference = meta.getRoot();
        updateCounter += rootReference.updateCounter;
        updateAttemptCounter += rootReference.updateAttemptCounter;
        for (MVMap<?, ?> map : maps.values()) {
            MVMap.RootReference root = map.getRoot();
            updateCounter += root.updateCounter;
            updateAttemptCounter += root.updateAttemptCounter;
        }
        return updateAttemptCounter == 0 ? 0 : 1 - ((double)updateCounter / updateAttemptCounter);
    }

    /**
     * Register opened operation (transaction).
     * This would increment usage counter for the current version.
     * This version (and all after it) should not be dropped until all
     * transactions involved are closed and usage counter goes to zero.
     * @return TxCounter to be decremented when operation finishes (transaction closed).
     */
    public TxCounter registerVersionUsage() {
        TxCounter txCounter;
        while(true) {
            txCounter = currentTxCounter;
            if(txCounter.counter.getAndIncrement() >= 0) {
                break;
            }
            // The only way for counter to be negative
            // if it was retrieved right before onVersionChange()
            // and now onVersionChange() is done.
            // This version is eligible for reclamation now
            // and should not be used here, so restore count
            // not to upset accounting and try again with a new
            // version (currentTxCounter should have changed).
            assert txCounter != currentTxCounter : txCounter;
            txCounter.counter.decrementAndGet();
        }
        return txCounter;
    }

    public void deregisterVersionUsage(TxCounter txCounter) {
        if(txCounter != null) {
            if(txCounter.counter.decrementAndGet() <= 0) {
                if (currentStoreThread.compareAndSet(null, Thread.currentThread())) {
                    try {
                        dropUnusedVersions();
                    } finally {
                        currentStoreThread.set(null);
                    }
                }
            }
        }
    }

    private void onVersionChange(long version) {
        TxCounter txCounter = this.currentTxCounter;
        assert txCounter.counter.get() >= 0;
        versions.add(txCounter);
        currentTxCounter = new TxCounter(version);
        txCounter.counter.decrementAndGet();
        dropUnusedVersions();
    }

    private void dropUnusedVersions() {
        TxCounter txCounter;
        while ((txCounter = versions.peek()) != null
                && txCounter.counter.get() < 0) {
            versions.poll();
        }
        setOldestVersionToKeep(txCounter != null ? txCounter.version : currentTxCounter.version);
    }

    public static final class TxCounter {
        private final long version;
        private final AtomicInteger counter = new AtomicInteger();

        private TxCounter(long version) {
            this.version = version;
        }

        @Override
        public String toString() {
            return "v=" + version + " / cnt=" + counter;
        }
    }

    /**
     * A background writer thread to automatically store changes from time to
     * time.
     */
    private static class BackgroundWriterThread extends Thread {

        public final Object sync = new Object();
        private final MVStore store;
        private final int sleep;

        private BackgroundWriterThread(MVStore store, int sleep, String fileStoreName) {
            super("MVStore background writer " + fileStoreName);
            this.store = store;
            this.sleep = sleep;
            setDaemon(true);
        }

        @Override
        public void run() {
            while (store.backgroundWriterThread != null) {
                synchronized (sync) {
                    try {
                        sync.wait(sleep);
                    } catch (InterruptedException ignore) {
                    }
                }
                if (store.backgroundWriterThread == null) {
                    break;
                }
                store.writeInBackground();
            }
        }

    }

    /**
     * A builder for an MVStore.
     */
    public static final class Builder {

        private final HashMap<String, Object> config;

        private Builder(HashMap<String, Object> config) {
            this.config = config;
        }

        /**
         * Creates new instance of MVStore.Builder.
         */
        public Builder() {
            config = new HashMap<>();
        }

        private Builder set(String key, Object value) {
            config.put(key, value);
            return this;
        }

        /**
         * Disable auto-commit, by setting the auto-commit delay and auto-commit
         * buffer size to 0.
         *
         * @return this
         */
        public Builder autoCommitDisabled() {
            // we have a separate config option so that
            // no thread is started if the write delay is 0
            // (if we only had a setter in the MVStore,
            // the thread would need to be started in any case)
            set("autoCommitBufferSize", 0);
            return set("autoCommitDelay", 0);
        }

        /**
         * Set the size of the write buffer, in KB disk space (for file-based
         * stores). Unless auto-commit is disabled, changes are automatically
         * saved if there are more than this amount of changes.
         * <p>
         * The default is 1024 KB.
         * <p>
         * When the value is set to 0 or lower, data is not automatically
         * stored.
         *
         * @param kb the write buffer size, in kilobytes
         * @return this
         */
        public Builder autoCommitBufferSize(int kb) {
            return set("autoCommitBufferSize", kb);
        }

        /**
         * Set the auto-compact target fill rate. If the average fill rate (the
         * percentage of the storage space that contains active data) of the
         * chunks is lower, then the chunks with a low fill rate are re-written.
         * Also, if the percentage of empty space between chunks is higher than
         * this value, then chunks at the end of the file are moved. Compaction
         * stops if the target fill rate is reached.
         * <p>
         * The default value is 50 (50%). The value 0 disables auto-compacting.
         * <p>
         *
         * @param percent the target fill rate
         * @return this
         */
        public Builder autoCompactFillRate(int percent) {
            return set("autoCompactFillRate", percent);
        }

        /**
         * Use the following file name. If the file does not exist, it is
         * automatically created. The parent directory already must exist.
         *
         * @param fileName the file name
         * @return this
         */
        public Builder fileName(String fileName) {
            return set("fileName", fileName);
        }

        /**
         * Encrypt / decrypt the file using the given password. This method has
         * no effect for in-memory stores. The password is passed as a
         * char array so that it can be cleared as soon as possible. Please note
         * there is still a small risk that password stays in memory (due to
         * Java garbage collection). Also, the hashed encryption key is kept in
         * memory as long as the file is open.
         *
         * @param password the password
         * @return this
         */
        public Builder encryptionKey(char[] password) {
            return set("encryptionKey", password);
        }

        /**
         * Open the file in read-only mode. In this case, a shared lock will be
         * acquired to ensure the file is not concurrently opened in write mode.
         * <p>
         * If this option is not used, the file is locked exclusively.
         * <p>
         * Please note a store may only be opened once in every JVM (no matter
         * whether it is opened in read-only or read-write mode), because each
         * file may be locked only once in a process.
         *
         * @return this
         */
        public Builder readOnly() {
            return set("readOnly", 1);
        }

        /**
         * Set the read cache size in MB. The default is 16 MB.
         *
         * @param mb the cache size in megabytes
         * @return this
         */
        public Builder cacheSize(int mb) {
            return set("cacheSize", mb);
        }

        /**
         * Set the read cache concurrency. The default is 16, meaning 16
         * segments are used.
         *
         * @param concurrency the cache concurrency
         * @return this
         */
        public Builder cacheConcurrency(int concurrency) {
            return set("cacheConcurrency", concurrency);
        }

        /**
         * Compress data before writing using the LZF algorithm. This will save
         * about 50% of the disk space, but will slow down read and write
         * operations slightly.
         * <p>
         * This setting only affects writes; it is not necessary to enable
         * compression when reading, even if compression was enabled when
         * writing.
         *
         * @return this
         */
        public Builder compress() {
            return set("compress", 1);
        }

        /**
         * Compress data before writing using the Deflate algorithm. This will
         * save more disk space, but will slow down read and write operations
         * quite a bit.
         * <p>
         * This setting only affects writes; it is not necessary to enable
         * compression when reading, even if compression was enabled when
         * writing.
         *
         * @return this
         */
        public Builder compressHigh() {
            return set("compress", 2);
        }

        /**
         * Set the amount of memory a page should contain at most, in bytes,
         * before it is split. The default is 16 KB for persistent stores and 4
         * KB for in-memory stores. This is not a limit in the page size, as
         * pages with one entry can get larger. It is just the point where pages
         * that contain more than one entry are split.
         *
         * @param pageSplitSize the page size
         * @return this
         */
        public Builder pageSplitSize(int pageSplitSize) {
            return set("pageSplitSize", pageSplitSize);
        }

        /**
         * Set the listener to be used for exceptions that occur when writing in
         * the background thread.
         *
         * @param exceptionHandler the handler
         * @return this
         */
        public Builder backgroundExceptionHandler(
                Thread.UncaughtExceptionHandler exceptionHandler) {
            return set("backgroundExceptionHandler", exceptionHandler);
        }

        /**
         * Use the provided file store instead of the default one.
         * <p>
         * File stores passed in this way need to be open. They are not closed
         * when closing the store.
         * <p>
         * Please note that any kind of store (including an off-heap store) is
         * considered a "persistence", while an "in-memory store" means objects
         * are not persisted and fully kept in the JVM heap.
         *
         * @param store the file store
         * @return this
         */
        public Builder fileStore(FileStore store) {
            return set("fileStore", store);
        }

        /**
         * Open the store.
         *
         * @return the opened store
         */
        public MVStore open() {
            return new MVStore(config);
        }

        @Override
        public String toString() {
            return DataUtils.appendMap(new StringBuilder(), config).toString();
        }

        /**
         * Read the configuration from a string.
         *
         * @param s the string representation
         * @return the builder
         */
        @SuppressWarnings({ "unchecked", "rawtypes" })
        public static Builder fromString(String s) {
            // Cast from HashMap<String, String> to HashMap<String, Object> is safe
            return new Builder((HashMap) DataUtils.parseMap(s));
        }

    }

}<|MERGE_RESOLUTION|>--- conflicted
+++ resolved
@@ -407,19 +407,11 @@
     }
 
     private void panic(IllegalStateException e) {
-<<<<<<< HEAD
         if (!closed) {
-            if (backgroundExceptionHandler != null) {
-                backgroundExceptionHandler.uncaughtException(null, e);
-            }
+            handleException(e);
             panicException = e;
             closeImmediately();
         }
-=======
-        handleException(e);
-        panicException = e;
-        closeImmediately();
->>>>>>> 2c754d33
         throw e;
     }
 
@@ -2553,22 +2545,9 @@
         if (time <= lastCommitTime + autoCommitDelay) {
             return;
         }
-<<<<<<< HEAD
         try {
             commit();
             if (autoCompactFillRate > 0) {
-=======
-        if (hasUnsavedChanges()) {
-            try {
-                commitAndSave();
-            } catch (Throwable e) {
-                handleException(e);
-                return;
-            }
-        }
-        if (autoCompactFillRate > 0) {
-            try {
->>>>>>> 2c754d33
                 // whether there were file read or write operations since
                 // the last time
                 boolean fileOps;
@@ -2584,15 +2563,9 @@
                 // in the bookkeeping?
                 compact(fillRate, autoCommitMemory);
                 autoCompactLastFileOpCount = fileStore.getWriteCount() + fileStore.getReadCount();
-<<<<<<< HEAD
             }
         } catch (Throwable e) {
-            if (backgroundExceptionHandler != null) {
-                backgroundExceptionHandler.uncaughtException(null, e);
-=======
-            } catch (Throwable e) {
-                handleException(e);
-            }
+            handleException(e);
         }
     }
 
@@ -2602,7 +2575,6 @@
                 backgroundExceptionHandler.uncaughtException(null, ex);
             } catch(Throwable ignore) {
                 ex.addSuppressed(ignore);
->>>>>>> 2c754d33
             }
         }
     }
