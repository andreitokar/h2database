/*
 * Copyright 2004-2014 H2 Group. Multiple-Licensed under the MPL 2.0,
 * and the EPL 1.0 (http://h2database.com/html/license.html).
 * Initial Developer: H2 Group
 */
package org.h2.mvstore;

import java.lang.Thread.UncaughtExceptionHandler;
import java.nio.ByteBuffer;
import java.util.ArrayList;
import java.util.Arrays;
import java.util.Collections;
import java.util.Comparator;
import java.util.HashMap;
import java.util.HashSet;
import java.util.Iterator;
import java.util.Map;
import java.util.Map.Entry;
import java.util.Set;
import java.util.concurrent.ConcurrentHashMap;
import org.h2.compress.CompressDeflate;
import org.h2.compress.CompressLZF;
import org.h2.compress.Compressor;
import org.h2.mvstore.Page.PageChildren;
import org.h2.mvstore.cache.CacheLongKeyLIRS;
import org.h2.mvstore.type.StringDataType;
import org.h2.util.MathUtils;
import org.h2.util.New;

/*

TODO:

Documentation
- rolling docs review: at "Metadata Map"
- better document that writes are in background thread
- better document how to do non-unique indexes
- document pluggable store and OffHeapStore

TransactionStore:
- ability to disable the transaction log,
    if there is only one connection

MVStore:
- better and clearer memory usage accounting rules
    (heap memory versus disk memory), so that even there is
    never an out of memory
    even for a small heap, and so that chunks
    are still relatively big on average
- make sure serialization / deserialization errors don't corrupt the file
- test and possibly improve compact operation (for large dbs)
- automated 'kill process' and 'power failure' test
- defragment (re-creating maps, specially those with small pages)
- store number of write operations per page (maybe defragment
    if much different than count)
- r-tree: nearest neighbor search
- use a small object value cache (StringCache), test on Android
    for default serialization
- MVStoreTool.dump should dump the data if possible;
    possibly using a callback for serialization
- implement a sharded map (in one store, multiple stores)
    to support concurrent updates and writes, and very large maps
- to save space when persisting very small transactions,
    use a transaction log where only the deltas are stored
- serialization for lists, sets, sets, sorted sets, maps, sorted maps
- maybe rename 'rollback' to 'revert' to distinguish from transactions
- support other compression algorithms (deflate, LZ4,...)
- remove features that are not really needed; simplify the code
    possibly using a separate layer or tools
    (retainVersion?)
- optional pluggable checksum mechanism (per page), which
    requires that everything is a page (including headers)
- rename "store" to "save", as "store" is used in "storeVersion"
- rename setStoreVersion to setDataVersion, setSchemaVersion or similar
- temporary file storage
- simple rollback method (rollback to last committed version)
- MVMap to implement SortedMap, then NavigableMap
- storage that splits database into multiple files,
    to speed up compact and allow using trim
    (by truncating / deleting empty files)
- add new feature to the file system API to avoid copying data
    (reads that returns a ByteBuffer instead of writing into one)
    for memory mapped files and off-heap storage
- support log structured merge style operations (blind writes)
    using one map per level plus bloom filter
- have a strict call order MVStore -> MVMap -> Page -> FileStore
- autocommit commits, stores, and compacts from time to time;
    the background thread should wait at least 90% of the
    configured write delay to store changes
- compact* should also store uncommitted changes (if there are any)
- write a LSM-tree (log structured merge tree) utility on top of the MVStore
    with blind writes and/or a bloom filter that
    internally uses regular maps and merge sort
- chunk metadata: maybe split into static and variable,
    or use a small page size for metadata
- data type "string": maybe use prefix compression for keys
- test chunk id rollover
- feature to auto-compact from time to time and on close
- compact very small chunks
- Page: to save memory, combine keys & values into one array
    (also children & counts). Maybe remove some other
    fields (childrenCount for example)
- Support SortedMap for MVMap
- compact: copy whole pages (without having to open all maps)
- maybe change the length code to have lower gaps
- test with very low limits (such as: short chunks, small pages)
- maybe allow to read beyond the retention time:
    when compacting, move live pages in old chunks
    to a map (possibly the metadata map) -
    this requires a change in the compaction code, plus
    a map lookup when reading old data; also, this
    old data map needs to be cleaned up somehow;
    maybe using an additional timeout
- rollback of removeMap should restore the data -
    which has big consequences, as the metadata map
    would probably need references to the root nodes of all maps

*/

/**
 * A persistent storage for maps.
 */
public final class MVStore {

    /**
     * Whether assertions are enabled.
     */
    public static final boolean ASSERT = false;

    /**
     * The block size (physical sector size) of the disk. The store header is
     * written twice, one copy in each block, to ensure it survives a crash.
     */
    static final int BLOCK_SIZE = 4 * 1024;

    private static final int FORMAT_WRITE = 1;
    private static final int FORMAT_READ = 1;

    /**
     * Used to mark a chunk as free, when it was detected that live bookkeeping
     * is incorrect.
     */
    private static final int MARKED_FREE = 10000000;

    /**
     * The background thread, if any.
     */
    volatile BackgroundWriterThread backgroundWriterThread;

    private volatile boolean reuseSpace = true;

    private boolean closed;

    private FileStore fileStore;
    private boolean fileStoreIsProvided;

    private final int pageSplitSize;

    /**
     * The page cache. The default size is 16 MB, and the average size is 2 KB.
     * It is split in 16 segments. The stack move distance is 2% of the expected
     * number of entries.
     */
    private CacheLongKeyLIRS<Page> cache;

    /**
     * The page chunk references cache. The default size is 4 MB, and the
     * average size is 2 KB. It is split in 16 segments. The stack move distance
     * is 2% of the expected number of entries.
     */
    private CacheLongKeyLIRS<PageChildren> cacheChunkRef;

    /**
     * The newest chunk. If nothing was stored yet, this field is not set.
     */
    private Chunk lastChunk;

    /**
     * The map of chunks.
     */
    private final ConcurrentHashMap<Integer, Chunk> chunks =
            new ConcurrentHashMap<Integer, Chunk>();

    /**
     * The map of temporarily freed storage space caused by freed pages. The key
     * is the unsaved version, the value is the map of chunks. The maps contains
     * the number of freed entries per chunk. Access is synchronized.
     */
    private final ConcurrentHashMap<Long,
            HashMap<Integer, Chunk>> freedPageSpace =
            new ConcurrentHashMap<Long, HashMap<Integer, Chunk>>();

    /**
     * The metadata map. Write access to this map needs to be synchronized on
     * the store.
     */
    private MVMap<String, String> meta;

    private final ConcurrentHashMap<Integer, MVMap<?, ?>> maps =
            new ConcurrentHashMap<Integer, MVMap<?, ?>>();

    private HashMap<String, Object> storeHeader = New.hashMap();

    private WriteBuffer writeBuffer;

    private int lastMapId;

    private int versionsToKeep = 5;

    /**
     * The compression level for new pages (0 for disabled, 1 for fast, 2 for
     * high). Even if disabled, the store may contain (old) compressed pages.
     */
    private final int compressionLevel;

    private Compressor compressorFast;

    private Compressor compressorHigh;

    private final UncaughtExceptionHandler backgroundExceptionHandler;

    private long currentVersion;

    /**
     * The version of the last stored chunk, or -1 if nothing was stored so far.
     */
    private long lastStoredVersion;

    /**
     * The estimated memory used by unsaved pages. This number is not accurate,
     * also because it may be changed concurrently, and because temporary pages
     * are counted.
     */
    private int unsavedMemory;
    private int autoCommitMemory;
    private boolean saveNeeded;

    /**
     * The time the store was created, in milliseconds since 1970.
     */
    private long creationTime;

    /**
     * How long to retain old, persisted chunks, in milliseconds. For larger or
     * equal to zero, a chunk is never directly overwritten if unused, but
     * instead, the unused field is set. If smaller zero, chunks are directly
     * overwritten if unused.
     */
    private int retentionTime;

    private long lastCommitTime;

    /**
     * The earliest chunk to retain, if any.
     */
    private Chunk retainChunk;

    /**
     * The version of the current store operation (if any).
     */
    private volatile long currentStoreVersion = -1;

    private Thread currentStoreThread;

    private volatile boolean metaChanged;

    /**
     * The delay in milliseconds to automatically commit and write changes.
     */
    private int autoCommitDelay;

    private int autoCompactFillRate;
    private long autoCompactLastFileOpCount;

    private Object compactSync = new Object();

    private IllegalStateException panicException;

    private long lastTimeAbsolute;

    private long lastFreeUnusedChunks;

    /**
     * Create and open the store.
     *
     * @param config the configuration to use
     * @throws IllegalStateException if the file is corrupt, or an exception
     *             occurred while opening
     * @throws IllegalArgumentException if the directory does not exist
     */
    MVStore(HashMap<String, Object> config) {
        Object o = config.get("compress");
        this.compressionLevel = o == null ? 0 : (Integer) o;
        String fileName = (String) config.get("fileName");
        fileStore = (FileStore) config.get("fileStore");
        fileStoreIsProvided = fileStore != null;
        if(fileStore == null && fileName != null) {
            fileStore = new FileStore();
<<<<<<< HEAD
        }
        o = config.get("pageSplitSize");
        pageSplitSize = o != null         ? (Integer) o :
                        fileStore == null ? 48 /*4 * 1024*/ :
                                            16 * 1024;
=======
        }
        o = config.get("pageSplitSize");
        int pgSplitSize;
        if (o != null) {
            pgSplitSize = (Integer) o;
        } else if(fileStore != null) {
            pgSplitSize = 16 * 1024;
        } else {
            pgSplitSize = 48; // number of keys per page in that case
        }
        pageSplitSize = pgSplitSize;
>>>>>>> 5841c4df
        o = config.get("backgroundExceptionHandler");
        this.backgroundExceptionHandler = (UncaughtExceptionHandler) o;
        meta = new MVMap<String, String>(StringDataType.INSTANCE,
                StringDataType.INSTANCE);
        HashMap<String, Object> c = New.hashMap();
        c.put("id", 0);
        c.put("createVersion", currentVersion);
        meta.init(this, c);
        if (fileStore == null) {
            cache = null;
            cacheChunkRef = null;
            return;
        }
        retentionTime = fileStore.getDefaultRetentionTime();
        boolean readOnly = config.containsKey("readOnly");
        o = config.get("cacheSize");
        int mb = o == null ? 16 : (Integer) o;
        if (mb > 0) {
            CacheLongKeyLIRS.Config cc = new CacheLongKeyLIRS.Config();
            cc.maxMemory = mb * 1024L * 1024L;
            o = config.get("cacheConcurrency");
            if (o != null) {
                cc.segmentCount = (Integer) o;
            }
            cache = new CacheLongKeyLIRS<Page>(cc);
            cc.maxMemory /= 4;
            cacheChunkRef = new CacheLongKeyLIRS<PageChildren>(cc);
        }
        o = config.get("autoCommitBufferSize");
        int kb = o == null ? 1024 : (Integer) o;
        // 19 KB memory is about 1 KB storage
        autoCommitMemory = kb * 1024 * 19;

        o = config.get("autoCompactFillRate");
        autoCompactFillRate = o == null ? 50 : (Integer) o;

        char[] encryptionKey = (char[]) config.get("encryptionKey");
        try {
            if (!fileStoreIsProvided) {
                fileStore.open(fileName, readOnly, encryptionKey);
            }
            if (fileStore.size() == 0) {
                creationTime = getTimeAbsolute();
                lastCommitTime = creationTime;
                storeHeader.put("H", 2);
                storeHeader.put("blockSize", BLOCK_SIZE);
                storeHeader.put("format", FORMAT_WRITE);
                storeHeader.put("created", creationTime);
                writeStoreHeader();
            } else {
                readStoreHeader();
            }
        } catch (IllegalStateException e) {
            panic(e);
        } finally {
            if (encryptionKey != null) {
                Arrays.fill(encryptionKey, (char) 0);
            }
        }
        lastCommitTime = getTimeSinceCreation();

        // setAutoCommitDelay starts the thread, but only if
        // the parameter is different from the old value
        o = config.get("autoCommitDelay");
        int delay = o == null ? 1000 : (Integer) o;
        setAutoCommitDelay(delay);
    }

    private void panic(IllegalStateException e) {
        if (backgroundExceptionHandler != null) {
            backgroundExceptionHandler.uncaughtException(null, e);
        }
        panicException = e;
        closeImmediately();
        throw e;
    }

    /**
     * Open a store in exclusive mode. For a file-based store, the parent
     * directory must already exist.
     *
     * @param fileName the file name (null for in-memory)
     * @return the store
     */
    public static MVStore open(String fileName) {
        HashMap<String, Object> config = New.hashMap();
        config.put("fileName", fileName);
        return new MVStore(config);
    }

    /**
     * Open an old, stored version of a map.
     *
     * @param version the version
     * @param mapId the map id
     * @param template the template map
     * @return the read-only map
     */
    @SuppressWarnings("unchecked")
    <T extends MVMap<?, ?>> T openMapVersion(long version, int mapId,
            MVMap<?, ?> template) {
        MVMap<String, String> oldMeta = getMetaMap(version);
        long rootPos = getRootPos(oldMeta, mapId);
        MVMap<?, ?> m = template.openReadOnly();
        m.setRootPos(rootPos, version);
        return (T) m;
    }

    /**
     * Open a map with the default settings. The map is automatically create if
     * it does not yet exist. If a map with this name is already open, this map
     * is returned.
     *
     * @param <K> the key type
     * @param <V> the value type
     * @param name the name of the map
     * @return the map
     */
    public <K, V> MVMap<K, V> openMap(String name) {
        return openMap(name, new MVMap.Builder<K, V>());
    }

    /**
     * Open a map with the given builder. The map is automatically create if it
     * does not yet exist. If a map with this name is already open, this map is
     * returned.
     *
     * @param <K> the key type
     * @param <V> the value type
     * @param name the name of the map
     * @param builder the map builder
     * @return the map
     */
    public synchronized <M extends MVMap<K, V>, K, V> M openMap(
            String name, MVMap.MapBuilder<M, K, V> builder) {
        checkOpen();
        String x = meta.get("name." + name);
        int id;
        long root;
        HashMap<String, Object> c;
        M map;
        if (x != null) {
            id = DataUtils.parseHexInt(x);
            @SuppressWarnings("unchecked")
            M old = (M) maps.get(id);
            if (old != null) {
                return old;
            }
            map = builder.create();
            String config = meta.get(MVMap.getMapKey(id));
            c = New.hashMap();
            c.putAll(DataUtils.parseMap(config));
            c.put("id", id);
            map.init(this, c);
            root = getRootPos(meta, id);
        } else {
            c = New.hashMap();
            id = ++lastMapId;
            c.put("id", id);
            c.put("createVersion", currentVersion);
            map = builder.create();
            map.init(this, c);
            markMetaChanged();
            x = Integer.toHexString(id);
            meta.put(MVMap.getMapKey(id), map.asString(name));
            meta.put("name." + name, x);
            root = 0;
        }
        map.setRootPos(root, -1);
        maps.put(id, map);
        return map;
    }

    /**
     * Get the set of all map names.
     *
     * @return the set of names
     */
    public synchronized Set<String> getMapNames() {
        HashSet<String> set = New.hashSet();
        checkOpen();
        for (Iterator<String> it = meta.keyIterator("name."); it.hasNext();) {
            String x = it.next();
            if (!x.startsWith("name.")) {
                break;
            }
            set.add(x.substring("name.".length()));
        }
        return set;
    }

    /**
     * Get the metadata map. This data is for informational purposes only. The
     * data is subject to change in future versions.
     * <p>
     * The data in this map should not be modified (changing system data may
     * corrupt the store). If modifications are needed, they need be
     * synchronized on the store.
     * <p>
     * The metadata map contains the following entries:
     * <pre>
     * chunk.{chunkId} = {chunk metadata}
     * name.{name} = {mapId}
     * map.{mapId} = {map metadata}
     * root.{mapId} = {root position}
     * setting.storeVersion = {version}
     * </pre>
     *
     * @return the metadata map
     */
    public MVMap<String, String> getMetaMap() {
        checkOpen();
        return meta;
    }

    private MVMap<String, String> getMetaMap(long version) {
        Chunk c = getChunkForVersion(version);
        DataUtils.checkArgument(c != null, "Unknown version {0}", version);
        c = readChunkHeader(c.block);
        MVMap<String, String> oldMeta = meta.openReadOnly();
        oldMeta.setRootPos(c.metaRootPos, version);
        return oldMeta;
    }

    private Chunk getChunkForVersion(long version) {
        Chunk newest = null;
        for (Chunk c : chunks.values()) {
            if (c.version <= version) {
                if (newest == null || c.id > newest.id) {
                    newest = c;
                }
            }
        }
        return newest;
    }

    /**
     * Check whether a given map exists.
     *
     * @param name the map name
     * @return true if it exists
     */
    public boolean hasMap(String name) {
        return meta.containsKey("name." + name);
    }

    private void markMetaChanged() {
        // changes in the metadata alone are usually not detected, as the meta
        // map is changed after storing
        metaChanged = true;
    }

    private synchronized void readStoreHeader() {
        Chunk newest = null;
        boolean validStoreHeader = false;
        // find out which chunk and version are the newest
        // read the first two blocks
        ByteBuffer fileHeaderBlocks = fileStore.readFully(0, 2 * BLOCK_SIZE);
        byte[] buff = new byte[BLOCK_SIZE];
        for (int i = 0; i <= BLOCK_SIZE; i += BLOCK_SIZE) {
            fileHeaderBlocks.get(buff);
            // the following can fail for various reasons
            try {
                String s = new String(buff, 0, BLOCK_SIZE,
                        DataUtils.LATIN).trim();
                HashMap<String, String> m = DataUtils.parseMap(s);
                int blockSize = DataUtils.readHexInt(
                        m, "blockSize", BLOCK_SIZE);
                if (blockSize != BLOCK_SIZE) {
                    throw DataUtils.newIllegalStateException(
                            DataUtils.ERROR_UNSUPPORTED_FORMAT,
                            "Block size {0} is currently not supported",
                            blockSize);
                }
                int check = DataUtils.readHexInt(m, "fletcher", 0);
                m.remove("fletcher");
                s = s.substring(0, s.lastIndexOf("fletcher") - 1);
                byte[] bytes = s.getBytes(DataUtils.LATIN);
                int checksum = DataUtils.getFletcher32(bytes,
                        bytes.length);
                if (check != checksum) {
                    continue;
                }
                long version = DataUtils.readHexLong(m, "version", 0);
                if (newest == null || version > newest.version) {
                    validStoreHeader = true;
                    storeHeader.putAll(m);
                    creationTime = DataUtils.readHexLong(m, "created", 0);
                    int chunkId = DataUtils.readHexInt(m, "chunk", 0);
                    long block = DataUtils.readHexLong(m, "block", 0);
                    Chunk test = readChunkHeaderAndFooter(block);
                    if (test != null && test.id == chunkId) {
                        newest = test;
                    }
                }
            } catch (Exception e) {
                continue;
            }
        }
        if (!validStoreHeader) {
            throw DataUtils.newIllegalStateException(
                    DataUtils.ERROR_FILE_CORRUPT,
                    "Store header is corrupt: {0}", fileStore);
        }
        long format = DataUtils.readHexLong(storeHeader, "format", 1);
        if (format > FORMAT_WRITE && !fileStore.isReadOnly()) {
            throw DataUtils.newIllegalStateException(
                    DataUtils.ERROR_UNSUPPORTED_FORMAT,
                    "The write format {0} is larger " +
                    "than the supported format {1}, " +
                    "and the file was not opened in read-only mode",
                    format, FORMAT_WRITE);
        }
        format = DataUtils.readHexLong(storeHeader, "formatRead", format);
        if (format > FORMAT_READ) {
            throw DataUtils.newIllegalStateException(
                    DataUtils.ERROR_UNSUPPORTED_FORMAT,
                    "The read format {0} is larger " +
                    "than the supported format {1}",
                    format, FORMAT_READ);
        }
        lastStoredVersion = -1;
        chunks.clear();
        long now = System.currentTimeMillis();
        // calculate the year (doesn't have to be exact;
        // we assume 365.25 days per year, * 4 = 1461)
        int year =  1970 + (int) (now / (1000L * 60 * 60 * 6 * 1461));
        if (year < 2014) {
            // if the year is before 2014,
            // we assume the system doesn't have a real-time clock,
            // and we set the creationTime to the past, so that
            // existing chunks are overwritten
            creationTime = now - fileStore.getDefaultRetentionTime();
        } else if (now < creationTime) {
            // the system time was set to the past:
            // we change the creation time
            creationTime = now;
            storeHeader.put("created", creationTime);
        }
        Chunk test = readChunkFooter(fileStore.size());
        if (test != null) {
            test = readChunkHeaderAndFooter(test.block);
            if (test != null) {
                if (newest == null || test.version > newest.version) {
                    newest = test;
                }
            }
        }
        if (newest == null) {
            // no chunk
            return;
        }
        // read the chunk header and footer,
        // and follow the chain of next chunks
        while (true) {
            if (newest.next == 0 ||
                    newest.next >= fileStore.size() / BLOCK_SIZE) {
                // no (valid) next
                break;
            }
            test = readChunkHeaderAndFooter(newest.next);
            if (test == null || test.id <= newest.id) {
                break;
            }
            newest = test;
        }
        setLastChunk(newest);
        loadChunkMeta();
        // read all chunk headers and footers within the retention time,
        // to detect unwritten data after a power failure
        verifyLastChunks();
        // build the free space list
        for (Chunk c : chunks.values()) {
            if (c.pageCountLive == 0) {
                // remove this chunk in the next save operation
                registerFreePage(currentVersion, c.id, 0, 0);
            }
            long start = c.block * BLOCK_SIZE;
            int length = c.len * BLOCK_SIZE;
            fileStore.markUsed(start, length);
        }
    }

    private void loadChunkMeta() {
        // load the chunk metadata: we can load in any order,
        // because loading chunk metadata might recursively load another chunk
        for (Iterator<String> it = meta.keyIterator("chunk."); it.hasNext();) {
            String s = it.next();
            if (!s.startsWith("chunk.")) {
                break;
            }
            s = meta.get(s);
            Chunk c = Chunk.fromString(s);
            if (chunks.putIfAbsent(c.id, c) == null) {
                if (c.block == Long.MAX_VALUE) {
                    throw DataUtils.newIllegalStateException(
                            DataUtils.ERROR_FILE_CORRUPT,
                            "Chunk {0} is invalid", c.id);
                }
            }
        }
    }

    private void setLastChunk(Chunk last) {
        lastChunk = last;
        if (last == null) {
            // no valid chunk
            lastMapId = 0;
            currentVersion = 0;
            meta.setRootPos(0, -1);
        } else {
            lastMapId = last.mapId;
            currentVersion = last.version;
            chunks.put(last.id, last);
            meta.setRootPos(last.metaRootPos, -1);
        }
        setWriteVersion(currentVersion);
    }

    private void verifyLastChunks() {
        long time = getTimeSinceCreation();
        assert lastChunk == null || chunks.containsKey(lastChunk.id) : lastChunk;
        ArrayList<Integer> ids = new ArrayList<Integer>(chunks.keySet());
        Collections.sort(ids);
        int newestValidChunk = -1;
        Chunk old = null;
        for (Integer chunkId : ids) {
            Chunk c = chunks.get(chunkId);
            if (old != null && c.time < old.time) {
                // old chunk (maybe leftover from a previous crash)
                break;
            }
            old = c;
            if (c.time + retentionTime < time) {
                // old chunk, no need to verify
                newestValidChunk = c.id;
                continue;
            }
            Chunk test = readChunkHeaderAndFooter(c.block);
            if (test == null || test.id != c.id) {
                break;
            }
            newestValidChunk = chunkId;
        }
        Chunk newest = chunks.get(newestValidChunk);
        if (newest != lastChunk) {
            // to avoid re-using newer chunks later on, we could clear
            // the headers and footers of those, but we might not know about all
            // of them, so that could be incomplete - but we check that newer
            // chunks are written after older chunks, so we are safe
            rollbackTo(newest == null ? 0 : newest.version);
        }
    }

    /**
     * Read a chunk header and footer, and verify the stored data is consistent.
     *
     * @param block the block
     * @return the chunk, or null if the header or footer don't match or are not
     *         consistent
     */
    private Chunk readChunkHeaderAndFooter(long block) {
        Chunk header;
        try {
            header = readChunkHeader(block);
        } catch (Exception e) {
            // invalid chunk header: ignore, but stop
            return null;
        }
        if (header == null) {
            return null;
        }
        Chunk footer = readChunkFooter((block + header.len) * BLOCK_SIZE);
        if (footer == null || footer.id != header.id) {
            return null;
        }
        return header;
    }

    /**
     * Try to read a chunk footer.
     *
     * @param end the end of the chunk
     * @return the chunk, or null if not successful
     */
    private Chunk readChunkFooter(long end) {
        // the following can fail for various reasons
        try {
            // read the chunk footer of the last block of the file
            ByteBuffer lastBlock = fileStore.readFully(
                    end - Chunk.FOOTER_LENGTH, Chunk.FOOTER_LENGTH);
            byte[] buff = new byte[Chunk.FOOTER_LENGTH];
            lastBlock.get(buff);
            String s = new String(buff, DataUtils.LATIN).trim();
            HashMap<String, String> m = DataUtils.parseMap(s);
            int check = DataUtils.readHexInt(m, "fletcher", 0);
            m.remove("fletcher");
            s = s.substring(0, s.lastIndexOf("fletcher") - 1);
            byte[] bytes = s.getBytes(DataUtils.LATIN);
            int checksum = DataUtils.getFletcher32(bytes, bytes.length);
            if (check == checksum) {
                int chunk = DataUtils.readHexInt(m, "chunk", 0);
                Chunk c = new Chunk(chunk);
                c.version = DataUtils.readHexLong(m, "version", 0);
                c.block = DataUtils.readHexLong(m, "block", 0);
                return c;
            }
        } catch (Exception e) {
            // ignore
        }
        return null;
    }

    private void writeStoreHeader() {
        StringBuilder buff = new StringBuilder();
        if (lastChunk != null) {
            storeHeader.put("block", lastChunk.block);
            storeHeader.put("chunk", lastChunk.id);
            storeHeader.put("version", lastChunk.version);
        }
        DataUtils.appendMap(buff, storeHeader);
        byte[] bytes = buff.toString().getBytes(DataUtils.LATIN);
        int checksum = DataUtils.getFletcher32(bytes, bytes.length);
        DataUtils.appendMap(buff, "fletcher", checksum);
        buff.append("\n");
        bytes = buff.toString().getBytes(DataUtils.LATIN);
        ByteBuffer header = ByteBuffer.allocate(2 * BLOCK_SIZE);
        header.put(bytes);
        header.position(BLOCK_SIZE);
        header.put(bytes);
        header.rewind();
        write(0, header);
    }

    private void write(long pos, ByteBuffer buffer) {
        try {
            fileStore.writeFully(pos, buffer);
        } catch (IllegalStateException e) {
            panic(e);
            throw e;
        }
    }

    /**
     * Close the file and the store. Unsaved changes are written to disk first.
     */
    public void close() {
        if (closed) {
            return;
        }
        FileStore f = fileStore;
        if (f != null && !f.isReadOnly()) {
            stopBackgroundThread();
            if (hasUnsavedChanges()) {
                commitAndSave();
            }
        }
        closeStore(true);
    }

    /**
     * Close the file and the store, without writing anything. This will stop
     * the background thread. This method ignores all errors.
     */
    public void closeImmediately() {
        try {
            closeStore(false);
        } catch (Exception e) {
            if (backgroundExceptionHandler != null) {
                backgroundExceptionHandler.uncaughtException(null, e);
            }
        }
    }

    private void closeStore(boolean shrinkIfPossible) {
        if (closed) {
            return;
        }
        // can not synchronize on this yet, because
        // the thread also synchronized on this, which
        // could result in a deadlock
        stopBackgroundThread();
        closed = true;
        synchronized (this) {
            if (fileStore != null && shrinkIfPossible) {
                shrinkFileIfPossible(0);
            }
            // release memory early - this is important when called
            // because of out of memory
            cache = null;
            cacheChunkRef = null;
            for (MVMap<?, ?> m : New.arrayList(maps.values())) {
                m.close();
            }
            meta = null;
            chunks.clear();
            maps.clear();
            if (fileStore != null) {
                try {
                    if (!fileStoreIsProvided) {
                        fileStore.close();
                    }
                } finally {
                    fileStore = null;
                }
            }
        }
    }

    /**
     * Get the chunk for the given position.
     *
     * @param pos the position
     * @return the chunk
     */
    private Chunk getChunk(long pos) {
        Chunk c = getChunkIfFound(pos);
        if (c == null) {
            int chunkId = DataUtils.getPageChunkId(pos);
            throw DataUtils.newIllegalStateException(
                    DataUtils.ERROR_FILE_CORRUPT,
                    "Chunk {0} not found", chunkId);
        }
        return c;
    }

    private Chunk getChunkIfFound(long pos) {
        int chunkId = DataUtils.getPageChunkId(pos);
        Chunk c = chunks.get(chunkId);
        if (c == null) {
            checkOpen();
            if (!Thread.holdsLock(this)) {
                // it could also be unsynchronized metadata
                // access (if synchronization on this was forgotten)
                throw DataUtils.newIllegalStateException(
                        DataUtils.ERROR_CHUNK_NOT_FOUND,
                        "Chunk {0} no longer exists",
                        chunkId);
            }
            String s = meta.get(Chunk.getMetaKey(chunkId));
            if (s == null) {
                return null;
            }
            c = Chunk.fromString(s);
            if (c.block == Long.MAX_VALUE) {
                throw DataUtils.newIllegalStateException(
                        DataUtils.ERROR_FILE_CORRUPT,
                        "Chunk {0} is invalid", chunkId);
            }
            chunks.put(c.id, c);
        }
        return c;
    }

    private void setWriteVersion(long version) {
        for (MVMap<?, ?> map : maps.values()) {
            map.setWriteVersion(version);
        }
        MVMap<String, String> m = meta;
        if (m == null) {
            checkOpen();
        }
        m.setWriteVersion(version);
    }

    /**
     * Commit the changes.
     * <p>
     * For in-memory stores, this method increments the version.
     * <p>
     * For persistent stores, it also writes changes to disk. It does nothing if
     * there are no unsaved changes, and returns the old version. It is not
     * necessary to call this method when auto-commit is enabled (the default
     * setting), as in this case it is automatically called from time to time or
     * when enough changes have accumulated. However, it may still be called to
     * flush all changes to disk.
     *
     * @return the new version
     */
    public synchronized long commit() {
        if (fileStore != null) {
            return commitAndSave();
        }
        long v = ++currentVersion;
        setWriteVersion(v);
        return v;
    }

    /**
     * Commit all changes and persist them to disk. This method does nothing if
     * there are no unsaved changes, otherwise it increments the current version
     * and stores the data (for file based stores).
     * <p>
     * At most one store operation may run at any time.
     *
     * @return the new version (incremented if there were changes)
     */
    private synchronized long commitAndSave() {
        if (closed) {
            return currentVersion;
        }
        if (fileStore == null) {
            throw DataUtils.newIllegalStateException(
                    DataUtils.ERROR_WRITING_FAILED,
                    "This is an in-memory store");
        }
        if (currentStoreVersion >= 0) {
            // store is possibly called within store, if the meta map changed
            return currentVersion;
        }
        if (!hasUnsavedChanges()) {
            return currentVersion;
        }
        if (fileStore.isReadOnly()) {
            throw DataUtils.newIllegalStateException(
                    DataUtils.ERROR_WRITING_FAILED, "This store is read-only");
        }
        try {
            currentStoreVersion = currentVersion;
            currentStoreThread = Thread.currentThread();
            return storeNow();
        } finally {
            // in any case reset the current store version,
            // to allow closing the store
            currentStoreVersion = -1;
            currentStoreThread = null;
        }
    }

    private long storeNow() {
        try {
            return storeNowTry();
        } catch (IllegalStateException e) {
            panic(e);
            return -1;
        }
    }

    private long storeNowTry() {
        long time = getTimeSinceCreation();
        int freeDelay = retentionTime / 10;
        if (time >= lastFreeUnusedChunks + freeDelay) {
            // set early in case it fails (out of memory or so)
            lastFreeUnusedChunks = time;
            freeUnusedChunks();
            // set it here as well, to avoid calling it often if it was slow
            lastFreeUnusedChunks = getTimeSinceCreation();
        }
        int currentUnsavedPageCount = unsavedMemory;
        long storeVersion = currentStoreVersion;
        long version = ++currentVersion;
        lastCommitTime = time;
        retainChunk = null;

        // the metadata of the last chunk was not stored so far, and needs to be
        // set now (it's better not to update right after storing, because that
        // would modify the meta map again)
        int lastChunkId;
        if (lastChunk == null) {
            lastChunkId = 0;
        } else {
            lastChunkId = lastChunk.id;
            meta.put(Chunk.getMetaKey(lastChunkId), lastChunk.asString());
            // never go backward in time
            time = Math.max(lastChunk.time, time);
        }
        int newChunkId = lastChunkId;
        while (true) {
            newChunkId = (newChunkId + 1) % Chunk.MAX_ID;
            Chunk old = chunks.get(newChunkId);
            if (old == null) {
                break;
            }
            if (old.block == Long.MAX_VALUE) {
                IllegalStateException e = DataUtils.newIllegalStateException(
                        DataUtils.ERROR_INTERNAL,
                        "Last block not stored, possibly due to out-of-memory");
                panic(e);
            }
        }
        Chunk c = new Chunk(newChunkId);

        c.pageCount = Integer.MAX_VALUE;
        c.pageCountLive = Integer.MAX_VALUE;
        c.maxLen = Long.MAX_VALUE;
        c.maxLenLive = Long.MAX_VALUE;
        c.metaRootPos = Long.MAX_VALUE;
        c.block = Long.MAX_VALUE;
        c.len = Integer.MAX_VALUE;
        c.time = time;
        c.version = version;
        c.mapId = lastMapId;
        c.next = Long.MAX_VALUE;
        chunks.put(c.id, c);
        // force a metadata update
        meta.put(Chunk.getMetaKey(c.id), c.asString());
        meta.remove(Chunk.getMetaKey(c.id));
        ArrayList<MVMap<?, ?>> list = New.arrayList(maps.values());
        ArrayList<MVMap<?, ?>> changed = New.arrayList();
        for (MVMap<?, ?> m : list) {
            m.setWriteVersion(version);
            long v = m.getVersion();
            if (m.getCreateVersion() > storeVersion) {
                // the map was created after storing started
                continue;
            }
            if (m.isVolatile()) {
                continue;
            }
            if (v >= 0 && v >= lastStoredVersion) {
                MVMap<?, ?> r = m.openVersion(storeVersion);
                if (r.getRootPage().getPos() == 0) {
                    changed.add(r);
                }
            }
        }
        applyFreedSpace(storeVersion);
        WriteBuffer buff = getWriteBuffer();
        // need to patch the header later
        c.writeChunkHeader(buff, 0);
        int headerLength = buff.position();
        c.pageCount = 0;
        c.pageCountLive = 0;
        c.maxLen = 0;
        c.maxLenLive = 0;
        for (MVMap<?, ?> m : changed) {
            Page p = m.getRootPage();
            String key = MVMap.getMapRootKey(m.getId());
            if (p.getTotalCount() == 0) {
                meta.put(key, "0");
            } else {
                p.writeUnsavedRecursive(c, buff);
                long root = p.getPos();
                meta.put(key, Long.toHexString(root));
            }
        }
        meta.setWriteVersion(version);

        Page metaRoot = meta.getRootPage();
        metaRoot.writeUnsavedRecursive(c, buff);

        int chunkLength = buff.position();

        // add the store header and round to the next block
        int length = MathUtils.roundUpInt(chunkLength +
                Chunk.FOOTER_LENGTH, BLOCK_SIZE);
        buff.limit(length);

        // the length of the file that is still in use
        // (not necessarily the end of the file)
        long end = getFileLengthInUse();
        long filePos;
        if (reuseSpace) {
            filePos = fileStore.allocate(length);
        } else {
            filePos = end;
        }
        // end is not necessarily the end of the file
        boolean storeAtEndOfFile = filePos + length >= fileStore.size();

        if (!reuseSpace) {
            // we can not mark it earlier, because it
            // might have been allocated by one of the
            // removed chunks
            fileStore.markUsed(end, length);
        }

        c.block = filePos / BLOCK_SIZE;
        c.len = length / BLOCK_SIZE;
        c.metaRootPos = metaRoot.getPos();
        // calculate and set the likely next position
        if (reuseSpace) {
            int predictBlocks = c.len;
            long predictedNextStart = fileStore.allocate(
                    predictBlocks * BLOCK_SIZE);
            fileStore.free(predictedNextStart, predictBlocks * BLOCK_SIZE);
            c.next = predictedNextStart / BLOCK_SIZE;
        } else {
            // just after this chunk
            c.next = 0;
        }
        buff.position(0);
        c.writeChunkHeader(buff, headerLength);
        revertTemp(storeVersion);

        buff.position(buff.limit() - Chunk.FOOTER_LENGTH);
        buff.put(c.getFooterBytes());

        buff.position(0);
        write(filePos, buff.getBuffer());
        releaseWriteBuffer(buff);

        // whether we need to write the store header
        boolean writeStoreHeader = false;
        if (!storeAtEndOfFile) {
            if (lastChunk == null) {
                writeStoreHeader = true;
            } else if (lastChunk.next != c.block) {
                // the last prediction did not matched
                writeStoreHeader = true;
            } else {
                long headerVersion = DataUtils.readHexLong(
                        storeHeader, "version", 0);
                if (lastChunk.version - headerVersion > 20) {
                    // we write after at least 20 entries
                    writeStoreHeader = true;
                } else {
                    int chunkId = DataUtils.readHexInt(storeHeader, "chunk", 0);
                    while (true) {
                        Chunk old = chunks.get(chunkId);
                        if (old == null) {
                            // one of the chunks in between
                            // was removed
                            writeStoreHeader = true;
                            break;
                        }
                        if (chunkId == lastChunk.id) {
                            break;
                        }
                        chunkId++;
                    }
                }
            }
        }

        lastChunk = c;
        if (writeStoreHeader) {
            writeStoreHeader();
        }
        if (!storeAtEndOfFile) {
            // may only shrink after the store header was written
            shrinkFileIfPossible(1);
        }
        for (MVMap<?, ?> m : changed) {
            Page p = m.getRootPage();
            if (p.getTotalCount() > 0) {
                p.writeEnd();
            }
        }
        metaRoot.writeEnd();

        // some pages might have been changed in the meantime (in the newest
        // version)
        unsavedMemory = Math.max(0, unsavedMemory
                - currentUnsavedPageCount);

        metaChanged = false;
        lastStoredVersion = storeVersion;

        return version;
    }

    private synchronized void freeUnusedChunks() {
        if (lastChunk == null || !reuseSpace) {
            return;
        }
        Set<Integer> referenced = collectReferencedChunks();
        ArrayList<Chunk> free = New.arrayList();
        long time = getTimeSinceCreation();
        for (Chunk c : chunks.values()) {
            if (!referenced.contains(c.id)) {
                free.add(c);
            }
        }
        for (Chunk c : free) {
            if (canOverwriteChunk(c, time)) {
                chunks.remove(c.id);
                markMetaChanged();
                meta.remove(Chunk.getMetaKey(c.id));
                long start = c.block * BLOCK_SIZE;
                int length = c.len * BLOCK_SIZE;
                fileStore.free(start, length);
            } else {
                if (c.unused == 0) {
                    c.unused = time;
                    meta.put(Chunk.getMetaKey(c.id), c.asString());
                    markMetaChanged();
                }
            }
        }
    }

    private Set<Integer> collectReferencedChunks() {
        long testVersion = lastChunk.version;
        DataUtils.checkArgument(testVersion > 0, "Collect references on version 0");
        long readCount = getFileStore().readCount;
        Set<Integer> referenced = New.hashSet();
        for (Cursor<String, String> c = meta.cursor("root."); c.hasNext();) {
            String key = c.next();
            if (!key.startsWith("root.")) {
                break;
            }
            long pos = DataUtils.parseHexLong(c.getValue());
            if (pos == 0) {
                continue;
            }
            int mapId = DataUtils.parseHexInt(key.substring("root.".length()));
            collectReferencedChunks(referenced, mapId, pos, 0);
        }
        long pos = lastChunk.metaRootPos;
        collectReferencedChunks(referenced, 0, pos, 0);
        readCount = fileStore.readCount - readCount;
        return referenced;
    }

    private void collectReferencedChunks(Set<Integer> targetChunkSet,
            int mapId, long pos, int level) {
        int c = DataUtils.getPageChunkId(pos);
        targetChunkSet.add(c);
        if (DataUtils.getPageType(pos) == DataUtils.PAGE_TYPE_LEAF) {
            return;
        }
        PageChildren refs = readPageChunkReferences(mapId, pos, -1);
        if (!refs.chunkList) {
            Set<Integer> target = New.hashSet();
            for (int i = 0; i < refs.children.length; i++) {
                long p = refs.children[i];
                collectReferencedChunks(target, mapId, p, level + 1);
            }
            // we don't need a reference to this chunk
            target.remove(c);
            long[] children = new long[target.size()];
            int i = 0;
            for (Integer p : target) {
                children[i++] = DataUtils.getPagePos(p, 0, 0,
                        DataUtils.PAGE_TYPE_LEAF);
            }
            refs.children = children;
            refs.chunkList = true;
            if (cacheChunkRef != null) {
                cacheChunkRef.put(refs.pos, refs, refs.getMemory());
            }
        }
        for (long p : refs.children) {
            targetChunkSet.add(DataUtils.getPageChunkId(p));
        }
    }

    private PageChildren readPageChunkReferences(int mapId, long pos, int parentChunk) {
        if (DataUtils.getPageType(pos) == DataUtils.PAGE_TYPE_LEAF) {
            return null;
        }
        PageChildren r;
        if (cacheChunkRef != null) {
            r = cacheChunkRef.get(pos);
        } else {
            r = null;
        }
        if (r == null) {
            // if possible, create it from the cached page
            if (cache != null) {
                Page p = cache.get(pos);
                if (p != null) {
                    r = new PageChildren(p);
                }
            }
            if (r == null) {
                // page was not cached: read the data
                Chunk c = getChunk(pos);
                long filePos = c.block * BLOCK_SIZE;
                filePos += DataUtils.getPageOffset(pos);
                if (filePos < 0) {
                    throw DataUtils.newIllegalStateException(
                            DataUtils.ERROR_FILE_CORRUPT,
                            "Negative position {0}; p={1}, c={2}", filePos, pos, c.toString());
                }
                long maxPos = (c.block + c.len) * BLOCK_SIZE;
                r = PageChildren.read(fileStore, pos, mapId, filePos, maxPos);
            }
            r.removeDuplicateChunkReferences();
            if (cacheChunkRef != null) {
                cacheChunkRef.put(pos, r, r.getMemory());
            }
        }
        if (r.children.length == 0) {
            int chunk = DataUtils.getPageChunkId(pos);
            if (chunk == parentChunk) {
                return null;
            }
        }
        return r;
    }

    /**
     * Get a buffer for writing. This caller must synchronize on the store
     * before calling the method and until after using the buffer.
     *
     * @return the buffer
     */
    private WriteBuffer getWriteBuffer() {
        WriteBuffer buff;
        if (writeBuffer != null) {
            buff = writeBuffer;
            buff.clear();
        } else {
            buff = new WriteBuffer();
        }
        return buff;
    }

    /**
     * Release a buffer for writing. This caller must synchronize on the store
     * before calling the method and until after using the buffer.
     *
     * @param buff the buffer than can be re-used
     */
    private void releaseWriteBuffer(WriteBuffer buff) {
        if (buff.capacity() <= 4 * 1024 * 1024) {
            writeBuffer = buff;
        }
    }

    private boolean canOverwriteChunk(Chunk c, long time) {
        if (retentionTime >= 0) {
            if (c.time + retentionTime > time) {
                return false;
            }
            if (c.unused == 0 || c.unused + retentionTime / 2 > time) {
                return false;
            }
        }
        Chunk r = retainChunk;
        if (r != null && c.version > r.version) {
            return false;
        }
        return true;
    }

    private long getTimeSinceCreation() {
        return Math.max(0, getTimeAbsolute() - creationTime);
    }

    private long getTimeAbsolute() {
        long now = System.currentTimeMillis();
        if (lastTimeAbsolute != 0 && now < lastTimeAbsolute) {
            // time seems to have run backwards - this can happen
            // when the system time is adjusted, for example
            // on a leap second
            now = lastTimeAbsolute;
        } else {
            lastTimeAbsolute = now;
        }
        return now;
    }

    /**
     * Apply the freed space to the chunk metadata. The metadata is updated, but
     * completely free chunks are not removed from the set of chunks, and the
     * disk space is not yet marked as free.
     *
     * @param storeVersion apply up to the given version
     */
    private void applyFreedSpace(long storeVersion) {
        while (true) {
            ArrayList<Chunk> modified = New.arrayList();
            Iterator<Entry<Long, HashMap<Integer, Chunk>>> it;
            it = freedPageSpace.entrySet().iterator();
            while (it.hasNext()) {
                Entry<Long, HashMap<Integer, Chunk>> e = it.next();
                long v = e.getKey();
                if (v > storeVersion) {
                    continue;
                }
                HashMap<Integer, Chunk> freed = e.getValue();
                for (Chunk f : freed.values()) {
                    Chunk c = chunks.get(f.id);
                    if (c == null) {
                        // already removed
                        continue;
                    }
                    // no need to synchronize, as old entries
                    // are not concurrently modified
                    c.maxLenLive += f.maxLenLive;
                    c.pageCountLive += f.pageCountLive;
                    if (c.pageCountLive < 0 && c.pageCountLive > -MARKED_FREE) {
                        // can happen after a rollback
                        c.pageCountLive = 0;
                    }
                    if (c.maxLenLive < 0 && c.maxLenLive > -MARKED_FREE) {
                        // can happen after a rollback
                        c.maxLenLive = 0;
                    }
                    modified.add(c);
                }
                it.remove();
            }
            for (Chunk c : modified) {
                meta.put(Chunk.getMetaKey(c.id), c.asString());
            }
            if (modified.size() == 0) {
                break;
            }
        }
    }

    /**
     * Shrink the file if possible, and if at least a given percentage can be
     * saved.
     *
     * @param minPercent the minimum percentage to save
     */
    private void shrinkFileIfPossible(int minPercent) {
        if (fileStore.isReadOnly()) {
            return;
        }
        long end = getFileLengthInUse();
        long fileSize = fileStore.size();
        if (end >= fileSize) {
            return;
        }
        if (minPercent > 0 && fileSize - end < BLOCK_SIZE) {
            return;
        }
        int savedPercent = (int) (100 - (end * 100 / fileSize));
        if (savedPercent < minPercent) {
            return;
        }
        if (!closed) {
            sync();
        }
        fileStore.truncate(end);
    }

    /**
     * Get the position of the last used byte.
     *
     * @return the position
     */
    private long getFileLengthInUse() {
        long size = 2 * BLOCK_SIZE;
        for (Chunk c : chunks.values()) {
            if (c.len != Integer.MAX_VALUE) {
                long x = (c.block + c.len) * BLOCK_SIZE;
                size = Math.max(size, x);
            }
        }
        return size;
    }

    /**
     * Check whether there are any unsaved changes.
     *
     * @return if there are any changes
     */
    public boolean hasUnsavedChanges() {
        checkOpen();
        if (metaChanged) {
            return true;
        }
        for (MVMap<?, ?> m : maps.values()) {
            if (!m.isClosed()) {
                long v = m.getVersion();
                if (v >= 0 && v > lastStoredVersion) {
                    return true;
                }
            }
        }
        return false;
    }

    private Chunk readChunkHeader(long block) {
        long p = block * BLOCK_SIZE;
        ByteBuffer buff = fileStore.readFully(p, Chunk.MAX_HEADER_LENGTH);
        return Chunk.readChunkHeader(buff, p);
    }

    /**
     * Compact the store by moving all live pages to new chunks.
     *
     * @return if anything was written
     */
    public synchronized boolean compactRewriteFully() {
        checkOpen();
        if (lastChunk == null) {
            // nothing to do
            return false;
        }
        for (MVMap<?, ?> m : maps.values()) {
            @SuppressWarnings("unchecked")
            MVMap<Object, Object> map = (MVMap<Object, Object>) m;
            Cursor<Object, Object> cursor = map.cursor(null);
            Page lastPage = null;
            while (cursor.hasNext()) {
                cursor.next();
                Page p = cursor.getPage();
                if (p == lastPage) {
                    continue;
                }
                Object k = p.getKey(0);
                Object v = p.getValue(0);
                map.put(k, v);
                lastPage = p;
            }
        }
        commitAndSave();
        return true;
    }

    /**
     * Compact by moving all chunks next to each other.
     *
     * @return if anything was written
     */
    public synchronized boolean compactMoveChunks() {
        return compactMoveChunks(100, Long.MAX_VALUE);
    }

    /**
     * Compact the store by moving all chunks next to each other, if there is
     * free space between chunks. This might temporarily increase the file size.
     * Chunks are overwritten irrespective of the current retention time. Before
     * overwriting chunks and before resizing the file, syncFile() is called.
     *
     * @param targetFillRate do nothing if the file store fill rate is higher
     *            than this
     * @param moveSize the number of bytes to move
     * @return if anything was written
     */
    public synchronized boolean compactMoveChunks(int targetFillRate, long moveSize) {
        checkOpen();
        if (lastChunk == null || !reuseSpace) {
            // nothing to do
            return false;
        }
        int oldRetentionTime = retentionTime;
        boolean oldReuse = reuseSpace;
        try {
            retentionTime = -1;
            freeUnusedChunks();
            if (fileStore.getFillRate() > targetFillRate) {
                return false;
            }
            long start = fileStore.getFirstFree() / BLOCK_SIZE;
            ArrayList<Chunk> move = compactGetMoveBlocks(start, moveSize);
            compactMoveChunks(move);
            freeUnusedChunks();
            storeNow();
        } finally {
            reuseSpace = oldReuse;
            retentionTime = oldRetentionTime;
        }
        return true;
    }

    private ArrayList<Chunk> compactGetMoveBlocks(long startBlock, long moveSize) {
        ArrayList<Chunk> move = New.arrayList();
        for (Chunk c : chunks.values()) {
            if (c.block > startBlock) {
                move.add(c);
            }
        }
        // sort by block
        Collections.sort(move, new Comparator<Chunk>() {
            @Override
            public int compare(Chunk o1, Chunk o2) {
                return Long.signum(o1.block - o2.block);
            }
        });
        // find which is the last block to keep
        int count = 0;
        long size = 0;
        for (Chunk c : move) {
            long chunkSize = c.len * (long) BLOCK_SIZE;
            if (size + chunkSize > moveSize) {
                break;
            }
            size += chunkSize;
            count++;
        }
        // move the first block (so the first gap is moved),
        // and the one at the end (so the file shrinks)
        while (move.size() > count && move.size() > 1) {
            move.remove(1);
        }

        return move;
    }

    private void compactMoveChunks(ArrayList<Chunk> move) {
        for (Chunk c : move) {
            WriteBuffer buff = getWriteBuffer();
            long start = c.block * BLOCK_SIZE;
            int length = c.len * BLOCK_SIZE;
            buff.limit(length);
            ByteBuffer readBuff = fileStore.readFully(start, length);
            Chunk.readChunkHeader(readBuff, start);
            int chunkHeaderLen = readBuff.position();
            buff.position(chunkHeaderLen);
            buff.put(readBuff);
            long end = getFileLengthInUse();
            fileStore.markUsed(end, length);
            fileStore.free(start, length);
            c.block = end / BLOCK_SIZE;
            c.next = 0;
            buff.position(0);
            c.writeChunkHeader(buff, chunkHeaderLen);
            buff.position(length - Chunk.FOOTER_LENGTH);
            buff.put(c.getFooterBytes());
            buff.position(0);
            write(end, buff.getBuffer());
            releaseWriteBuffer(buff);
            markMetaChanged();
            meta.put(Chunk.getMetaKey(c.id), c.asString());
        }

        // update the metadata (store at the end of the file)
        reuseSpace = false;
        commitAndSave();
        sync();

        // now re-use the empty space
        reuseSpace = true;
        for (Chunk c : move) {
            if (!chunks.containsKey(c.id)) {
                // already removed during the
                // previous store operation
                continue;
            }
            WriteBuffer buff = getWriteBuffer();
            long start = c.block * BLOCK_SIZE;
            int length = c.len * BLOCK_SIZE;
            buff.limit(length);
            ByteBuffer readBuff = fileStore.readFully(start, length);
            Chunk.readChunkHeader(readBuff, 0);
            int chunkHeaderLen = readBuff.position();
            buff.position(chunkHeaderLen);
            buff.put(readBuff);
            long pos = fileStore.allocate(length);
            fileStore.free(start, length);
            buff.position(0);
            c.block = pos / BLOCK_SIZE;
            c.writeChunkHeader(buff, chunkHeaderLen);
            buff.position(length - Chunk.FOOTER_LENGTH);
            buff.put(c.getFooterBytes());
            buff.position(0);
            write(pos, buff.getBuffer());
            releaseWriteBuffer(buff);
            markMetaChanged();
            meta.put(Chunk.getMetaKey(c.id), c.asString());
        }

        // update the metadata (within the file)
        commitAndSave();
        sync();
        shrinkFileIfPossible(0);
    }

    /**
     * Force all stored changes to be written to the storage. The default
     * implementation calls FileChannel.force(true).
     */
    public void sync() {
        checkOpen();
        FileStore f = fileStore;
        if (f != null) {
            f.sync();
        }
    }

    /**
     * Try to increase the fill rate by re-writing partially full chunks. Chunks
     * with a low number of live items are re-written.
     * <p>
     * If the current fill rate is higher than the target fill rate, nothing is
     * done.
     * <p>
     * Please note this method will not necessarily reduce the file size, as
     * empty chunks are not overwritten.
     * <p>
     * Only data of open maps can be moved. For maps that are not open, the old
     * chunk is still referenced. Therefore, it is recommended to open all maps
     * before calling this method.
     *
     * @param targetFillRate the minimum percentage of live entries
     * @param write the minimum number of bytes to write
     * @return if a chunk was re-written
     */
    public boolean compact(int targetFillRate, int write) {
        if (!reuseSpace) {
            return false;
        }
        synchronized (compactSync) {
            checkOpen();
            ArrayList<Chunk> old;
            synchronized (this) {
                old = compactGetOldChunks(targetFillRate, write);
            }
            if (old == null || old.size() == 0) {
                return false;
            }
            compactRewrite(old);
            return true;
        }
    }

    private ArrayList<Chunk> compactGetOldChunks(int targetFillRate, int write) {
        if (lastChunk == null) {
            // nothing to do
            return null;
        }

        // calculate the fill rate
        long maxLengthSum = 0;
        long maxLengthLiveSum = 0;

        long time = getTimeSinceCreation();

        for (Chunk c : chunks.values()) {
            // ignore young chunks, because we don't optimize those
            if (c.time + retentionTime > time) {
                continue;
            }
            maxLengthSum += c.maxLen;
            maxLengthLiveSum += c.maxLenLive;
        }
        if (maxLengthLiveSum < 0) {
            // no old data
            return null;
        }
        // the fill rate of all chunks combined
        if (maxLengthSum <= 0) {
            // avoid division by 0
            maxLengthSum = 1;
        }
        int fillRate = (int) (100 * maxLengthLiveSum / maxLengthSum);
        if (fillRate >= targetFillRate) {
            return null;
        }

        // the 'old' list contains the chunks we want to free up
        ArrayList<Chunk> old = New.arrayList();
        Chunk last = chunks.get(lastChunk.id);
        for (Chunk c : chunks.values()) {
            // only look at chunk older than the retention time
            // (it's possible to compact chunks earlier, but right
            // now we don't do that)
            if (c.time + retentionTime > time) {
                continue;
            }
            long age = last.version - c.version + 1;
            c.collectPriority = (int) (c.getFillRate() * 1000 / age);
            old.add(c);
        }
        if (old.size() == 0) {
            return null;
        }

        // sort the list, so the first entry should be collected first
        Collections.sort(old, new Comparator<Chunk>() {
            @Override
            public int compare(Chunk o1, Chunk o2) {
                int comp = new Integer(o1.collectPriority).
                        compareTo(o2.collectPriority);
                if (comp == 0) {
                    comp = new Long(o1.maxLenLive).
                        compareTo(o2.maxLenLive);
                }
                return comp;
            }
        });
        // find out up to were in the old list we need to move
        long written = 0;
        int chunkCount = 0;
        Chunk move = null;
        for (Chunk c : old) {
            if (move != null) {
                if (c.collectPriority > 0 && written > write) {
                    break;
                }
            }
            written += c.maxLenLive;
            chunkCount++;
            move = c;
        }
        if (chunkCount < 1) {
            return null;
        }
        // remove the chunks we want to keep from this list
        boolean remove = false;
        for (Iterator<Chunk> it = old.iterator(); it.hasNext();) {
            Chunk c = it.next();
            if (move == c) {
                remove = true;
            } else if (remove) {
                it.remove();
            }
        }
        return old;
    }

    private void compactRewrite(ArrayList<Chunk> old) {
        HashSet<Integer> set = New.hashSet();
        for (Chunk c : old) {
            set.add(c.id);
        }
        for (MVMap<?, ?> m : maps.values()) {
            @SuppressWarnings("unchecked")
            MVMap<Object, Object> map = (MVMap<Object, Object>) m;
            if (!map.rewrite(set)) {
                return;
            }
        }
        if (!meta.rewrite(set)) {
            return;
        }
        freeUnusedChunks();
        commitAndSave();
    }

    /**
     * Read a page.
     *
     * @param map the map
     * @param pos the page position
     * @return the page
     */
    Page readPage(MVMap<?, ?> map, long pos) {
        if (pos == 0) {
            throw DataUtils.newIllegalStateException(
                    DataUtils.ERROR_FILE_CORRUPT, "Position 0");
        }
        Page p = cache == null ? null : cache.get(pos);
        if (p == null) {
            Chunk c = getChunk(pos);
            long filePos = c.block * BLOCK_SIZE;
            filePos += DataUtils.getPageOffset(pos);
            if (filePos < 0) {
                throw DataUtils.newIllegalStateException(
                        DataUtils.ERROR_FILE_CORRUPT,
                        "Negative position {0}", filePos);
            }
            long maxPos = (c.block + c.len) * BLOCK_SIZE;
            p = Page.read(fileStore, pos, map, filePos, maxPos);
            cachePage(pos, p, p.getMemory());
        }
        return p;
    }

    /**
     * Remove a page.
     *
     * @param map the map the page belongs to
     * @param pos the position of the page
     * @param memory the memory usage
     */
    void removePage(MVMap<?, ?> map, long pos, int memory) {
        // we need to keep temporary pages,
        // to support reading old versions and rollback
        if (pos == 0) {
            // the page was not yet stored:
            // just using "unsavedMemory -= memory" could result in negative
            // values, because in some cases a page is allocated, but never
            // stored, so we need to use max
            unsavedMemory = Math.max(0, unsavedMemory - memory);
            return;
        }

        // This could result in a cache miss if the operation is rolled back,
        // but we don't optimize for rollback.
        // We could also keep the page in the cache, as somebody
        // could still read it (reading the old version).
        if (cache != null) {
            if (DataUtils.getPageType(pos) == DataUtils.PAGE_TYPE_LEAF) {
                // keep nodes in the cache, because they are still used for
                // garbage collection
                cache.remove(pos);
            }
        }

        Chunk c = getChunk(pos);
        long version = currentVersion;
        if (map == meta && currentStoreVersion >= 0) {
            if (Thread.currentThread() == currentStoreThread) {
                // if the meta map is modified while storing,
                // then this freed page needs to be registered
                // with the stored chunk, so that the old chunk
                // can be re-used
                version = currentStoreVersion;
            }
        }
        registerFreePage(version, c.id,
                DataUtils.getPageMaxLength(pos), 1);
    }

    private void registerFreePage(long version, int chunkId,
            long maxLengthLive, int pageCount) {
        HashMap<Integer, Chunk> freed = freedPageSpace.get(version);
        if (freed == null) {
            freed = New.hashMap();
            HashMap<Integer, Chunk> f2 = freedPageSpace.putIfAbsent(version,
                    freed);
            if (f2 != null) {
                freed = f2;
            }
        }
        // synchronize, because pages could be freed concurrently
        synchronized (freed) {
            Chunk f = freed.get(chunkId);
            if (f == null) {
                f = new Chunk(chunkId);
                freed.put(chunkId, f);
            }
            f.maxLenLive -= maxLengthLive;
            f.pageCountLive -= pageCount;
        }
    }

    Compressor getCompressorFast() {
        if (compressorFast == null) {
            compressorFast = new CompressLZF();
        }
        return compressorFast;
    }

    Compressor getCompressorHigh() {
        if (compressorHigh == null) {
            compressorHigh = new CompressDeflate();
        }
        return compressorHigh;
    }

    int getCompressionLevel() {
        return compressionLevel;
    }

    public int getPageSplitSize() {
        return pageSplitSize;
    }

    public boolean getReuseSpace() {
        return reuseSpace;
    }

    /**
     * Whether empty space in the file should be re-used. If enabled, old data
     * is overwritten (default). If disabled, writes are appended at the end of
     * the file.
     * <p>
     * This setting is specially useful for online backup. To create an online
     * backup, disable this setting, then copy the file (starting at the
     * beginning of the file). In this case, concurrent backup and write
     * operations are possible (obviously the backup process needs to be faster
     * than the write operations).
     *
     * @param reuseSpace the new value
     */
    public void setReuseSpace(boolean reuseSpace) {
        this.reuseSpace = reuseSpace;
    }

    public int getRetentionTime() {
        return retentionTime;
    }

    /**
     * How long to retain old, persisted chunks, in milliseconds. Chunks that
     * are older may be overwritten once they contain no live data.
     * <p>
     * The default value is 45000 (45 seconds) when using the default file
     * store. It is assumed that a file system and hard disk will flush all
     * write buffers within this time. Using a lower value might be dangerous,
     * unless the file system and hard disk flush the buffers earlier. To
     * manually flush the buffers, use
     * <code>MVStore.getFile().force(true)</code>, however please note that
     * according to various tests this does not always work as expected
     * depending on the operating system and hardware.
     * <p>
     * The retention time needs to be long enough to allow reading old chunks
     * while traversing over the entries of a map.
     * <p>
     * This setting is not persisted.
     *
     * @param ms how many milliseconds to retain old chunks (0 to overwrite them
     *            as early as possible)
     */
    public void setRetentionTime(int ms) {
        this.retentionTime = ms;
    }

    /**
     * How many versions to retain for in-memory stores. If not set, 5 old
     * versions are retained.
     *
     * @param count the number of versions to keep
     */
    public void setVersionsToKeep(int count) {
        this.versionsToKeep = count;
    }

    /**
     * Get the oldest version to retain in memory (for in-memory stores).
     *
     * @return the version
     */
    public long getVersionsToKeep() {
        return versionsToKeep;
    }

    /**
     * Get the oldest version to retain in memory, which is the manually set
     * retain version, or the current store version (whatever is older).
     *
     * @return the version
     */
    long getOldestVersionToKeep() {
        long v = currentVersion;
        if (fileStore == null) {
            return v - versionsToKeep;
        }
        long storeVersion = currentStoreVersion;
        if (storeVersion > -1) {
            v = Math.min(v, storeVersion);
        }
        return v;
    }

    /**
     * Check whether all data can be read from this version. This requires that
     * all chunks referenced by this version are still available (not
     * overwritten).
     *
     * @param version the version
     * @return true if all data can be read
     */
    private boolean isKnownVersion(long version) {
        if (version > currentVersion || version < 0) {
            return false;
        }
        if (version == currentVersion || chunks.size() == 0) {
            // no stored data
            return true;
        }
        // need to check if a chunk for this version exists
        Chunk c = getChunkForVersion(version);
        if (c == null) {
            return false;
        }
        // also, all chunks referenced by this version
        // need to be available in the file
        MVMap<String, String> oldMeta = getMetaMap(version);
        if (oldMeta == null) {
            return false;
        }
        try {
            for (Iterator<String> it = oldMeta.keyIterator("chunk.");
                    it.hasNext();) {
                String chunkKey = it.next();
                if (!chunkKey.startsWith("chunk.")) {
                    break;
                }
                if (!meta.containsKey(chunkKey)) {
                    String s = oldMeta.get(chunkKey);
                    Chunk c2 = Chunk.fromString(s);
                    Chunk test = readChunkHeaderAndFooter(c2.block);
                    if (test == null || test.id != c2.id) {
                        return false;
                    }
                    // we store this chunk
                    chunks.put(c2.id, c2);
                }
            }
        } catch (IllegalStateException e) {
            // the chunk missing where the metadata is stored
            return false;
        }
        return true;
    }

    /**
     * Increment the number of unsaved pages.
     *
     * @param memory the memory usage of the page
     */
    void registerUnsavedPage(int memory) {
        unsavedMemory += memory;
        int newValue = unsavedMemory;
        if (newValue > autoCommitMemory && autoCommitMemory > 0) {
            saveNeeded = true;
        }
    }

    public boolean isSaveNeeded() {
        return saveNeeded;
    }

    /**
     * This method is called before writing to a map.
     *
     * @param map the map
     */
    void beforeWrite(MVMap<?, ?> map) {
        if (saveNeeded) {
/*
            if (map == meta) {
                // to, don't save while the metadata map is locked
                // this is to avoid deadlocks that could occur when we
                // synchronize on the store and then on the metadata map
                // TODO there should be no deadlocks possible
                return;
            }
*/
            saveNeeded = false;
            // check again, because it could have been written by now
            if (unsavedMemory > autoCommitMemory && autoCommitMemory > 0) {
                commitAndSave();
            }
        }
    }

    /**
     * Get the store version. The store version is usually used to upgrade the
     * structure of the store after upgrading the application. Initially the
     * store version is 0, until it is changed.
     *
     * @return the store version
     */
    public int getStoreVersion() {
        checkOpen();
        String x = meta.get("setting.storeVersion");
        return x == null ? 0 : DataUtils.parseHexInt(x);
    }

    /**
     * Update the store version.
     *
     * @param version the new store version
     */
    public synchronized void setStoreVersion(int version) {
        checkOpen();
        markMetaChanged();
        meta.put("setting.storeVersion", Integer.toHexString(version));
    }

    /**
     * Revert to the beginning of the current version, reverting all uncommitted
     * changes.
     */
    public void rollback() {
        rollbackTo(currentVersion);
    }

    /**
     * Revert to the beginning of the given version. All later changes (stored
     * or not) are forgotten. All maps that were created later are closed. A
     * rollback to a version before the last stored version is immediately
     * persisted. Rollback to version 0 means all data is removed.
     *
     * @param version the version to revert to
     */
    public synchronized void rollbackTo(long version) {
        checkOpen();
        if (version == 0) {
            // special case: remove all data
            for (MVMap<?, ?> m : maps.values()) {
                m.close();
            }
/*
            currentVersion = version;
            setWriteVersion(version);
            meta.rollbackRoot(version);
            meta.clear();
*/
            meta.setRoot(Page.createEmpty(meta, version), version);

            chunks.clear();
            if (fileStore != null) {
                fileStore.clear();
            }
            maps.clear();
            freedPageSpace.clear();
            currentVersion = version;
            setWriteVersion(version);
            metaChanged = false;
            return;
        }
        DataUtils.checkArgument(
                isKnownVersion(version),
                "Unknown version {0}", version);
        for (MVMap<?, ?> m : maps.values()) {
            m.rollbackTo(version);
        }
        for (long v = currentVersion; v >= version && !freedPageSpace.isEmpty(); v--) {
            freedPageSpace.remove(v);
        }
        meta.rollbackTo(version);
        metaChanged = false;
        boolean loadFromFile = false;
        // find out which chunks to remove,
        // and which is the newest chunk to keep
        // (the chunk list can have gaps)
        ArrayList<Integer> remove = new ArrayList<Integer>();
        Chunk keep = null;
        for (Chunk c : chunks.values()) {
            if (c.version > version) {
                remove.add(c.id);
            } else if (keep == null || keep.id < c.id) {
                keep = c;
            }
        }
        if (remove.size() > 0) {
            // remove the youngest first, so we don't create gaps
            // (in case we remove many chunks)
            Collections.sort(remove, Collections.reverseOrder());
            revertTemp(version);
            loadFromFile = true;
            for (int id : remove) {
                Chunk c = chunks.remove(id);
                long start = c.block * BLOCK_SIZE;
                int length = c.len * BLOCK_SIZE;
                fileStore.free(start, length);
                // overwrite the chunk,
                // so it is not be used later on
                WriteBuffer buff = getWriteBuffer();
                buff.limit(length);
                // buff.clear() does not set the data
                Arrays.fill(buff.getBuffer().array(), (byte) 0);
                write(start, buff.getBuffer());
                releaseWriteBuffer(buff);
                // only really needed if we remove many chunks, when writes are
                // re-ordered - but we do it always, because rollback is not
                // performance critical
                sync();
            }
            lastChunk = keep;
            writeStoreHeader();
            readStoreHeader();
        }
        for (MVMap<?, ?> m : New.arrayList(maps.values())) {
            int id = m.getId();
            if (m.getCreateVersion() >= version) {
                m.close();
                maps.remove(id);
            } else {
                if (loadFromFile) {
                    m.setRootPos(getRootPos(meta, id), -1);
                }
            }
        }
        // rollback might have rolled back the stored chunk metadata as well
        if (lastChunk != null) {
//            chunks.put(lastChunk.id, lastChunk);
            for (Chunk c : chunks.values()) {
                meta.put(Chunk.getMetaKey(c.id), c.asString());
            }
        }
        currentVersion = version;
        setWriteVersion(version);
    }

    private static long getRootPos(MVMap<String, String> map, int mapId) {
        String root = map.get(MVMap.getMapRootKey(mapId));
        return root == null ? 0 : DataUtils.parseHexLong(root);
    }

    private void revertTemp(long storeVersion) {
        for (Iterator<Long> it = freedPageSpace.keySet().iterator();
                it.hasNext();) {
            long v = it.next();
            if (v > storeVersion) {
                continue;
            }
            it.remove();
        }
        for (MVMap<?, ?> m : maps.values()) {
            m.removeUnusedOldVersions();
        }
    }

    /**
     * Get the current version of the data. When a new store is created, the
     * version is 0.
     *
     * @return the version
     */
    public long getCurrentVersion() {
        return currentVersion;
    }

    /**
     * Get the file store.
     *
     * @return the file store
     */
    public FileStore getFileStore() {
        return fileStore;
    }

    /**
     * Get the store header. This data is for informational purposes only. The
     * data is subject to change in future versions. The data should not be
     * modified (doing so may corrupt the store).
     *
     * @return the store header
     */
    public Map<String, Object> getStoreHeader() {
        return storeHeader;
    }

    private void checkOpen() {
        if (closed) {
            throw DataUtils.newIllegalStateException(DataUtils.ERROR_CLOSED,
                    "This store is closed", panicException);
        }
    }

    /**
     * Rename a map.
     *
     * @param map the map
     * @param newName the new name
     */
    public synchronized void renameMap(MVMap<?, ?> map, String newName) {
        checkOpen();
        DataUtils.checkArgument(map != meta,
                "Renaming the meta map is not allowed");
        int id = map.getId();
        String oldName = getMapName(id);
        if (oldName.equals(newName)) {
            return;
        }
        DataUtils.checkArgument(
                !meta.containsKey("name." + newName),
                "A map named {0} already exists", newName);
        markMetaChanged();
        String x = Integer.toHexString(id);
        meta.remove("name." + oldName);
        meta.put(MVMap.getMapKey(id), map.asString(newName));
        meta.put("name." + newName, x);
    }

    /**
     * Remove a map. Please note rolling back this operation does not restore
     * the data; if you need this ability, use Map.clear().
     *
     * @param map the map to remove
     */
    public synchronized void removeMap(MVMap<?, ?> map) {
        checkOpen();
        DataUtils.checkArgument(map != meta,
                "Removing the meta map is not allowed");
        map.clear();
        int id = map.getId();
        String name = getMapName(id);
        markMetaChanged();
        meta.remove(MVMap.getMapKey(id));
        meta.remove("name." + name);
        meta.remove(MVMap.getMapRootKey(id));
        maps.remove(id);
    }

    /**
     * Get the name of the given map.
     *
     * @param id the map id
     * @return the name, or null if not found
     */
    public synchronized String getMapName(int id) {
        checkOpen();
        String m = meta.get(MVMap.getMapKey(id));
        return m == null ? null : DataUtils.parseMap(m).get("name");
    }

    /**
     * Commit and save all changes, if there are any, and compact the store if
     * needed.
     */
    void writeInBackground() {
        if (closed) {
            return;
        }

        // could also commit when there are many unsaved pages,
        // but according to a test it doesn't really help

        long time = getTimeSinceCreation();
        if (time <= lastCommitTime + autoCommitDelay) {
            return;
        }
        try {
            if (hasUnsavedChanges()) {
                    commitAndSave();
            }
            if (autoCompactFillRate > 0) {
                // whether there were file read or write operations since
                // the last time
                boolean fileOps;
                long fileOpCount = fileStore.getWriteCount() + fileStore.getReadCount();
                if (autoCompactLastFileOpCount != fileOpCount) {
                    fileOps = true;
                } else {
                    fileOps = false;
                }
                // use a lower fill rate if there were any file operations
                int fillRate = fileOps ? autoCompactFillRate / 3 : autoCompactFillRate;
                // TODO how to avoid endless compaction if there is a bug
                // in the bookkeeping?
                compact(fillRate, autoCommitMemory);
                autoCompactLastFileOpCount = fileStore.getWriteCount() + fileStore.getReadCount();
            }
        } catch (Throwable e) {
            if (backgroundExceptionHandler != null) {
                backgroundExceptionHandler.uncaughtException(null, e);
            }
        }
    }

    /**
     * Set the read cache size in MB.
     *
     * @param mb the cache size in MB.
     */
    public void setCacheSize(int mb) {
        final long bytes = (long) mb * 1024 * 1024;
        if (cache != null) {
            cache.setMaxMemory(bytes);
            cache.clear();
        }
        if (cacheChunkRef != null) {
            cacheChunkRef.setMaxMemory(bytes / 4);
            cacheChunkRef.clear();
        }
    }

    public boolean isClosed() {
        return closed;
    }

    private void stopBackgroundThread() {
        BackgroundWriterThread t = backgroundWriterThread;
        if (t == null) {
            return;
        }
        backgroundWriterThread = null;
        if (Thread.currentThread() == t) {
            // within the thread itself - can not join
            return;
        }
        synchronized (t.sync) {
            t.sync.notifyAll();
        }
        if (Thread.holdsLock(this)) {
            // called from storeNow: can not join,
            // because that could result in a deadlock
            return;
        }
        try {
            t.join();
        } catch (Exception e) {
            // ignore
        }
    }

    /**
     * Set the maximum delay in milliseconds to auto-commit changes.
     * <p>
     * To disable auto-commit, set the value to 0. In this case, changes are
     * only committed when explicitly calling commit.
     * <p>
     * The default is 1000, meaning all changes are committed after at most one
     * second.
     *
     * @param millis the maximum delay
     */
    public void setAutoCommitDelay(int millis) {
        if (autoCommitDelay == millis) {
            return;
        }
        autoCommitDelay = millis;
        if (fileStore == null || fileStore.isReadOnly()) {
            return;
        }
        stopBackgroundThread();
        // start the background thread if needed
        if (millis > 0) {
            int sleep = Math.max(1, millis / 10);
            BackgroundWriterThread t =
                    new BackgroundWriterThread(this, sleep,
                            fileStore.toString());
            t.start();
            backgroundWriterThread = t;
        }
    }

    /**
     * Get the auto-commit delay.
     *
     * @return the delay in milliseconds, or 0 if auto-commit is disabled.
     */
    public int getAutoCommitDelay() {
        return autoCommitDelay;
    }

    /**
     * Get the maximum memory (in bytes) used for unsaved pages. If this number
     * is exceeded, unsaved changes are stored to disk.
     *
     * @return the memory in bytes
     */
    public int getAutoCommitMemory() {
        return autoCommitMemory;
    }

    /**
     * Get the estimated memory (in bytes) of unsaved data. If the value exceeds
     * the auto-commit memory, the changes are committed.
     * <p>
     * The returned value is an estimation only.
     *
     * @return the memory in bytes
     */
    public int getUnsavedMemory() {
        return unsavedMemory;
    }

    /**
     * Put the page in the cache.
     *
     * @param pos the page position
     * @param page the page
     * @param memory the memory used
     */
    void cachePage(long pos, Page page, int memory) {
        if (cache != null) {
            cache.put(pos, page, memory);
        }
    }

    /**
     * Get the amount of memory used for caching, in MB.
     * Note that this does not include the page chunk references cache, which is
     * 25% of the size of the page cache.
     *
     * @return the amount of memory used for caching
     */
    public int getCacheSizeUsed() {
        if (cache == null) {
            return 0;
        }
        return (int) (cache.getUsedMemory() / 1024 / 1024);
    }

    /**
     * Get the maximum cache size, in MB.
     * Note that this does not include the page chunk references cache, which is
     * 25% of the size of the page cache.
     *
     * @return the cache size
     */
    public int getCacheSize() {
        if (cache == null) {
            return 0;
        }
        return (int) (cache.getMaxMemory() / 1024 / 1024);
    }

    /**
     * Get the cache.
     *
     * @return the cache
     */
    public CacheLongKeyLIRS<Page> getCache() {
        return cache;
    }

    /**
     * Whether the store is read-only.
     *
     * @return true if it is
     */
    public boolean isReadOnly() {
        return fileStore == null ? false : fileStore.isReadOnly();
    }

    /**
     * A background writer thread to automatically store changes from time to
     * time.
     */
    private static class BackgroundWriterThread extends Thread {

        public final Object sync = new Object();
        private final MVStore store;
        private final int sleep;

        BackgroundWriterThread(MVStore store, int sleep, String fileStoreName) {
            super("MVStore background writer " + fileStoreName);
            this.store = store;
            this.sleep = sleep;
            setDaemon(true);
        }

        @Override
        public void run() {
            while (true) {
                Thread t = store.backgroundWriterThread;
                if (t == null) {
                    break;
                }
                synchronized (sync) {
                    try {
                        sync.wait(sleep);
                    } catch (InterruptedException e) {
                        continue;
                    }
                }
                store.writeInBackground();
            }
        }

    }

    /**
     * A builder for an MVStore.
     */
    public static class Builder {

        private final HashMap<String, Object> config = New.hashMap();

        private Builder set(String key, Object value) {
            config.put(key, value);
            return this;
        }

        /**
         * Disable auto-commit, by setting the auto-commit delay and auto-commit
         * buffer size to 0.
         *
         * @return this
         */
        public Builder autoCommitDisabled() {
            // we have a separate config option so that
            // no thread is started if the write delay is 0
            // (if we only had a setter in the MVStore,
            // the thread would need to be started in any case)
            set("autoCommitBufferSize", 0);
            return set("autoCommitDelay", 0);
        }

        /**
         * Set the size of the write buffer, in KB disk space (for file-based
         * stores). Unless auto-commit is disabled, changes are automatically
         * saved if there are more than this amount of changes.
         * <p>
         * The default is 1024 KB.
         * <p>
         * When the value is set to 0 or lower, data is not automatically
         * stored.
         *
         * @param kb the write buffer size, in kilobytes
         * @return this
         */
        public Builder autoCommitBufferSize(int kb) {
            return set("autoCommitBufferSize", kb);
        }

        /**
         * Set the auto-compact target fill rate. If the average fill rate (the
         * percentage of the storage space that contains active data) of the
         * chunks is lower, then the chunks with a low fill rate are re-written.
         * Also, if the percentage of empty space between chunks is higher than
         * this value, then chunks at the end of the file are moved. Compaction
         * stops if the target fill rate is reached.
         * <p>
         * The default value is 50 (50%). The value 0 disables auto-compacting.
         * <p>
         *
         * @param percent the target fill rate
         * @return this
         */
        public Builder autoCompactFillRate(int percent) {
            return set("autoCompactFillRate", percent);
        }

        /**
         * Use the following file name. If the file does not exist, it is
         * automatically created. The parent directory already must exist.
         *
         * @param fileName the file name
         * @return this
         */
        public Builder fileName(String fileName) {
            return set("fileName", fileName);
        }

        /**
         * Encrypt / decrypt the file using the given password. This method has
         * no effect for in-memory stores. The password is passed as a
         * char array so that it can be cleared as soon as possible. Please note
         * there is still a small risk that password stays in memory (due to
         * Java garbage collection). Also, the hashed encryption key is kept in
         * memory as long as the file is open.
         *
         * @param password the password
         * @return this
         */
        public Builder encryptionKey(char[] password) {
            return set("encryptionKey", password);
        }

        /**
         * Open the file in read-only mode. In this case, a shared lock will be
         * acquired to ensure the file is not concurrently opened in write mode.
         * <p>
         * If this option is not used, the file is locked exclusively.
         * <p>
         * Please note a store may only be opened once in every JVM (no matter
         * whether it is opened in read-only or read-write mode), because each
         * file may be locked only once in a process.
         *
         * @return this
         */
        public Builder readOnly() {
            return set("readOnly", 1);
        }

        /**
         * Set the read cache size in MB. The default is 16 MB.
         *
         * @param mb the cache size in megabytes
         * @return this
         */
        public Builder cacheSize(int mb) {
            return set("cacheSize", mb);
        }

        /**
         * Set the read cache concurrency. The default is 16, meaning 16
         * segments are used.
         *
         * @param concurrency the cache concurrency
         * @return this
         */
        public Builder cacheConcurrency(int concurrency) {
            return set("cacheConcurrency", concurrency);
        }

        /**
         * Compress data before writing using the LZF algorithm. This will save
         * about 50% of the disk space, but will slow down read and write
         * operations slightly.
         * <p>
         * This setting only affects writes; it is not necessary to enable
         * compression when reading, even if compression was enabled when
         * writing.
         *
         * @return this
         */
        public Builder compress() {
            return set("compress", 1);
        }

        /**
         * Compress data before writing using the Deflate algorithm. This will
         * save more disk space, but will slow down read and write operations
         * quite a bit.
         * <p>
         * This setting only affects writes; it is not necessary to enable
         * compression when reading, even if compression was enabled when
         * writing.
         *
         * @return this
         */
        public Builder compressHigh() {
            return set("compress", 2);
        }

        /**
         * Set the amount of memory a page should contain at most, in bytes,
         * before it is split. The default is 16 KB for persistent stores and 4
         * KB for in-memory stores. This is not a limit in the page size, as
         * pages with one entry can get larger. It is just the point where pages
         * that contain more than one entry are split.
         *
         * @param pageSplitSize the page size
         * @return this
         */
        public Builder pageSplitSize(int pageSplitSize) {
            return set("pageSplitSize", pageSplitSize);
        }

        /**
         * Set the listener to be used for exceptions that occur when writing in
         * the background thread.
         *
         * @param exceptionHandler the handler
         * @return this
         */
        public Builder backgroundExceptionHandler(
                Thread.UncaughtExceptionHandler exceptionHandler) {
            return set("backgroundExceptionHandler", exceptionHandler);
        }

        /**
         * Use the provided file store instead of the default one.
         * <p>
         * File stores passed in this way need to be open. They are not closed
         * when closing the store.
         * <p>
         * Please note that any kind of store (including an off-heap store) is
         * considered a "persistence", while an "in-memory store" means objects
         * are not persisted and fully kept in the JVM heap.
         *
         * @param store the file store
         * @return this
         */
        public Builder fileStore(FileStore store) {
            return set("fileStore", store);
        }

        /**
         * Open the store.
         *
         * @return the opened store
         */
        public MVStore open() {
            return new MVStore(config);
        }

        @Override
        public String toString() {
            return DataUtils.appendMap(new StringBuilder(), config).toString();
        }

        /**
         * Read the configuration from a string.
         *
         * @param s the string representation
         * @return the builder
         */
        public static Builder fromString(String s) {
            HashMap<String, String> config = DataUtils.parseMap(s);
            Builder builder = new Builder();
            builder.config.putAll(config);
            return builder;
        }

    }

}<|MERGE_RESOLUTION|>--- conflicted
+++ resolved
@@ -296,25 +296,11 @@
         fileStoreIsProvided = fileStore != null;
         if(fileStore == null && fileName != null) {
             fileStore = new FileStore();
-<<<<<<< HEAD
         }
         o = config.get("pageSplitSize");
         pageSplitSize = o != null         ? (Integer) o :
                         fileStore == null ? 48 /*4 * 1024*/ :
                                             16 * 1024;
-=======
-        }
-        o = config.get("pageSplitSize");
-        int pgSplitSize;
-        if (o != null) {
-            pgSplitSize = (Integer) o;
-        } else if(fileStore != null) {
-            pgSplitSize = 16 * 1024;
-        } else {
-            pgSplitSize = 48; // number of keys per page in that case
-        }
-        pageSplitSize = pgSplitSize;
->>>>>>> 5841c4df
         o = config.get("backgroundExceptionHandler");
         this.backgroundExceptionHandler = (UncaughtExceptionHandler) o;
         meta = new MVMap<String, String>(StringDataType.INSTANCE,
