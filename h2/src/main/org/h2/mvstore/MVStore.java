/*
 * Copyright 2004-2014 H2 Group. Multiple-Licensed under the MPL 2.0,
 * and the EPL 1.0 (http://h2database.com/html/license.html).
 * Initial Developer: H2 Group
 */
package org.h2.mvstore;

import java.lang.Thread.UncaughtExceptionHandler;
import java.nio.ByteBuffer;
import java.util.ArrayList;
import java.util.Arrays;
import java.util.Collections;
import java.util.Comparator;
import java.util.HashMap;
import java.util.HashSet;
import java.util.Iterator;
import java.util.Map;
import java.util.Map.Entry;
import java.util.Set;
import java.util.concurrent.ConcurrentHashMap;
import org.h2.compress.CompressDeflate;
import org.h2.compress.CompressLZF;
import org.h2.compress.Compressor;
import org.h2.mvstore.Page.PageChildren;
import org.h2.mvstore.cache.CacheLongKeyLIRS;
import org.h2.mvstore.type.StringDataType;
import org.h2.util.MathUtils;
import org.h2.util.New;

/*

TODO:

Documentation
- rolling docs review: at "Metadata Map"
- better document that writes are in background thread
- better document how to do non-unique indexes
- document pluggable store and OffHeapStore

TransactionStore:
- ability to disable the transaction log,
    if there is only one connection

MVStore:
- better and clearer memory usage accounting rules
    (heap memory versus disk memory), so that even there is
    never an out of memory
    even for a small heap, and so that chunks
    are still relatively big on average
- make sure serialization / deserialization errors don't corrupt the file
- test and possibly improve compact operation (for large dbs)
- automated 'kill process' and 'power failure' test
- defragment (re-creating maps, specially those with small pages)
- store number of write operations per page (maybe defragment
    if much different than count)
- r-tree: nearest neighbor search
- use a small object value cache (StringCache), test on Android
    for default serialization
- MVStoreTool.dump should dump the data if possible;
    possibly using a callback for serialization
- implement a sharded map (in one store, multiple stores)
    to support concurrent updates and writes, and very large maps
- to save space when persisting very small transactions,
    use a transaction log where only the deltas are stored
- serialization for lists, sets, sets, sorted sets, maps, sorted maps
- maybe rename 'rollback' to 'revert' to distinguish from transactions
- support other compression algorithms (deflate, LZ4,...)
- remove features that are not really needed; simplify the code
    possibly using a separate layer or tools
    (retainVersion?)
- optional pluggable checksum mechanism (per page), which
    requires that everything is a page (including headers)
- rename "store" to "save", as "store" is used in "storeVersion"
- rename setStoreVersion to setDataVersion, setSchemaVersion or similar
- temporary file storage
- simple rollback method (rollback to last committed version)
- MVMap to implement SortedMap, then NavigableMap
- storage that splits database into multiple files,
    to speed up compact and allow using trim
    (by truncating / deleting empty files)
- add new feature to the file system API to avoid copying data
    (reads that returns a ByteBuffer instead of writing into one)
    for memory mapped files and off-heap storage
- support log structured merge style operations (blind writes)
    using one map per level plus bloom filter
- have a strict call order MVStore -> MVMap -> Page -> FileStore
- autocommit commits, stores, and compacts from time to time;
    the background thread should wait at least 90% of the
    configured write delay to store changes
- compact* should also store uncommitted changes (if there are any)
- write a LSM-tree (log structured merge tree) utility on top of the MVStore
    with blind writes and/or a bloom filter that
    internally uses regular maps and merge sort
- chunk metadata: maybe split into static and variable,
    or use a small page size for metadata
- data type "string": maybe use prefix compression for keys
- test chunk id rollover
- feature to auto-compact from time to time and on close
- compact very small chunks
- Page: to save memory, combine keys & values into one array
    (also children & counts). Maybe remove some other
    fields (childrenCount for example)
- Support SortedMap for MVMap
- compact: copy whole pages (without having to open all maps)
- maybe change the length code to have lower gaps
- test with very low limits (such as: short chunks, small pages)
- maybe allow to read beyond the retention time:
    when compacting, move live pages in old chunks
    to a map (possibly the metadata map) -
    this requires a change in the compaction code, plus
    a map lookup when reading old data; also, this
    old data map needs to be cleaned up somehow;
    maybe using an additional timeout
- rollback of removeMap should restore the data -
    which has big consequences, as the metadata map
    would probably need references to the root nodes of all maps

*/

/**
 * A persistent storage for maps.
 */
public final class MVStore {

    /**
     * Whether assertions are enabled.
     */
    public static final boolean ASSERT = false;

    /**
     * The block size (physical sector size) of the disk. The store header is
     * written twice, one copy in each block, to ensure it survives a crash.
     */
    static final int BLOCK_SIZE = 4 * 1024;

    private static final int FORMAT_WRITE = 1;
    private static final int FORMAT_READ = 1;

    /**
     * Used to mark a chunk as free, when it was detected that live bookkeeping
     * is incorrect.
     */
    private static final int MARKED_FREE = 10000000;

    /**
     * The background thread, if any.
     */
    volatile BackgroundWriterThread backgroundWriterThread;

    private volatile boolean reuseSpace = true;

    private volatile boolean closed;

    private FileStore fileStore;
    private boolean fileStoreIsProvided;

    private final int pageSplitSize;

    /**
     * The page cache. The default size is 16 MB, and the average size is 2 KB.
     * It is split in 16 segments. The stack move distance is 2% of the expected
     * number of entries.
     */
    private CacheLongKeyLIRS<Page> cache;

    /**
     * The page chunk references cache. The default size is 4 MB, and the
     * average size is 2 KB. It is split in 16 segments. The stack move distance
     * is 2% of the expected number of entries.
     */
    private CacheLongKeyLIRS<PageChildren> cacheChunkRef;

    /**
     * The newest chunk. If nothing was stored yet, this field is not set.
     */
    private Chunk lastChunk;

    /**
     * The map of chunks.
     */
    private final ConcurrentHashMap<Integer, Chunk> chunks =
            new ConcurrentHashMap<>();

    /**
     * The map of temporarily freed storage space caused by freed pages. The key
     * is the unsaved version, the value is the map of chunks. The maps contains
     * the number of freed entries per chunk.
     * <p>
     * Access is partially synchronized, hence the need for concurrent maps.
     * Sometimes we hold the MVStore lock, sometimes the MVMap lock, and sometimes
     * we even sync on the ConcurrentHashMap<Integer, Chunk> object.
     */
    private final ConcurrentHashMap<Long,
            ConcurrentHashMap<Integer, Chunk>> freedPageSpace =
            new ConcurrentHashMap<>();

    /**
     * The metadata map. Write access to this map needs to be synchronized on
     * the store.
     */
    private MVMap<String, String> meta;

    private final ConcurrentHashMap<Integer, MVMap<?, ?>> maps =
            new ConcurrentHashMap<>();

    private HashMap<String, Object> storeHeader = New.hashMap();

    private WriteBuffer writeBuffer;

    private int lastMapId;

    private int versionsToKeep = 5;

    /**
     * The compression level for new pages (0 for disabled, 1 for fast, 2 for
     * high). Even if disabled, the store may contain (old) compressed pages.
     */
    private final int compressionLevel;

    private Compressor compressorFast;

    private Compressor compressorHigh;

    private final UncaughtExceptionHandler backgroundExceptionHandler;

    private volatile long currentVersion;

    /**
     * The version of the last stored chunk, or -1 if nothing was stored so far.
     */
    private long lastStoredVersion;

    /**
     * The estimated memory used by unsaved pages. This number is not accurate,
     * also because it may be changed concurrently, and because temporary pages
     * are counted.
     */
    private int unsavedMemory;
    private int autoCommitMemory;
    private boolean saveNeeded;

    /**
     * The time the store was created, in milliseconds since 1970.
     */
    private long creationTime;

    /**
     * How long to retain old, persisted chunks, in milliseconds. For larger or
     * equal to zero, a chunk is never directly overwritten if unused, but
     * instead, the unused field is set. If smaller zero, chunks are directly
     * overwritten if unused.
     */
    private int retentionTime;

    private long lastCommitTime;

    /**
     * The earliest chunk to retain, if any.
     */
    private Chunk retainChunk;

    /**
     * The version of the current store operation (if any).
     */
    private volatile long currentStoreVersion = -1;

    private Thread currentStoreThread;

    private volatile boolean metaChanged;

    /**
     * The delay in milliseconds to automatically commit and write changes.
     */
    private int autoCommitDelay;

    private int autoCompactFillRate;
    private long autoCompactLastFileOpCount;

    private Object compactSync = new Object();

    private IllegalStateException panicException;

    private long lastTimeAbsolute;

    private long lastFreeUnusedChunks;

    /**
     * Create and open the store.
     *
     * @param config the configuration to use
     * @throws IllegalStateException if the file is corrupt, or an exception
     *             occurred while opening
     * @throws IllegalArgumentException if the directory does not exist
     */
    MVStore(HashMap<String, Object> config) {
        Object o = config.get("compress");
        this.compressionLevel = o == null ? 0 : (Integer) o;
        String fileName = (String) config.get("fileName");
        fileStore = (FileStore) config.get("fileStore");
        fileStoreIsProvided = fileStore != null;
        if(fileStore == null && fileName != null) {
            fileStore = new FileStore();
        }
        o = config.get("pageSplitSize");
        pageSplitSize = o != null         ? (Integer) o :
                        fileStore == null ? 48 /*4 * 1024*/ :
                                            16 * 1024;
        o = config.get("backgroundExceptionHandler");
        this.backgroundExceptionHandler = (UncaughtExceptionHandler) o;
        meta = new MVMap<>(StringDataType.INSTANCE,
                StringDataType.INSTANCE);
        HashMap<String, Object> c = New.hashMap();
        c.put("id", 0);
        c.put("createVersion", currentVersion);
        meta.init(this, c);
        if (fileStore == null) {
            cache = null;
            cacheChunkRef = null;
            return;
        }
        retentionTime = fileStore.getDefaultRetentionTime();
        boolean readOnly = config.containsKey("readOnly");
        o = config.get("cacheSize");
        int mb = o == null ? 16 : (Integer) o;
        if (mb > 0) {
            CacheLongKeyLIRS.Config cc = new CacheLongKeyLIRS.Config();
            cc.maxMemory = mb * 1024L * 1024L;
            o = config.get("cacheConcurrency");
            if (o != null) {
                cc.segmentCount = (Integer) o;
            }
            cache = new CacheLongKeyLIRS<>(cc);
            cc.maxMemory /= 4;
            cacheChunkRef = new CacheLongKeyLIRS<>(cc);
        }
        o = config.get("autoCommitBufferSize");
        int kb = o == null ? 1024 : (Integer) o;
        // 19 KB memory is about 1 KB storage
        autoCommitMemory = kb * 1024 * 19;

        o = config.get("autoCompactFillRate");
        autoCompactFillRate = o == null ? 50 : (Integer) o;

        char[] encryptionKey = (char[]) config.get("encryptionKey");
        try {
            if (!fileStoreIsProvided) {
                fileStore.open(fileName, readOnly, encryptionKey);
            }
            if (fileStore.size() == 0) {
                creationTime = getTimeAbsolute();
                lastCommitTime = creationTime;
                storeHeader.put("H", 2);
                storeHeader.put("blockSize", BLOCK_SIZE);
                storeHeader.put("format", FORMAT_WRITE);
                storeHeader.put("created", creationTime);
                writeStoreHeader();
            } else {
                readStoreHeader();
            }
        } catch (IllegalStateException e) {
            panic(e);
        } finally {
            if (encryptionKey != null) {
                Arrays.fill(encryptionKey, (char) 0);
            }
        }
        lastCommitTime = getTimeSinceCreation();

        // setAutoCommitDelay starts the thread, but only if
        // the parameter is different from the old value
        o = config.get("autoCommitDelay");
        int delay = o == null ? 1000 : (Integer) o;
        setAutoCommitDelay(delay);
    }

    private void panic(IllegalStateException e) {
        if (backgroundExceptionHandler != null) {
            backgroundExceptionHandler.uncaughtException(null, e);
        }
        panicException = e;
        closeImmediately();
        throw e;
    }

    /**
     * Open a store in exclusive mode. For a file-based store, the parent
     * directory must already exist.
     *
     * @param fileName the file name (null for in-memory)
     * @return the store
     */
    public static MVStore open(String fileName) {
        HashMap<String, Object> config = New.hashMap();
        config.put("fileName", fileName);
        return new MVStore(config);
    }

    /**
     * Open an old, stored version of a map.
     *
     * @param version the version
     * @param mapId the map id
     * @param template the template map
     * @return the read-only map
     */
    @SuppressWarnings("unchecked")
    <T extends MVMap<?, ?>> T openMapVersion(long version, int mapId,
            MVMap<?, ?> template) {
        MVMap<String, String> oldMeta = getMetaMap(version);
        long rootPos = getRootPos(oldMeta, mapId);
        MVMap<?, ?> m = template.openReadOnly();
        m.setRootPos(rootPos, version);
        return (T) m;
    }

    /**
     * Open a map with the default settings. The map is automatically create if
     * it does not yet exist. If a map with this name is already open, this map
     * is returned.
     *
     * @param <K> the key type
     * @param <V> the value type
     * @param name the name of the map
     * @return the map
     */
    public <K, V> MVMap<K, V> openMap(String name) {
        return openMap(name, new MVMap.Builder<K, V>());
    }

    /**
     * Open a map with the given builder. The map is automatically create if it
     * does not yet exist. If a map with this name is already open, this map is
     * returned.
     *
     * @param <K> the key type
     * @param <V> the value type
     * @param name the name of the map
     * @param builder the map builder
     * @return the map
     */
    public synchronized <M extends MVMap<K, V>, K, V> M openMap(
            String name, MVMap.MapBuilder<M, K, V> builder) {
        checkOpen();
        String x = meta.get("name." + name);
        int id;
        long root;
        HashMap<String, Object> c;
        M map;
        if (x != null) {
            id = DataUtils.parseHexInt(x);
            @SuppressWarnings("unchecked")
            M old = (M) maps.get(id);
            if (old != null) {
                return old;
            }
            map = builder.create();
            String config = meta.get(MVMap.getMapKey(id));
            c = New.hashMap();
            c.putAll(DataUtils.parseMap(config));
            c.put("id", id);
            map.init(this, c);
            root = getRootPos(meta, id);
        } else {
            c = New.hashMap();
            id = ++lastMapId;
            c.put("id", id);
            c.put("createVersion", currentVersion);
            map = builder.create();
            map.init(this, c);
            markMetaChanged();
            x = Integer.toHexString(id);
            meta.put(MVMap.getMapKey(id), map.asString(name));
            meta.put("name." + name, x);
            root = 0;
        }
        map.setRootPos(root, -1);
        maps.put(id, map);
        return map;
    }

    /**
     * Get the set of all map names.
     *
     * @return the set of names
     */
    public synchronized Set<String> getMapNames() {
        HashSet<String> set = New.hashSet();
        checkOpen();
        for (Iterator<String> it = meta.keyIterator("name."); it.hasNext();) {
            String x = it.next();
            if (!x.startsWith("name.")) {
                break;
            }
            set.add(x.substring("name.".length()));
        }
        return set;
    }

    /**
     * Get the metadata map. This data is for informational purposes only. The
     * data is subject to change in future versions.
     * <p>
     * The data in this map should not be modified (changing system data may
     * corrupt the store). If modifications are needed, they need be
     * synchronized on the store.
     * <p>
     * The metadata map contains the following entries:
     * <pre>
     * chunk.{chunkId} = {chunk metadata}
     * name.{name} = {mapId}
     * map.{mapId} = {map metadata}
     * root.{mapId} = {root position}
     * setting.storeVersion = {version}
     * </pre>
     *
     * @return the metadata map
     */
    public MVMap<String, String> getMetaMap() {
        checkOpen();
        return meta;
    }

    private MVMap<String, String> getMetaMap(long version) {
        Chunk c = getChunkForVersion(version);
        DataUtils.checkArgument(c != null, "Unknown version {0}", version);
        c = readChunkHeader(c.block);
        MVMap<String, String> oldMeta = meta.openReadOnly();
        oldMeta.setRootPos(c.metaRootPos, version);
        return oldMeta;
    }

    private Chunk getChunkForVersion(long version) {
        Chunk newest = null;
        for (Chunk c : chunks.values()) {
            if (c.version <= version) {
                if (newest == null || c.id > newest.id) {
                    newest = c;
                }
            }
        }
        return newest;
    }

    /**
     * Check whether a given map exists.
     *
     * @param name the map name
     * @return true if it exists
     */
    public boolean hasMap(String name) {
        return meta.containsKey("name." + name);
    }

    private void markMetaChanged() {
        // changes in the metadata alone are usually not detected, as the meta
        // map is changed after storing
        metaChanged = true;
    }

    private synchronized void readStoreHeader() {
        Chunk newest = null;
        boolean validStoreHeader = false;
        // find out which chunk and version are the newest
        // read the first two blocks
        ByteBuffer fileHeaderBlocks = fileStore.readFully(0, 2 * BLOCK_SIZE);
        byte[] buff = new byte[BLOCK_SIZE];
        for (int i = 0; i <= BLOCK_SIZE; i += BLOCK_SIZE) {
            fileHeaderBlocks.get(buff);
            // the following can fail for various reasons
            try {
                String s = new String(buff, 0, BLOCK_SIZE,
                        DataUtils.LATIN).trim();
                HashMap<String, String> m = DataUtils.parseMap(s);
                int blockSize = DataUtils.readHexInt(
                        m, "blockSize", BLOCK_SIZE);
                if (blockSize != BLOCK_SIZE) {
                    throw DataUtils.newIllegalStateException(
                            DataUtils.ERROR_UNSUPPORTED_FORMAT,
                            "Block size {0} is currently not supported",
                            blockSize);
                }
                int check = DataUtils.readHexInt(m, "fletcher", 0);
                m.remove("fletcher");
                s = s.substring(0, s.lastIndexOf("fletcher") - 1);
                byte[] bytes = s.getBytes(DataUtils.LATIN);
                int checksum = DataUtils.getFletcher32(bytes,
                        bytes.length);
                if (check != checksum) {
                    continue;
                }
                long version = DataUtils.readHexLong(m, "version", 0);
                if (newest == null || version > newest.version) {
                    validStoreHeader = true;
                    storeHeader.putAll(m);
                    creationTime = DataUtils.readHexLong(m, "created", 0);
                    int chunkId = DataUtils.readHexInt(m, "chunk", 0);
                    long block = DataUtils.readHexLong(m, "block", 0);
                    Chunk test = readChunkHeaderAndFooter(block);
                    if (test != null && test.id == chunkId) {
                        newest = test;
                    }
                }
            } catch (Exception e) {
                continue;
            }
        }
        if (!validStoreHeader) {
            throw DataUtils.newIllegalStateException(
                    DataUtils.ERROR_FILE_CORRUPT,
                    "Store header is corrupt: {0}", fileStore);
        }
        long format = DataUtils.readHexLong(storeHeader, "format", 1);
        if (format > FORMAT_WRITE && !fileStore.isReadOnly()) {
            throw DataUtils.newIllegalStateException(
                    DataUtils.ERROR_UNSUPPORTED_FORMAT,
                    "The write format {0} is larger " +
                    "than the supported format {1}, " +
                    "and the file was not opened in read-only mode",
                    format, FORMAT_WRITE);
        }
        format = DataUtils.readHexLong(storeHeader, "formatRead", format);
        if (format > FORMAT_READ) {
            throw DataUtils.newIllegalStateException(
                    DataUtils.ERROR_UNSUPPORTED_FORMAT,
                    "The read format {0} is larger " +
                    "than the supported format {1}",
                    format, FORMAT_READ);
        }
        lastStoredVersion = -1;
        chunks.clear();
        long now = System.currentTimeMillis();
        // calculate the year (doesn't have to be exact;
        // we assume 365.25 days per year, * 4 = 1461)
        int year =  1970 + (int) (now / (1000L * 60 * 60 * 6 * 1461));
        if (year < 2014) {
            // if the year is before 2014,
            // we assume the system doesn't have a real-time clock,
            // and we set the creationTime to the past, so that
            // existing chunks are overwritten
            creationTime = now - fileStore.getDefaultRetentionTime();
        } else if (now < creationTime) {
            // the system time was set to the past:
            // we change the creation time
            creationTime = now;
            storeHeader.put("created", creationTime);
        }
        Chunk test = readChunkFooter(fileStore.size());
        if (test != null) {
            test = readChunkHeaderAndFooter(test.block);
            if (test != null) {
                if (newest == null || test.version > newest.version) {
                    newest = test;
                }
            }
        }
        if (newest == null) {
            // no chunk
            return;
        }
        // read the chunk header and footer,
        // and follow the chain of next chunks
        while (true) {
            if (newest.next == 0 ||
                    newest.next >= fileStore.size() / BLOCK_SIZE) {
                // no (valid) next
                break;
            }
            test = readChunkHeaderAndFooter(newest.next);
            if (test == null || test.id <= newest.id) {
                break;
            }
            newest = test;
        }
        setLastChunk(newest);
        loadChunkMeta();
        // read all chunk headers and footers within the retention time,
        // to detect unwritten data after a power failure
        verifyLastChunks();
        // build the free space list
        for (Chunk c : chunks.values()) {
            if (c.pageCountLive == 0) {
                // remove this chunk in the next save operation
                registerFreePage(currentVersion, c.id, 0, 0);
            }
            long start = c.block * BLOCK_SIZE;
            int length = c.len * BLOCK_SIZE;
            fileStore.markUsed(start, length);
        }
    }

    private void loadChunkMeta() {
        // load the chunk metadata: we can load in any order,
        // because loading chunk metadata might recursively load another chunk
        for (Iterator<String> it = meta.keyIterator("chunk."); it.hasNext();) {
            String s = it.next();
            if (!s.startsWith("chunk.")) {
                break;
            }
            s = meta.get(s);
            Chunk c = Chunk.fromString(s);
            if (chunks.putIfAbsent(c.id, c) == null) {
                if (c.block == Long.MAX_VALUE) {
                    throw DataUtils.newIllegalStateException(
                            DataUtils.ERROR_FILE_CORRUPT,
                            "Chunk {0} is invalid", c.id);
                }
            }
        }
    }

    private void setLastChunk(Chunk last) {
        lastChunk = last;
        if (last == null) {
            // no valid chunk
            lastMapId = 0;
            currentVersion = 0;
            meta.setRootPos(0, -1);
        } else {
            lastMapId = last.mapId;
            currentVersion = last.version;
            chunks.put(last.id, last);
            meta.setRootPos(last.metaRootPos, -1);
        }
        setWriteVersion(currentVersion);
    }

    private void verifyLastChunks() {
        long time = getTimeSinceCreation();
<<<<<<< HEAD
        assert lastChunk == null || chunks.containsKey(lastChunk.id) : lastChunk;
        ArrayList<Integer> ids = new ArrayList<Integer>(chunks.keySet());
=======
        ArrayList<Integer> ids = new ArrayList<>(chunks.keySet());
>>>>>>> 894d2362
        Collections.sort(ids);
        int newestValidChunk = -1;
        Chunk old = null;
        for (Integer chunkId : ids) {
            Chunk c = chunks.get(chunkId);
            if (old != null && c.time < old.time) {
                // old chunk (maybe leftover from a previous crash)
                break;
            }
            old = c;
            if (c.time + retentionTime < time) {
                // old chunk, no need to verify
                newestValidChunk = c.id;
                continue;
            }
            Chunk test = readChunkHeaderAndFooter(c.block);
            if (test == null || test.id != c.id) {
                break;
            }
            newestValidChunk = chunkId;
        }
        Chunk newest = chunks.get(newestValidChunk);
        if (newest != lastChunk) {
            // to avoid re-using newer chunks later on, we could clear
            // the headers and footers of those, but we might not know about all
            // of them, so that could be incomplete - but we check that newer
            // chunks are written after older chunks, so we are safe
            rollbackTo(newest == null ? 0 : newest.version);
        }
    }

    /**
     * Read a chunk header and footer, and verify the stored data is consistent.
     *
     * @param block the block
     * @return the chunk, or null if the header or footer don't match or are not
     *         consistent
     */
    private Chunk readChunkHeaderAndFooter(long block) {
        Chunk header;
        try {
            header = readChunkHeader(block);
        } catch (Exception e) {
            // invalid chunk header: ignore, but stop
            return null;
        }
        if (header == null) {
            return null;
        }
        Chunk footer = readChunkFooter((block + header.len) * BLOCK_SIZE);
        if (footer == null || footer.id != header.id) {
            return null;
        }
        return header;
    }

    /**
     * Try to read a chunk footer.
     *
     * @param end the end of the chunk
     * @return the chunk, or null if not successful
     */
    private Chunk readChunkFooter(long end) {
        // the following can fail for various reasons
        try {
            // read the chunk footer of the last block of the file
            ByteBuffer lastBlock = fileStore.readFully(
                    end - Chunk.FOOTER_LENGTH, Chunk.FOOTER_LENGTH);
            byte[] buff = new byte[Chunk.FOOTER_LENGTH];
            lastBlock.get(buff);
            String s = new String(buff, DataUtils.LATIN).trim();
            HashMap<String, String> m = DataUtils.parseMap(s);
            int check = DataUtils.readHexInt(m, "fletcher", 0);
            m.remove("fletcher");
            s = s.substring(0, s.lastIndexOf("fletcher") - 1);
            byte[] bytes = s.getBytes(DataUtils.LATIN);
            int checksum = DataUtils.getFletcher32(bytes, bytes.length);
            if (check == checksum) {
                int chunk = DataUtils.readHexInt(m, "chunk", 0);
                Chunk c = new Chunk(chunk);
                c.version = DataUtils.readHexLong(m, "version", 0);
                c.block = DataUtils.readHexLong(m, "block", 0);
                return c;
            }
        } catch (Exception e) {
            // ignore
        }
        return null;
    }

    private void writeStoreHeader() {
        StringBuilder buff = new StringBuilder();
        if (lastChunk != null) {
            storeHeader.put("block", lastChunk.block);
            storeHeader.put("chunk", lastChunk.id);
            storeHeader.put("version", lastChunk.version);
        }
        DataUtils.appendMap(buff, storeHeader);
        byte[] bytes = buff.toString().getBytes(DataUtils.LATIN);
        int checksum = DataUtils.getFletcher32(bytes, bytes.length);
        DataUtils.appendMap(buff, "fletcher", checksum);
        buff.append("\n");
        bytes = buff.toString().getBytes(DataUtils.LATIN);
        ByteBuffer header = ByteBuffer.allocate(2 * BLOCK_SIZE);
        header.put(bytes);
        header.position(BLOCK_SIZE);
        header.put(bytes);
        header.rewind();
        write(0, header);
    }

    private void write(long pos, ByteBuffer buffer) {
        try {
            fileStore.writeFully(pos, buffer);
        } catch (IllegalStateException e) {
            panic(e);
            throw e;
        }
    }

    /**
     * Close the file and the store. Unsaved changes are written to disk first.
     */
    public void close() {
        if (closed) {
            return;
        }
        FileStore f = fileStore;
        if (f != null && !f.isReadOnly()) {
            stopBackgroundThread();
            if (hasUnsavedChanges()) {
                commitAndSave();
            }
        }
        closeStore(true);
    }

    /**
     * Close the file and the store, without writing anything. This will stop
     * the background thread. This method ignores all errors.
     */
    public void closeImmediately() {
        try {
            closeStore(false);
        } catch (Exception e) {
            if (backgroundExceptionHandler != null) {
                backgroundExceptionHandler.uncaughtException(null, e);
            }
        }
    }

    private void closeStore(boolean shrinkIfPossible) {
        if (closed) {
            return;
        }
        // can not synchronize on this yet, because
        // the thread also synchronized on this, which
        // could result in a deadlock
        stopBackgroundThread();
        closed = true;
        synchronized (this) {
            if (fileStore != null && shrinkIfPossible) {
                shrinkFileIfPossible(0);
            }
            // release memory early - this is important when called
            // because of out of memory
            cache = null;
            cacheChunkRef = null;
            for (MVMap<?, ?> m : New.arrayList(maps.values())) {
                m.close();
            }
            meta = null;
            chunks.clear();
            maps.clear();
            if (fileStore != null) {
                try {
                    if (!fileStoreIsProvided) {
                        fileStore.close();
                    }
                } finally {
                    fileStore = null;
                }
            }
        }
    }

    /**
     * Get the chunk for the given position.
     *
     * @param pos the position
     * @return the chunk
     */
    private Chunk getChunk(long pos) {
        Chunk c = getChunkIfFound(pos);
        if (c == null) {
            int chunkId = DataUtils.getPageChunkId(pos);
            throw DataUtils.newIllegalStateException(
                    DataUtils.ERROR_FILE_CORRUPT,
                    "Chunk {0} not found", chunkId);
        }
        return c;
    }

    private Chunk getChunkIfFound(long pos) {
        int chunkId = DataUtils.getPageChunkId(pos);
        Chunk c = chunks.get(chunkId);
        if (c == null) {
            checkOpen();
            if (!Thread.holdsLock(this)) {
                // it could also be unsynchronized metadata
                // access (if synchronization on this was forgotten)
                throw DataUtils.newIllegalStateException(
                        DataUtils.ERROR_CHUNK_NOT_FOUND,
                        "Chunk {0} no longer exists",
                        chunkId);
            }
            String s = meta.get(Chunk.getMetaKey(chunkId));
            if (s == null) {
                return null;
            }
            c = Chunk.fromString(s);
            if (c.block == Long.MAX_VALUE) {
                throw DataUtils.newIllegalStateException(
                        DataUtils.ERROR_FILE_CORRUPT,
                        "Chunk {0} is invalid", chunkId);
            }
            chunks.put(c.id, c);
        }
        return c;
    }

    private void setWriteVersion(long version) {
        for (MVMap<?, ?> map : maps.values()) {
            map.setWriteVersion(version);
        }
        MVMap<String, String> m = meta;
        if (m == null) {
            checkOpen();
        }
        m.setWriteVersion(version);
    }

    /**
     * Commit the changes.
     * <p>
     * For in-memory stores, this method increments the version.
     * <p>
     * For persistent stores, it also writes changes to disk. It does nothing if
     * there are no unsaved changes, and returns the old version. It is not
     * necessary to call this method when auto-commit is enabled (the default
     * setting), as in this case it is automatically called from time to time or
     * when enough changes have accumulated. However, it may still be called to
     * flush all changes to disk.
     *
     * @return the new version
     */
    public synchronized long commit() {
        if (fileStore != null) {
            return commitAndSave();
        }
        long v = ++currentVersion;
        setWriteVersion(v);
        return v;
    }

    /**
     * Commit all changes and persist them to disk. This method does nothing if
     * there are no unsaved changes, otherwise it increments the current version
     * and stores the data (for file based stores).
     * <p>
     * At most one store operation may run at any time.
     *
     * @return the new version (incremented if there were changes)
     */
    private synchronized long commitAndSave() {
        if (closed) {
            return currentVersion;
        }
        if (fileStore == null) {
            throw DataUtils.newIllegalStateException(
                    DataUtils.ERROR_WRITING_FAILED,
                    "This is an in-memory store");
        }
        if (currentStoreVersion >= 0) {
            // store is possibly called within store, if the meta map changed
            return currentVersion;
        }
        if (!hasUnsavedChanges()) {
            return currentVersion;
        }
        if (fileStore.isReadOnly()) {
            throw DataUtils.newIllegalStateException(
                    DataUtils.ERROR_WRITING_FAILED, "This store is read-only");
        }
        try {
            currentStoreVersion = currentVersion;
            currentStoreThread = Thread.currentThread();
            return storeNow();
        } finally {
            // in any case reset the current store version,
            // to allow closing the store
            currentStoreVersion = -1;
            currentStoreThread = null;
        }
    }

    private long storeNow() {
        try {
            return storeNowTry();
        } catch (IllegalStateException e) {
            panic(e);
            return -1;
        }
    }

    private long storeNowTry() {
        long time = getTimeSinceCreation();
        int freeDelay = retentionTime / 10;
        if (time >= lastFreeUnusedChunks + freeDelay) {
            // set early in case it fails (out of memory or so)
            lastFreeUnusedChunks = time;
            freeUnusedChunks();
            // set it here as well, to avoid calling it often if it was slow
            lastFreeUnusedChunks = getTimeSinceCreation();
        }
        int currentUnsavedPageCount = unsavedMemory;
        long storeVersion = currentStoreVersion;
        long version = ++currentVersion;
        lastCommitTime = time;
        retainChunk = null;

        // the metadata of the last chunk was not stored so far, and needs to be
        // set now (it's better not to update right after storing, because that
        // would modify the meta map again)
        int lastChunkId;
        if (lastChunk == null) {
            lastChunkId = 0;
        } else {
            lastChunkId = lastChunk.id;
            meta.put(Chunk.getMetaKey(lastChunkId), lastChunk.asString());
            // never go backward in time
            time = Math.max(lastChunk.time, time);
        }
        int newChunkId = lastChunkId;
        while (true) {
            newChunkId = (newChunkId + 1) % Chunk.MAX_ID;
            Chunk old = chunks.get(newChunkId);
            if (old == null) {
                break;
            }
            if (old.block == Long.MAX_VALUE) {
                IllegalStateException e = DataUtils.newIllegalStateException(
                        DataUtils.ERROR_INTERNAL,
                        "Last block not stored, possibly due to out-of-memory");
                panic(e);
            }
        }
        Chunk c = new Chunk(newChunkId);

        c.pageCount = Integer.MAX_VALUE;
        c.pageCountLive = Integer.MAX_VALUE;
        c.maxLen = Long.MAX_VALUE;
        c.maxLenLive = Long.MAX_VALUE;
        c.metaRootPos = Long.MAX_VALUE;
        c.block = Long.MAX_VALUE;
        c.len = Integer.MAX_VALUE;
        c.time = time;
        c.version = version;
        c.mapId = lastMapId;
        c.next = Long.MAX_VALUE;
        chunks.put(c.id, c);
        // force a metadata update
        meta.put(Chunk.getMetaKey(c.id), c.asString());
        meta.remove(Chunk.getMetaKey(c.id));
        ArrayList<MVMap<?, ?>> list = New.arrayList(maps.values());
        ArrayList<MVMap<?, ?>> changed = New.arrayList();
        for (MVMap<?, ?> m : list) {
            m.setWriteVersion(version);
            long v = m.getVersion();
            if (m.getCreateVersion() > storeVersion) {
                // the map was created after storing started
                continue;
            }
            if (m.isVolatile()) {
                continue;
            }
            if (v >= 0 && v >= lastStoredVersion) {
                MVMap<?, ?> r = m.openVersion(storeVersion);
                if (r.getRootPage().getPos() == 0) {
                    changed.add(r);
                }
            }
        }
        applyFreedSpace(storeVersion);
        WriteBuffer buff = getWriteBuffer();
        // need to patch the header later
        c.writeChunkHeader(buff, 0);
        int headerLength = buff.position();
        c.pageCount = 0;
        c.pageCountLive = 0;
        c.maxLen = 0;
        c.maxLenLive = 0;
        for (MVMap<?, ?> m : changed) {
            Page p = m.getRootPage();
            String key = MVMap.getMapRootKey(m.getId());
            if (p.getTotalCount() == 0) {
                meta.put(key, "0");
            } else {
                p.writeUnsavedRecursive(c, buff);
                long root = p.getPos();
                meta.put(key, Long.toHexString(root));
            }
        }
        meta.setWriteVersion(version);

        Page metaRoot = meta.getRootPage();
        metaRoot.writeUnsavedRecursive(c, buff);

        int chunkLength = buff.position();

        // add the store header and round to the next block
        int length = MathUtils.roundUpInt(chunkLength +
                Chunk.FOOTER_LENGTH, BLOCK_SIZE);
        buff.limit(length);

        // the length of the file that is still in use
        // (not necessarily the end of the file)
        long end = getFileLengthInUse();
        long filePos;
        if (reuseSpace) {
            filePos = fileStore.allocate(length);
        } else {
            filePos = end;
        }
        // end is not necessarily the end of the file
        boolean storeAtEndOfFile = filePos + length >= fileStore.size();

        if (!reuseSpace) {
            // we can not mark it earlier, because it
            // might have been allocated by one of the
            // removed chunks
            fileStore.markUsed(end, length);
        }

        c.block = filePos / BLOCK_SIZE;
        c.len = length / BLOCK_SIZE;
        c.metaRootPos = metaRoot.getPos();
        // calculate and set the likely next position
        if (reuseSpace) {
            int predictBlocks = c.len;
            long predictedNextStart = fileStore.allocate(
                    predictBlocks * BLOCK_SIZE);
            fileStore.free(predictedNextStart, predictBlocks * BLOCK_SIZE);
            c.next = predictedNextStart / BLOCK_SIZE;
        } else {
            // just after this chunk
            c.next = 0;
        }
        buff.position(0);
        c.writeChunkHeader(buff, headerLength);
        revertTemp(storeVersion);

        buff.position(buff.limit() - Chunk.FOOTER_LENGTH);
        buff.put(c.getFooterBytes());

        buff.position(0);
        write(filePos, buff.getBuffer());
        releaseWriteBuffer(buff);

        // whether we need to write the store header
        boolean writeStoreHeader = false;
        if (!storeAtEndOfFile) {
            if (lastChunk == null) {
                writeStoreHeader = true;
            } else if (lastChunk.next != c.block) {
                // the last prediction did not matched
                writeStoreHeader = true;
            } else {
                long headerVersion = DataUtils.readHexLong(
                        storeHeader, "version", 0);
                if (lastChunk.version - headerVersion > 20) {
                    // we write after at least 20 entries
                    writeStoreHeader = true;
                } else {
                    int chunkId = DataUtils.readHexInt(storeHeader, "chunk", 0);
                    while (true) {
                        Chunk old = chunks.get(chunkId);
                        if (old == null) {
                            // one of the chunks in between
                            // was removed
                            writeStoreHeader = true;
                            break;
                        }
                        if (chunkId == lastChunk.id) {
                            break;
                        }
                        chunkId++;
                    }
                }
            }
        }

        lastChunk = c;
        if (writeStoreHeader) {
            writeStoreHeader();
        }
        if (!storeAtEndOfFile) {
            // may only shrink after the store header was written
            shrinkFileIfPossible(1);
        }
        for (MVMap<?, ?> m : changed) {
            Page p = m.getRootPage();
            if (p.getTotalCount() > 0) {
                p.writeEnd();
            }
        }
        metaRoot.writeEnd();

        // some pages might have been changed in the meantime (in the newest
        // version)
        unsavedMemory = Math.max(0, unsavedMemory
                - currentUnsavedPageCount);

        metaChanged = false;
        lastStoredVersion = storeVersion;

        return version;
    }

    private synchronized void freeUnusedChunks() {
        if (lastChunk == null || !reuseSpace) {
            return;
        }
        Set<Integer> referenced = collectReferencedChunks();
        ArrayList<Chunk> free = New.arrayList();
        long time = getTimeSinceCreation();
        for (Chunk c : chunks.values()) {
            if (!referenced.contains(c.id)) {
                free.add(c);
            }
        }
        for (Chunk c : free) {
            if (canOverwriteChunk(c, time)) {
                chunks.remove(c.id);
                markMetaChanged();
                meta.remove(Chunk.getMetaKey(c.id));
                long start = c.block * BLOCK_SIZE;
                int length = c.len * BLOCK_SIZE;
                fileStore.free(start, length);
            } else {
                if (c.unused == 0) {
                    c.unused = time;
                    meta.put(Chunk.getMetaKey(c.id), c.asString());
                    markMetaChanged();
                }
            }
        }
    }

    private Set<Integer> collectReferencedChunks() {
        long testVersion = lastChunk.version;
        DataUtils.checkArgument(testVersion > 0, "Collect references on version 0");
        long readCount = getFileStore().readCount.get();
        Set<Integer> referenced = New.hashSet();
        for (Cursor<String, String> c = meta.cursor("root."); c.hasNext();) {
            String key = c.next();
            if (!key.startsWith("root.")) {
                break;
            }
            long pos = DataUtils.parseHexLong(c.getValue());
            if (pos == 0) {
                continue;
            }
            int mapId = DataUtils.parseHexInt(key.substring("root.".length()));
            collectReferencedChunks(referenced, mapId, pos, 0);
        }
        long pos = lastChunk.metaRootPos;
        collectReferencedChunks(referenced, 0, pos, 0);
        readCount = fileStore.readCount.get() - readCount;
        return referenced;
    }

    private void collectReferencedChunks(Set<Integer> targetChunkSet,
            int mapId, long pos, int level) {
        int c = DataUtils.getPageChunkId(pos);
        targetChunkSet.add(c);
        if (DataUtils.getPageType(pos) == DataUtils.PAGE_TYPE_LEAF) {
            return;
        }
        PageChildren refs = readPageChunkReferences(mapId, pos, -1);
        if (!refs.chunkList) {
            Set<Integer> target = New.hashSet();
            for (int i = 0; i < refs.children.length; i++) {
                long p = refs.children[i];
                collectReferencedChunks(target, mapId, p, level + 1);
            }
            // we don't need a reference to this chunk
            target.remove(c);
            long[] children = new long[target.size()];
            int i = 0;
            for (Integer p : target) {
                children[i++] = DataUtils.getPagePos(p, 0, 0,
                        DataUtils.PAGE_TYPE_LEAF);
            }
            refs.children = children;
            refs.chunkList = true;
            if (cacheChunkRef != null) {
                cacheChunkRef.put(refs.pos, refs, refs.getMemory());
            }
        }
        for (long p : refs.children) {
            targetChunkSet.add(DataUtils.getPageChunkId(p));
        }
    }

    private PageChildren readPageChunkReferences(int mapId, long pos, int parentChunk) {
        if (DataUtils.getPageType(pos) == DataUtils.PAGE_TYPE_LEAF) {
            return null;
        }
        PageChildren r;
        if (cacheChunkRef != null) {
            r = cacheChunkRef.get(pos);
        } else {
            r = null;
        }
        if (r == null) {
            // if possible, create it from the cached page
            if (cache != null) {
                Page p = cache.get(pos);
                if (p != null) {
                    r = new PageChildren(p);
                }
            }
            if (r == null) {
                // page was not cached: read the data
                Chunk c = getChunk(pos);
                long filePos = c.block * BLOCK_SIZE;
                filePos += DataUtils.getPageOffset(pos);
                if (filePos < 0) {
                    throw DataUtils.newIllegalStateException(
                            DataUtils.ERROR_FILE_CORRUPT,
                            "Negative position {0}; p={1}, c={2}", filePos, pos, c.toString());
                }
                long maxPos = (c.block + c.len) * BLOCK_SIZE;
                r = PageChildren.read(fileStore, pos, mapId, filePos, maxPos);
            }
            r.removeDuplicateChunkReferences();
            if (cacheChunkRef != null) {
                cacheChunkRef.put(pos, r, r.getMemory());
            }
        }
        if (r.children.length == 0) {
            int chunk = DataUtils.getPageChunkId(pos);
            if (chunk == parentChunk) {
                return null;
            }
        }
        return r;
    }

    /**
     * Get a buffer for writing. This caller must synchronize on the store
     * before calling the method and until after using the buffer.
     *
     * @return the buffer
     */
    private WriteBuffer getWriteBuffer() {
        WriteBuffer buff;
        if (writeBuffer != null) {
            buff = writeBuffer;
            buff.clear();
        } else {
            buff = new WriteBuffer();
        }
        return buff;
    }

    /**
     * Release a buffer for writing. This caller must synchronize on the store
     * before calling the method and until after using the buffer.
     *
     * @param buff the buffer than can be re-used
     */
    private void releaseWriteBuffer(WriteBuffer buff) {
        if (buff.capacity() <= 4 * 1024 * 1024) {
            writeBuffer = buff;
        }
    }

    private boolean canOverwriteChunk(Chunk c, long time) {
        if (retentionTime >= 0) {
            if (c.time + retentionTime > time) {
                return false;
            }
            if (c.unused == 0 || c.unused + retentionTime / 2 > time) {
                return false;
            }
        }
        Chunk r = retainChunk;
        if (r != null && c.version > r.version) {
            return false;
        }
        return true;
    }

    private long getTimeSinceCreation() {
        return Math.max(0, getTimeAbsolute() - creationTime);
    }

    private long getTimeAbsolute() {
        long now = System.currentTimeMillis();
        if (lastTimeAbsolute != 0 && now < lastTimeAbsolute) {
            // time seems to have run backwards - this can happen
            // when the system time is adjusted, for example
            // on a leap second
            now = lastTimeAbsolute;
        } else {
            lastTimeAbsolute = now;
        }
        return now;
    }

    /**
     * Apply the freed space to the chunk metadata. The metadata is updated, but
     * completely free chunks are not removed from the set of chunks, and the
     * disk space is not yet marked as free.
     *
     * @param storeVersion apply up to the given version
     */
    private void applyFreedSpace(long storeVersion) {
        while (true) {
            ArrayList<Chunk> modified = New.arrayList();
            Iterator<Entry<Long, ConcurrentHashMap<Integer, Chunk>>> it;
            it = freedPageSpace.entrySet().iterator();
            while (it.hasNext()) {
                Entry<Long, ConcurrentHashMap<Integer, Chunk>> e = it.next();
                long v = e.getKey();
                if (v > storeVersion) {
                    continue;
                }
                ConcurrentHashMap<Integer, Chunk> freed = e.getValue();
                for (Chunk f : freed.values()) {
                    Chunk c = chunks.get(f.id);
                    if (c == null) {
                        // already removed
                        continue;
                    }
                    // no need to synchronize, as old entries
                    // are not concurrently modified
                    c.maxLenLive += f.maxLenLive;
                    c.pageCountLive += f.pageCountLive;
                    if (c.pageCountLive < 0 && c.pageCountLive > -MARKED_FREE) {
                        // can happen after a rollback
                        c.pageCountLive = 0;
                    }
                    if (c.maxLenLive < 0 && c.maxLenLive > -MARKED_FREE) {
                        // can happen after a rollback
                        c.maxLenLive = 0;
                    }
                    modified.add(c);
                }
                it.remove();
            }
            for (Chunk c : modified) {
                meta.put(Chunk.getMetaKey(c.id), c.asString());
            }
            if (modified.size() == 0) {
                break;
            }
        }
    }

    /**
     * Shrink the file if possible, and if at least a given percentage can be
     * saved.
     *
     * @param minPercent the minimum percentage to save
     */
    private void shrinkFileIfPossible(int minPercent) {
        if (fileStore.isReadOnly()) {
            return;
        }
        long end = getFileLengthInUse();
        long fileSize = fileStore.size();
        if (end >= fileSize) {
            return;
        }
        if (minPercent > 0 && fileSize - end < BLOCK_SIZE) {
            return;
        }
        int savedPercent = (int) (100 - (end * 100 / fileSize));
        if (savedPercent < minPercent) {
            return;
        }
        if (!closed) {
            sync();
        }
        fileStore.truncate(end);
    }

    /**
     * Get the position of the last used byte.
     *
     * @return the position
     */
    private long getFileLengthInUse() {
        long size = 2 * BLOCK_SIZE;
        for (Chunk c : chunks.values()) {
            if (c.len != Integer.MAX_VALUE) {
                long x = (c.block + c.len) * BLOCK_SIZE;
                size = Math.max(size, x);
            }
        }
        return size;
    }

    /**
     * Check whether there are any unsaved changes.
     *
     * @return if there are any changes
     */
    public boolean hasUnsavedChanges() {
        checkOpen();
        if (metaChanged) {
            return true;
        }
        for (MVMap<?, ?> m : maps.values()) {
            if (!m.isClosed()) {
                long v = m.getVersion();
                if (v >= 0 && v > lastStoredVersion) {
                    return true;
                }
            }
        }
        return false;
    }

    private Chunk readChunkHeader(long block) {
        long p = block * BLOCK_SIZE;
        ByteBuffer buff = fileStore.readFully(p, Chunk.MAX_HEADER_LENGTH);
        return Chunk.readChunkHeader(buff, p);
    }

    /**
     * Compact the store by moving all live pages to new chunks.
     *
     * @return if anything was written
     */
    public synchronized boolean compactRewriteFully() {
        checkOpen();
        if (lastChunk == null) {
            // nothing to do
            return false;
        }
        for (MVMap<?, ?> m : maps.values()) {
            @SuppressWarnings("unchecked")
            MVMap<Object, Object> map = (MVMap<Object, Object>) m;
            Cursor<Object, Object> cursor = map.cursor(null);
            Page lastPage = null;
            while (cursor.hasNext()) {
                cursor.next();
                Page p = cursor.getPage();
                if (p == lastPage) {
                    continue;
                }
                Object k = p.getKey(0);
                Object v = p.getValue(0);
                map.put(k, v);
                lastPage = p;
            }
        }
        commitAndSave();
        return true;
    }

    /**
     * Compact by moving all chunks next to each other.
     *
     * @return if anything was written
     */
    public synchronized boolean compactMoveChunks() {
        return compactMoveChunks(100, Long.MAX_VALUE);
    }

    /**
     * Compact the store by moving all chunks next to each other, if there is
     * free space between chunks. This might temporarily increase the file size.
     * Chunks are overwritten irrespective of the current retention time. Before
     * overwriting chunks and before resizing the file, syncFile() is called.
     *
     * @param targetFillRate do nothing if the file store fill rate is higher
     *            than this
     * @param moveSize the number of bytes to move
     * @return if anything was written
     */
    public synchronized boolean compactMoveChunks(int targetFillRate, long moveSize) {
        checkOpen();
        if (lastChunk == null || !reuseSpace) {
            // nothing to do
            return false;
        }
        int oldRetentionTime = retentionTime;
        boolean oldReuse = reuseSpace;
        try {
            retentionTime = -1;
            freeUnusedChunks();
            if (fileStore.getFillRate() > targetFillRate) {
                return false;
            }
            long start = fileStore.getFirstFree() / BLOCK_SIZE;
            ArrayList<Chunk> move = compactGetMoveBlocks(start, moveSize);
            compactMoveChunks(move);
            freeUnusedChunks();
            storeNow();
        } finally {
            reuseSpace = oldReuse;
            retentionTime = oldRetentionTime;
        }
        return true;
    }

    private ArrayList<Chunk> compactGetMoveBlocks(long startBlock, long moveSize) {
        ArrayList<Chunk> move = New.arrayList();
        for (Chunk c : chunks.values()) {
            if (c.block > startBlock) {
                move.add(c);
            }
        }
        // sort by block
        Collections.sort(move, new Comparator<Chunk>() {
            @Override
            public int compare(Chunk o1, Chunk o2) {
                return Long.signum(o1.block - o2.block);
            }
        });
        // find which is the last block to keep
        int count = 0;
        long size = 0;
        for (Chunk c : move) {
            long chunkSize = c.len * (long) BLOCK_SIZE;
            if (size + chunkSize > moveSize) {
                break;
            }
            size += chunkSize;
            count++;
        }
        // move the first block (so the first gap is moved),
        // and the one at the end (so the file shrinks)
        while (move.size() > count && move.size() > 1) {
            move.remove(1);
        }

        return move;
    }

    private void compactMoveChunks(ArrayList<Chunk> move) {
        for (Chunk c : move) {
            WriteBuffer buff = getWriteBuffer();
            long start = c.block * BLOCK_SIZE;
            int length = c.len * BLOCK_SIZE;
            buff.limit(length);
            ByteBuffer readBuff = fileStore.readFully(start, length);
            Chunk.readChunkHeader(readBuff, start);
            int chunkHeaderLen = readBuff.position();
            buff.position(chunkHeaderLen);
            buff.put(readBuff);
            long end = getFileLengthInUse();
            fileStore.markUsed(end, length);
            fileStore.free(start, length);
            c.block = end / BLOCK_SIZE;
            c.next = 0;
            buff.position(0);
            c.writeChunkHeader(buff, chunkHeaderLen);
            buff.position(length - Chunk.FOOTER_LENGTH);
            buff.put(c.getFooterBytes());
            buff.position(0);
            write(end, buff.getBuffer());
            releaseWriteBuffer(buff);
            markMetaChanged();
            meta.put(Chunk.getMetaKey(c.id), c.asString());
        }

        // update the metadata (store at the end of the file)
        reuseSpace = false;
        commitAndSave();
        sync();

        // now re-use the empty space
        reuseSpace = true;
        for (Chunk c : move) {
            if (!chunks.containsKey(c.id)) {
                // already removed during the
                // previous store operation
                continue;
            }
            WriteBuffer buff = getWriteBuffer();
            long start = c.block * BLOCK_SIZE;
            int length = c.len * BLOCK_SIZE;
            buff.limit(length);
            ByteBuffer readBuff = fileStore.readFully(start, length);
            Chunk.readChunkHeader(readBuff, 0);
            int chunkHeaderLen = readBuff.position();
            buff.position(chunkHeaderLen);
            buff.put(readBuff);
            long pos = fileStore.allocate(length);
            fileStore.free(start, length);
            buff.position(0);
            c.block = pos / BLOCK_SIZE;
            c.writeChunkHeader(buff, chunkHeaderLen);
            buff.position(length - Chunk.FOOTER_LENGTH);
            buff.put(c.getFooterBytes());
            buff.position(0);
            write(pos, buff.getBuffer());
            releaseWriteBuffer(buff);
            markMetaChanged();
            meta.put(Chunk.getMetaKey(c.id), c.asString());
        }

        // update the metadata (within the file)
        commitAndSave();
        sync();
        shrinkFileIfPossible(0);
    }

    /**
     * Force all stored changes to be written to the storage. The default
     * implementation calls FileChannel.force(true).
     */
    public void sync() {
        checkOpen();
        FileStore f = fileStore;
        if (f != null) {
            f.sync();
        }
    }

    /**
     * Try to increase the fill rate by re-writing partially full chunks. Chunks
     * with a low number of live items are re-written.
     * <p>
     * If the current fill rate is higher than the target fill rate, nothing is
     * done.
     * <p>
     * Please note this method will not necessarily reduce the file size, as
     * empty chunks are not overwritten.
     * <p>
     * Only data of open maps can be moved. For maps that are not open, the old
     * chunk is still referenced. Therefore, it is recommended to open all maps
     * before calling this method.
     *
     * @param targetFillRate the minimum percentage of live entries
     * @param write the minimum number of bytes to write
     * @return if a chunk was re-written
     */
    public boolean compact(int targetFillRate, int write) {
        if (!reuseSpace) {
            return false;
        }
        synchronized (compactSync) {
            checkOpen();
            ArrayList<Chunk> old;
            synchronized (this) {
                old = compactGetOldChunks(targetFillRate, write);
            }
            if (old == null || old.size() == 0) {
                return false;
            }
            compactRewrite(old);
            return true;
        }
    }

    private ArrayList<Chunk> compactGetOldChunks(int targetFillRate, int write) {
        if (lastChunk == null) {
            // nothing to do
            return null;
        }

        // calculate the fill rate
        long maxLengthSum = 0;
        long maxLengthLiveSum = 0;

        long time = getTimeSinceCreation();

        for (Chunk c : chunks.values()) {
            // ignore young chunks, because we don't optimize those
            if (c.time + retentionTime > time) {
                continue;
            }
            maxLengthSum += c.maxLen;
            maxLengthLiveSum += c.maxLenLive;
        }
        if (maxLengthLiveSum < 0) {
            // no old data
            return null;
        }
        // the fill rate of all chunks combined
        if (maxLengthSum <= 0) {
            // avoid division by 0
            maxLengthSum = 1;
        }
        int fillRate = (int) (100 * maxLengthLiveSum / maxLengthSum);
        if (fillRate >= targetFillRate) {
            return null;
        }

        // the 'old' list contains the chunks we want to free up
        ArrayList<Chunk> old = New.arrayList();
        Chunk last = chunks.get(lastChunk.id);
        for (Chunk c : chunks.values()) {
            // only look at chunk older than the retention time
            // (it's possible to compact chunks earlier, but right
            // now we don't do that)
            if (c.time + retentionTime > time) {
                continue;
            }
            long age = last.version - c.version + 1;
            c.collectPriority = (int) (c.getFillRate() * 1000 / age);
            old.add(c);
        }
        if (old.size() == 0) {
            return null;
        }

        // sort the list, so the first entry should be collected first
        Collections.sort(old, new Comparator<Chunk>() {
            @Override
            public int compare(Chunk o1, Chunk o2) {
                int comp = Integer.compare(o1.collectPriority,
                        o2.collectPriority);
                if (comp == 0) {
                    comp = Long.compare(o1.maxLenLive,
                            o2.maxLenLive);
                }
                return comp;
            }
        });
        // find out up to were in the old list we need to move
        long written = 0;
        int chunkCount = 0;
        Chunk move = null;
        for (Chunk c : old) {
            if (move != null) {
                if (c.collectPriority > 0 && written > write) {
                    break;
                }
            }
            written += c.maxLenLive;
            chunkCount++;
            move = c;
        }
        if (chunkCount < 1) {
            return null;
        }
        // remove the chunks we want to keep from this list
        boolean remove = false;
        for (Iterator<Chunk> it = old.iterator(); it.hasNext();) {
            Chunk c = it.next();
            if (move == c) {
                remove = true;
            } else if (remove) {
                it.remove();
            }
        }
        return old;
    }

    private void compactRewrite(ArrayList<Chunk> old) {
        HashSet<Integer> set = New.hashSet();
        for (Chunk c : old) {
            set.add(c.id);
        }
        for (MVMap<?, ?> m : maps.values()) {
            @SuppressWarnings("unchecked")
            MVMap<Object, Object> map = (MVMap<Object, Object>) m;
            if (!map.rewrite(set)) {
                return;
            }
        }
        if (!meta.rewrite(set)) {
            return;
        }
        freeUnusedChunks();
        commitAndSave();
    }

    /**
     * Read a page.
     *
     * @param map the map
     * @param pos the page position
     * @return the page
     */
    Page readPage(MVMap<?, ?> map, long pos) {
        if (pos == 0) {
            throw DataUtils.newIllegalStateException(
                    DataUtils.ERROR_FILE_CORRUPT, "Position 0");
        }
        Page p = cache == null ? null : cache.get(pos);
        if (p == null) {
            Chunk c = getChunk(pos);
            long filePos = c.block * BLOCK_SIZE;
            filePos += DataUtils.getPageOffset(pos);
            if (filePos < 0) {
                throw DataUtils.newIllegalStateException(
                        DataUtils.ERROR_FILE_CORRUPT,
                        "Negative position {0}", filePos);
            }
            long maxPos = (c.block + c.len) * BLOCK_SIZE;
            p = Page.read(fileStore, pos, map, filePos, maxPos);
            cachePage(pos, p, p.getMemory());
        }
        return p;
    }

    /**
     * Remove a page.
     *
     * @param map the map the page belongs to
     * @param pos the position of the page
     * @param memory the memory usage
     */
    void removePage(MVMap<?, ?> map, long pos, int memory) {
        // we need to keep temporary pages,
        // to support reading old versions and rollback
        if (pos == 0) {
            // the page was not yet stored:
            // just using "unsavedMemory -= memory" could result in negative
            // values, because in some cases a page is allocated, but never
            // stored, so we need to use max
            unsavedMemory = Math.max(0, unsavedMemory - memory);
            return;
        }

        // This could result in a cache miss if the operation is rolled back,
        // but we don't optimize for rollback.
        // We could also keep the page in the cache, as somebody
        // could still read it (reading the old version).
        if (cache != null) {
            if (DataUtils.getPageType(pos) == DataUtils.PAGE_TYPE_LEAF) {
                // keep nodes in the cache, because they are still used for
                // garbage collection
                cache.remove(pos);
            }
        }

        Chunk c = getChunk(pos);
        long version = currentVersion;
        if (map == meta && currentStoreVersion >= 0) {
            if (Thread.currentThread() == currentStoreThread) {
                // if the meta map is modified while storing,
                // then this freed page needs to be registered
                // with the stored chunk, so that the old chunk
                // can be re-used
                version = currentStoreVersion;
            }
        }
        registerFreePage(version, c.id,
                DataUtils.getPageMaxLength(pos), 1);
    }

    private void registerFreePage(long version, int chunkId,
            long maxLengthLive, int pageCount) {
        ConcurrentHashMap<Integer, Chunk> freed = freedPageSpace.get(version);
        if (freed == null) {
            freed = new ConcurrentHashMap<>();
            ConcurrentHashMap<Integer, Chunk> f2 = freedPageSpace.putIfAbsent(version,
                    freed);
            if (f2 != null) {
                freed = f2;
            }
        }
        // synchronize, because pages could be freed concurrently
        synchronized (freed) {
            Chunk chunk = freed.get(chunkId);
            if (chunk == null) {
                chunk = new Chunk(chunkId);
                Chunk chunk2 = freed.putIfAbsent(chunkId, chunk);
                if (chunk2 != null) {
                    chunk = chunk2;
                }
            }
            chunk.maxLenLive -= maxLengthLive;
            chunk.pageCountLive -= pageCount;
        }
    }

    Compressor getCompressorFast() {
        if (compressorFast == null) {
            compressorFast = new CompressLZF();
        }
        return compressorFast;
    }

    Compressor getCompressorHigh() {
        if (compressorHigh == null) {
            compressorHigh = new CompressDeflate();
        }
        return compressorHigh;
    }

    int getCompressionLevel() {
        return compressionLevel;
    }

    public int getPageSplitSize() {
        return pageSplitSize;
    }

    public boolean getReuseSpace() {
        return reuseSpace;
    }

    /**
     * Whether empty space in the file should be re-used. If enabled, old data
     * is overwritten (default). If disabled, writes are appended at the end of
     * the file.
     * <p>
     * This setting is specially useful for online backup. To create an online
     * backup, disable this setting, then copy the file (starting at the
     * beginning of the file). In this case, concurrent backup and write
     * operations are possible (obviously the backup process needs to be faster
     * than the write operations).
     *
     * @param reuseSpace the new value
     */
    public void setReuseSpace(boolean reuseSpace) {
        this.reuseSpace = reuseSpace;
    }

    public int getRetentionTime() {
        return retentionTime;
    }

    /**
     * How long to retain old, persisted chunks, in milliseconds. Chunks that
     * are older may be overwritten once they contain no live data.
     * <p>
     * The default value is 45000 (45 seconds) when using the default file
     * store. It is assumed that a file system and hard disk will flush all
     * write buffers within this time. Using a lower value might be dangerous,
     * unless the file system and hard disk flush the buffers earlier. To
     * manually flush the buffers, use
     * <code>MVStore.getFile().force(true)</code>, however please note that
     * according to various tests this does not always work as expected
     * depending on the operating system and hardware.
     * <p>
     * The retention time needs to be long enough to allow reading old chunks
     * while traversing over the entries of a map.
     * <p>
     * This setting is not persisted.
     *
     * @param ms how many milliseconds to retain old chunks (0 to overwrite them
     *            as early as possible)
     */
    public void setRetentionTime(int ms) {
        this.retentionTime = ms;
    }

    /**
     * How many versions to retain for in-memory stores. If not set, 5 old
     * versions are retained.
     *
     * @param count the number of versions to keep
     */
    public void setVersionsToKeep(int count) {
        this.versionsToKeep = count;
    }

    /**
     * Get the oldest version to retain in memory (for in-memory stores).
     *
     * @return the version
     */
    public long getVersionsToKeep() {
        return versionsToKeep;
    }

    /**
     * Get the oldest version to retain in memory, which is the manually set
     * retain version, or the current store version (whatever is older).
     *
     * @return the version
     */
    long getOldestVersionToKeep() {
        long v = currentVersion;
        if (fileStore == null) {
            return v - versionsToKeep;
        }
        long storeVersion = currentStoreVersion;
        if (storeVersion > -1) {
            v = Math.min(v, storeVersion);
        }
        return v;
    }

    /**
     * Check whether all data can be read from this version. This requires that
     * all chunks referenced by this version are still available (not
     * overwritten).
     *
     * @param version the version
     * @return true if all data can be read
     */
    private boolean isKnownVersion(long version) {
        if (version > currentVersion || version < 0) {
            return false;
        }
        if (version == currentVersion || chunks.size() == 0) {
            // no stored data
            return true;
        }
        // need to check if a chunk for this version exists
        Chunk c = getChunkForVersion(version);
        if (c == null) {
            return false;
        }
        // also, all chunks referenced by this version
        // need to be available in the file
        MVMap<String, String> oldMeta = getMetaMap(version);
        if (oldMeta == null) {
            return false;
        }
        try {
            for (Iterator<String> it = oldMeta.keyIterator("chunk.");
                    it.hasNext();) {
                String chunkKey = it.next();
                if (!chunkKey.startsWith("chunk.")) {
                    break;
                }
                if (!meta.containsKey(chunkKey)) {
                    String s = oldMeta.get(chunkKey);
                    Chunk c2 = Chunk.fromString(s);
                    Chunk test = readChunkHeaderAndFooter(c2.block);
                    if (test == null || test.id != c2.id) {
                        return false;
                    }
                    // we store this chunk
                    chunks.put(c2.id, c2);
                }
            }
        } catch (IllegalStateException e) {
            // the chunk missing where the metadata is stored
            return false;
        }
        return true;
    }

    /**
     * Increment the number of unsaved pages.
     *
     * @param memory the memory usage of the page
     */
    void registerUnsavedPage(int memory) {
        unsavedMemory += memory;
        int newValue = unsavedMemory;
        if (newValue > autoCommitMemory && autoCommitMemory > 0) {
            saveNeeded = true;
        }
    }

    public boolean isSaveNeeded() {
        return saveNeeded;
    }

    /**
     * This method is called before writing to a map.
     *
     * @param map the map
     */
    void beforeWrite(MVMap<?, ?> map) {
        if (saveNeeded) {
/*
            if (map == meta) {
                // to, don't save while the metadata map is locked
                // this is to avoid deadlocks that could occur when we
                // synchronize on the store and then on the metadata map
                // TODO there should be no deadlocks possible
                return;
            }
*/
            saveNeeded = false;
            // check again, because it could have been written by now
            if (unsavedMemory > autoCommitMemory && autoCommitMemory > 0) {
                commitAndSave();
            }
        }
    }

    /**
     * Get the store version. The store version is usually used to upgrade the
     * structure of the store after upgrading the application. Initially the
     * store version is 0, until it is changed.
     *
     * @return the store version
     */
    public int getStoreVersion() {
        checkOpen();
        String x = meta.get("setting.storeVersion");
        return x == null ? 0 : DataUtils.parseHexInt(x);
    }

    /**
     * Update the store version.
     *
     * @param version the new store version
     */
    public synchronized void setStoreVersion(int version) {
        checkOpen();
        markMetaChanged();
        meta.put("setting.storeVersion", Integer.toHexString(version));
    }

    /**
     * Revert to the beginning of the current version, reverting all uncommitted
     * changes.
     */
    public void rollback() {
        rollbackTo(currentVersion);
    }

    /**
     * Revert to the beginning of the given version. All later changes (stored
     * or not) are forgotten. All maps that were created later are closed. A
     * rollback to a version before the last stored version is immediately
     * persisted. Rollback to version 0 means all data is removed.
     *
     * @param version the version to revert to
     */
    public synchronized void rollbackTo(long version) {
        checkOpen();
        if (version == 0) {
            // special case: remove all data
            for (MVMap<?, ?> m : maps.values()) {
                m.close();
            }
/*
            currentVersion = version;
            setWriteVersion(version);
            meta.rollbackRoot(version);
            meta.clear();
*/
            meta.setRoot(Page.createEmpty(meta, version), version);

            chunks.clear();
            if (fileStore != null) {
                fileStore.clear();
            }
            maps.clear();
            freedPageSpace.clear();
            currentVersion = version;
            setWriteVersion(version);
            metaChanged = false;
            return;
        }
        DataUtils.checkArgument(
                isKnownVersion(version),
                "Unknown version {0}", version);
        for (MVMap<?, ?> m : maps.values()) {
            m.rollbackTo(version);
        }
        for (long v = currentVersion; v >= version && !freedPageSpace.isEmpty(); v--) {
            freedPageSpace.remove(v);
        }
        meta.rollbackTo(version);
        metaChanged = false;
        boolean loadFromFile = false;
        // find out which chunks to remove,
        // and which is the newest chunk to keep
        // (the chunk list can have gaps)
        ArrayList<Integer> remove = new ArrayList<>();
        Chunk keep = null;
        for (Chunk c : chunks.values()) {
            if (c.version > version) {
                remove.add(c.id);
            } else if (keep == null || keep.id < c.id) {
                keep = c;
            }
        }
        if (remove.size() > 0) {
            // remove the youngest first, so we don't create gaps
            // (in case we remove many chunks)
            Collections.sort(remove, Collections.reverseOrder());
            revertTemp(version);
            loadFromFile = true;
            for (int id : remove) {
                Chunk c = chunks.remove(id);
                long start = c.block * BLOCK_SIZE;
                int length = c.len * BLOCK_SIZE;
                fileStore.free(start, length);
                // overwrite the chunk,
                // so it is not be used later on
                WriteBuffer buff = getWriteBuffer();
                buff.limit(length);
                // buff.clear() does not set the data
                Arrays.fill(buff.getBuffer().array(), (byte) 0);
                write(start, buff.getBuffer());
                releaseWriteBuffer(buff);
                // only really needed if we remove many chunks, when writes are
                // re-ordered - but we do it always, because rollback is not
                // performance critical
                sync();
            }
            lastChunk = keep;
            writeStoreHeader();
            readStoreHeader();
        }
        for (MVMap<?, ?> m : New.arrayList(maps.values())) {
            int id = m.getId();
            if (m.getCreateVersion() >= version) {
                m.close();
                maps.remove(id);
            } else {
                if (loadFromFile) {
                    m.setRootPos(getRootPos(meta, id), -1);
                }
            }
        }
        // rollback might have rolled back the stored chunk metadata as well
        if (lastChunk != null) {
//            chunks.put(lastChunk.id, lastChunk);
            for (Chunk c : chunks.values()) {
                meta.put(Chunk.getMetaKey(c.id), c.asString());
            }
        }
        currentVersion = version;
        setWriteVersion(version);
    }

    private static long getRootPos(MVMap<String, String> map, int mapId) {
        String root = map.get(MVMap.getMapRootKey(mapId));
        return root == null ? 0 : DataUtils.parseHexLong(root);
    }

    private void revertTemp(long storeVersion) {
        for (Iterator<Long> it = freedPageSpace.keySet().iterator();
                it.hasNext();) {
            long v = it.next();
            if (v > storeVersion) {
                continue;
            }
            it.remove();
        }
        for (MVMap<?, ?> m : maps.values()) {
            m.removeUnusedOldVersions();
        }
    }

    /**
     * Get the current version of the data. When a new store is created, the
     * version is 0.
     *
     * @return the version
     */
    public long getCurrentVersion() {
        return currentVersion;
    }

    /**
     * Get the file store.
     *
     * @return the file store
     */
    public FileStore getFileStore() {
        return fileStore;
    }

    /**
     * Get the store header. This data is for informational purposes only. The
     * data is subject to change in future versions. The data should not be
     * modified (doing so may corrupt the store).
     *
     * @return the store header
     */
    public Map<String, Object> getStoreHeader() {
        return storeHeader;
    }

    private void checkOpen() {
        if (closed) {
            throw DataUtils.newIllegalStateException(DataUtils.ERROR_CLOSED,
                    "This store is closed", panicException);
        }
    }

    /**
     * Rename a map.
     *
     * @param map the map
     * @param newName the new name
     */
    public synchronized void renameMap(MVMap<?, ?> map, String newName) {
        checkOpen();
        DataUtils.checkArgument(map != meta,
                "Renaming the meta map is not allowed");
        int id = map.getId();
        String oldName = getMapName(id);
        if (oldName.equals(newName)) {
            return;
        }
        DataUtils.checkArgument(
                !meta.containsKey("name." + newName),
                "A map named {0} already exists", newName);
        markMetaChanged();
        String x = Integer.toHexString(id);
        meta.remove("name." + oldName);
        meta.put(MVMap.getMapKey(id), map.asString(newName));
        meta.put("name." + newName, x);
    }

    /**
     * Remove a map. Please note rolling back this operation does not restore
     * the data; if you need this ability, use Map.clear().
     *
     * @param map the map to remove
     */
    public synchronized void removeMap(MVMap<?, ?> map) {
        checkOpen();
        DataUtils.checkArgument(map != meta,
                "Removing the meta map is not allowed");
        map.clear();
        int id = map.getId();
        String name = getMapName(id);
        markMetaChanged();
        meta.remove(MVMap.getMapKey(id));
        meta.remove("name." + name);
        meta.remove(MVMap.getMapRootKey(id));
        maps.remove(id);
    }

    /**
     * Get the name of the given map.
     *
     * @param id the map id
     * @return the name, or null if not found
     */
    public synchronized String getMapName(int id) {
        checkOpen();
        String m = meta.get(MVMap.getMapKey(id));
        return m == null ? null : DataUtils.parseMap(m).get("name");
    }

    /**
     * Commit and save all changes, if there are any, and compact the store if
     * needed.
     */
    void writeInBackground() {
        if (closed) {
            return;
        }

        // could also commit when there are many unsaved pages,
        // but according to a test it doesn't really help

        long time = getTimeSinceCreation();
        if (time <= lastCommitTime + autoCommitDelay) {
            return;
        }
        try {
            if (hasUnsavedChanges()) {
                    commitAndSave();
            }
            if (autoCompactFillRate > 0) {
                // whether there were file read or write operations since
                // the last time
                boolean fileOps;
                long fileOpCount = fileStore.getWriteCount() + fileStore.getReadCount();
                if (autoCompactLastFileOpCount != fileOpCount) {
                    fileOps = true;
                } else {
                    fileOps = false;
                }
                // use a lower fill rate if there were any file operations
                int fillRate = fileOps ? autoCompactFillRate / 3 : autoCompactFillRate;
                // TODO how to avoid endless compaction if there is a bug
                // in the bookkeeping?
                compact(fillRate, autoCommitMemory);
                autoCompactLastFileOpCount = fileStore.getWriteCount() + fileStore.getReadCount();
            }
        } catch (Throwable e) {
            if (backgroundExceptionHandler != null) {
                backgroundExceptionHandler.uncaughtException(null, e);
            }
        }
    }

    /**
     * Set the read cache size in MB.
     *
     * @param mb the cache size in MB.
     */
    public void setCacheSize(int mb) {
        final long bytes = (long) mb * 1024 * 1024;
        if (cache != null) {
            cache.setMaxMemory(bytes);
            cache.clear();
        }
        if (cacheChunkRef != null) {
            cacheChunkRef.setMaxMemory(bytes / 4);
            cacheChunkRef.clear();
        }
    }

    public boolean isClosed() {
        return closed;
    }

    private void stopBackgroundThread() {
        BackgroundWriterThread t = backgroundWriterThread;
        if (t == null) {
            return;
        }
        backgroundWriterThread = null;
        if (Thread.currentThread() == t) {
            // within the thread itself - can not join
            return;
        }
        synchronized (t.sync) {
            t.sync.notifyAll();
        }
        if (Thread.holdsLock(this)) {
            // called from storeNow: can not join,
            // because that could result in a deadlock
            return;
        }
        try {
            t.join();
        } catch (Exception e) {
            // ignore
        }
    }

    /**
     * Set the maximum delay in milliseconds to auto-commit changes.
     * <p>
     * To disable auto-commit, set the value to 0. In this case, changes are
     * only committed when explicitly calling commit.
     * <p>
     * The default is 1000, meaning all changes are committed after at most one
     * second.
     *
     * @param millis the maximum delay
     */
    public void setAutoCommitDelay(int millis) {
        if (autoCommitDelay == millis) {
            return;
        }
        autoCommitDelay = millis;
        if (fileStore == null || fileStore.isReadOnly()) {
            return;
        }
        stopBackgroundThread();
        // start the background thread if needed
        if (millis > 0) {
            int sleep = Math.max(1, millis / 10);
            BackgroundWriterThread t =
                    new BackgroundWriterThread(this, sleep,
                            fileStore.toString());
            t.start();
            backgroundWriterThread = t;
        }
    }

    /**
     * Get the auto-commit delay.
     *
     * @return the delay in milliseconds, or 0 if auto-commit is disabled.
     */
    public int getAutoCommitDelay() {
        return autoCommitDelay;
    }

    /**
     * Get the maximum memory (in bytes) used for unsaved pages. If this number
     * is exceeded, unsaved changes are stored to disk.
     *
     * @return the memory in bytes
     */
    public int getAutoCommitMemory() {
        return autoCommitMemory;
    }

    /**
     * Get the estimated memory (in bytes) of unsaved data. If the value exceeds
     * the auto-commit memory, the changes are committed.
     * <p>
     * The returned value is an estimation only.
     *
     * @return the memory in bytes
     */
    public int getUnsavedMemory() {
        return unsavedMemory;
    }

    /**
     * Put the page in the cache.
     *
     * @param pos the page position
     * @param page the page
     * @param memory the memory used
     */
    void cachePage(long pos, Page page, int memory) {
        if (cache != null) {
            cache.put(pos, page, memory);
        }
    }

    /**
     * Get the amount of memory used for caching, in MB.
     * Note that this does not include the page chunk references cache, which is
     * 25% of the size of the page cache.
     *
     * @return the amount of memory used for caching
     */
    public int getCacheSizeUsed() {
        if (cache == null) {
            return 0;
        }
        return (int) (cache.getUsedMemory() / 1024 / 1024);
    }

    /**
     * Get the maximum cache size, in MB.
     * Note that this does not include the page chunk references cache, which is
     * 25% of the size of the page cache.
     *
     * @return the cache size
     */
    public int getCacheSize() {
        if (cache == null) {
            return 0;
        }
        return (int) (cache.getMaxMemory() / 1024 / 1024);
    }

    /**
     * Get the cache.
     *
     * @return the cache
     */
    public CacheLongKeyLIRS<Page> getCache() {
        return cache;
    }

    /**
     * Whether the store is read-only.
     *
     * @return true if it is
     */
    public boolean isReadOnly() {
        return fileStore == null ? false : fileStore.isReadOnly();
    }

    /**
     * A background writer thread to automatically store changes from time to
     * time.
     */
    private static class BackgroundWriterThread extends Thread {

        public final Object sync = new Object();
        private final MVStore store;
        private final int sleep;

        BackgroundWriterThread(MVStore store, int sleep, String fileStoreName) {
            super("MVStore background writer " + fileStoreName);
            this.store = store;
            this.sleep = sleep;
            setDaemon(true);
        }

        @Override
        public void run() {
            while (true) {
                Thread t = store.backgroundWriterThread;
                if (t == null) {
                    break;
                }
                synchronized (sync) {
                    try {
                        sync.wait(sleep);
                    } catch (InterruptedException e) {
                        continue;
                    }
                }
                store.writeInBackground();
            }
        }

    }

    /**
     * A builder for an MVStore.
     */
    public static class Builder {

        private final HashMap<String, Object> config = New.hashMap();

        private Builder set(String key, Object value) {
            config.put(key, value);
            return this;
        }

        /**
         * Disable auto-commit, by setting the auto-commit delay and auto-commit
         * buffer size to 0.
         *
         * @return this
         */
        public Builder autoCommitDisabled() {
            // we have a separate config option so that
            // no thread is started if the write delay is 0
            // (if we only had a setter in the MVStore,
            // the thread would need to be started in any case)
            set("autoCommitBufferSize", 0);
            return set("autoCommitDelay", 0);
        }

        /**
         * Set the size of the write buffer, in KB disk space (for file-based
         * stores). Unless auto-commit is disabled, changes are automatically
         * saved if there are more than this amount of changes.
         * <p>
         * The default is 1024 KB.
         * <p>
         * When the value is set to 0 or lower, data is not automatically
         * stored.
         *
         * @param kb the write buffer size, in kilobytes
         * @return this
         */
        public Builder autoCommitBufferSize(int kb) {
            return set("autoCommitBufferSize", kb);
        }

        /**
         * Set the auto-compact target fill rate. If the average fill rate (the
         * percentage of the storage space that contains active data) of the
         * chunks is lower, then the chunks with a low fill rate are re-written.
         * Also, if the percentage of empty space between chunks is higher than
         * this value, then chunks at the end of the file are moved. Compaction
         * stops if the target fill rate is reached.
         * <p>
         * The default value is 50 (50%). The value 0 disables auto-compacting.
         * <p>
         *
         * @param percent the target fill rate
         * @return this
         */
        public Builder autoCompactFillRate(int percent) {
            return set("autoCompactFillRate", percent);
        }

        /**
         * Use the following file name. If the file does not exist, it is
         * automatically created. The parent directory already must exist.
         *
         * @param fileName the file name
         * @return this
         */
        public Builder fileName(String fileName) {
            return set("fileName", fileName);
        }

        /**
         * Encrypt / decrypt the file using the given password. This method has
         * no effect for in-memory stores. The password is passed as a
         * char array so that it can be cleared as soon as possible. Please note
         * there is still a small risk that password stays in memory (due to
         * Java garbage collection). Also, the hashed encryption key is kept in
         * memory as long as the file is open.
         *
         * @param password the password
         * @return this
         */
        public Builder encryptionKey(char[] password) {
            return set("encryptionKey", password);
        }

        /**
         * Open the file in read-only mode. In this case, a shared lock will be
         * acquired to ensure the file is not concurrently opened in write mode.
         * <p>
         * If this option is not used, the file is locked exclusively.
         * <p>
         * Please note a store may only be opened once in every JVM (no matter
         * whether it is opened in read-only or read-write mode), because each
         * file may be locked only once in a process.
         *
         * @return this
         */
        public Builder readOnly() {
            return set("readOnly", 1);
        }

        /**
         * Set the read cache size in MB. The default is 16 MB.
         *
         * @param mb the cache size in megabytes
         * @return this
         */
        public Builder cacheSize(int mb) {
            return set("cacheSize", mb);
        }

        /**
         * Set the read cache concurrency. The default is 16, meaning 16
         * segments are used.
         *
         * @param concurrency the cache concurrency
         * @return this
         */
        public Builder cacheConcurrency(int concurrency) {
            return set("cacheConcurrency", concurrency);
        }

        /**
         * Compress data before writing using the LZF algorithm. This will save
         * about 50% of the disk space, but will slow down read and write
         * operations slightly.
         * <p>
         * This setting only affects writes; it is not necessary to enable
         * compression when reading, even if compression was enabled when
         * writing.
         *
         * @return this
         */
        public Builder compress() {
            return set("compress", 1);
        }

        /**
         * Compress data before writing using the Deflate algorithm. This will
         * save more disk space, but will slow down read and write operations
         * quite a bit.
         * <p>
         * This setting only affects writes; it is not necessary to enable
         * compression when reading, even if compression was enabled when
         * writing.
         *
         * @return this
         */
        public Builder compressHigh() {
            return set("compress", 2);
        }

        /**
         * Set the amount of memory a page should contain at most, in bytes,
         * before it is split. The default is 16 KB for persistent stores and 4
         * KB for in-memory stores. This is not a limit in the page size, as
         * pages with one entry can get larger. It is just the point where pages
         * that contain more than one entry are split.
         *
         * @param pageSplitSize the page size
         * @return this
         */
        public Builder pageSplitSize(int pageSplitSize) {
            return set("pageSplitSize", pageSplitSize);
        }

        /**
         * Set the listener to be used for exceptions that occur when writing in
         * the background thread.
         *
         * @param exceptionHandler the handler
         * @return this
         */
        public Builder backgroundExceptionHandler(
                Thread.UncaughtExceptionHandler exceptionHandler) {
            return set("backgroundExceptionHandler", exceptionHandler);
        }

        /**
         * Use the provided file store instead of the default one.
         * <p>
         * File stores passed in this way need to be open. They are not closed
         * when closing the store.
         * <p>
         * Please note that any kind of store (including an off-heap store) is
         * considered a "persistence", while an "in-memory store" means objects
         * are not persisted and fully kept in the JVM heap.
         *
         * @param store the file store
         * @return this
         */
        public Builder fileStore(FileStore store) {
            return set("fileStore", store);
        }

        /**
         * Open the store.
         *
         * @return the opened store
         */
        public MVStore open() {
            return new MVStore(config);
        }

        @Override
        public String toString() {
            return DataUtils.appendMap(new StringBuilder(), config).toString();
        }

        /**
         * Read the configuration from a string.
         *
         * @param s the string representation
         * @return the builder
         */
        public static Builder fromString(String s) {
            HashMap<String, String> config = DataUtils.parseMap(s);
            Builder builder = new Builder();
            builder.config.putAll(config);
            return builder;
        }

    }

}<|MERGE_RESOLUTION|>--- conflicted
+++ resolved
@@ -726,12 +726,8 @@
 
     private void verifyLastChunks() {
         long time = getTimeSinceCreation();
-<<<<<<< HEAD
         assert lastChunk == null || chunks.containsKey(lastChunk.id) : lastChunk;
-        ArrayList<Integer> ids = new ArrayList<Integer>(chunks.keySet());
-=======
         ArrayList<Integer> ids = new ArrayList<>(chunks.keySet());
->>>>>>> 894d2362
         Collections.sort(ids);
         int newestValidChunk = -1;
         Chunk old = null;
