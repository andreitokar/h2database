/*
 * Copyright 2004-2018 H2 Group. Multiple-Licensed under the MPL 2.0,
 * and the EPL 1.0 (http://h2database.com/html/license.html).
 * Initial Developer: H2 Group
 */
package org.h2.mvstore;

import java.lang.Thread.UncaughtExceptionHandler;
import java.nio.ByteBuffer;
import java.nio.charset.StandardCharsets;
import java.util.ArrayList;
import java.util.Arrays;
import java.util.BitSet;
import java.util.Collections;
import java.util.Comparator;
import java.util.Deque;
import java.util.HashMap;
import java.util.HashSet;
import java.util.Iterator;
import java.util.LinkedList;
import java.util.Map;
import java.util.PriorityQueue;
import java.util.Queue;
import java.util.Set;
import java.util.concurrent.ConcurrentHashMap;
import java.util.concurrent.atomic.AtomicInteger;
import java.util.concurrent.atomic.AtomicLong;
import java.util.concurrent.atomic.AtomicReference;
import org.h2.compress.CompressDeflate;
import org.h2.compress.CompressLZF;
import org.h2.compress.Compressor;
import org.h2.engine.Constants;
import org.h2.mvstore.cache.CacheLongKeyLIRS;
import org.h2.util.MathUtils;
import org.h2.util.Utils;
import static org.h2.mvstore.MVMap.INITIAL_VERSION;

/*

TODO:

Documentation
- rolling docs review: at "Metadata Map"
- better document that writes are in background thread
- better document how to do non-unique indexes
- document pluggable store and OffHeapStore

TransactionStore:
- ability to disable the transaction log,
    if there is only one connection

MVStore:
- better and clearer memory usage accounting rules
    (heap memory versus disk memory), so that even there is
    never an out of memory
    even for a small heap, and so that chunks
    are still relatively big on average
- make sure serialization / deserialization errors don't corrupt the file
- test and possibly improve compact operation (for large dbs)
- automated 'kill process' and 'power failure' test
- defragment (re-creating maps, specially those with small pages)
- store number of write operations per page (maybe defragment
    if much different than count)
- r-tree: nearest neighbor search
- use a small object value cache (StringCache), test on Android
    for default serialization
- MVStoreTool.dump should dump the data if possible;
    possibly using a callback for serialization
- implement a sharded map (in one store, multiple stores)
    to support concurrent updates and writes, and very large maps
- to save space when persisting very small transactions,
    use a transaction log where only the deltas are stored
- serialization for lists, sets, sets, sorted sets, maps, sorted maps
- maybe rename 'rollback' to 'revert' to distinguish from transactions
- support other compression algorithms (deflate, LZ4,...)
- remove features that are not really needed; simplify the code
    possibly using a separate layer or tools
    (retainVersion?)
- optional pluggable checksum mechanism (per page), which
    requires that everything is a page (including headers)
- rename "store" to "save", as "store" is used in "storeVersion"
- rename setStoreVersion to setDataVersion, setSchemaVersion or similar
- temporary file storage
- simple rollback method (rollback to last committed version)
- MVMap to implement SortedMap, then NavigableMap
- storage that splits database into multiple files,
    to speed up compact and allow using trim
    (by truncating / deleting empty files)
- add new feature to the file system API to avoid copying data
    (reads that returns a ByteBuffer instead of writing into one)
    for memory mapped files and off-heap storage
- support log structured merge style operations (blind writes)
    using one map per level plus bloom filter
- have a strict call order MVStore -> MVMap -> Page -> FileStore
- autocommit commits, stores, and compacts from time to time;
    the background thread should wait at least 90% of the
    configured write delay to store changes
- compact* should also store uncommitted changes (if there are any)
- write a LSM-tree (log structured merge tree) utility on top of the MVStore
    with blind writes and/or a bloom filter that
    internally uses regular maps and merge sort
- chunk metadata: maybe split into static and variable,
    or use a small page size for metadata
- data type "string": maybe use prefix compression for keys
- test chunk id rollover
- feature to auto-compact from time to time and on close
- compact very small chunks
- Page: to save memory, combine keys & values into one array
    (also children & counts). Maybe remove some other
    fields (childrenCount for example)
- Support SortedMap for MVMap
- compact: copy whole pages (without having to open all maps)
- maybe change the length code to have lower gaps
- test with very low limits (such as: short chunks, small pages)
- maybe allow to read beyond the retention time:
    when compacting, move live pages in old chunks
    to a map (possibly the metadata map) -
    this requires a change in the compaction code, plus
    a map lookup when reading old data; also, this
    old data map needs to be cleaned up somehow;
    maybe using an additional timeout
- rollback of removeMap should restore the data -
    which has big consequences, as the metadata map
    would probably need references to the root nodes of all maps

*/

/**
 * A persistent storage for maps.
 */
public final class MVStore {

    /**
     * Whether assertions are enabled.
     */
    public static final boolean ASSERT = false;

    /**
     * The block size (physical sector size) of the disk. The store header is
     * written twice, one copy in each block, to ensure it survives a crash.
     */
    static final int BLOCK_SIZE = 4 * 1024;

    private static final int FORMAT_WRITE = 1;
    private static final int FORMAT_READ = 1;

    /**
     * Used to mark a chunk as free, when it was detected that live bookkeeping
     * is incorrect.
     */
    private static final int MARKED_FREE = 10000000;

    /**
     * The background thread, if any.
     */
    volatile BackgroundWriterThread backgroundWriterThread;

    private volatile boolean reuseSpace = true;

    private volatile boolean closed;

    private final FileStore fileStore;
    private final boolean fileStoreIsProvided;

    private final int pageSplitSize;

    private final int keysPerPage;

    /**
     * The page cache. The default size is 16 MB, and the average size is 2 KB.
     * It is split in 16 segments. The stack move distance is 2% of the expected
     * number of entries.
     */
    private final CacheLongKeyLIRS<Page> cache;

    /**
     * The page chunk references cache. The default size is 4 MB, and the
     * average size is 2 KB. It is split in 16 segments. The stack move distance
     * is 2% of the expected number of entries.
     */
    private final CacheLongKeyLIRS<int[]> cacheChunkRef;

    /**
     * The newest chunk. If nothing was stored yet, this field is not set.
     */
    private Chunk lastChunk;

    /**
     * The map of chunks.
     */
    private final ConcurrentHashMap<Integer, Chunk> chunks =
            new ConcurrentHashMap<>();

    private long updateCounter = 0;
    private long updateAttemptCounter = 0;

    /**
     * The map of temporarily freed storage space caused by freed pages.
     * It contains the number of freed entries per chunk.
     */
    private final Map<Integer,Chunk> freedPageSpace = new HashMap<>();

    /**
     * The metadata map. Write access to this map needs to be synchronized on
     * the store.
     */
    private final MVMap<String, String> meta;

    private final ConcurrentHashMap<Integer, MVMap<?, ?>> maps =
            new ConcurrentHashMap<>();

    private final HashMap<String, Object> storeHeader = new HashMap<>();

    private WriteBuffer writeBuffer;

    private int lastMapId;

    private int versionsToKeep = 5;

    /**
     * The compression level for new pages (0 for disabled, 1 for fast, 2 for
     * high). Even if disabled, the store may contain (old) compressed pages.
     */
    private final int compressionLevel;

    private Compressor compressorFast;

    private Compressor compressorHigh;

    public final UncaughtExceptionHandler backgroundExceptionHandler;

    private volatile long currentVersion;

    /**
     * The version of the last stored chunk, or -1 if nothing was stored so far.
     */
    private long lastStoredVersion = INITIAL_VERSION;

    private final AtomicLong oldestVersionToKeep = new AtomicLong();
    private final Deque<TxCounter> versions = new LinkedList<>();
    private volatile TxCounter currentTxCounter = new TxCounter(currentVersion);

    /**
     * The estimated memory used by unsaved pages. This number is not accurate,
     * also because it may be changed concurrently, and because temporary pages
     * are counted.
     */
    private int unsavedMemory;
    private int autoCommitMemory;
    private volatile boolean saveNeeded;

    /**
     * The time the store was created, in milliseconds since 1970.
     */
    private long creationTime;

    /**
     * How long to retain old, persisted chunks, in milliseconds. For larger or
     * equal to zero, a chunk is never directly overwritten if unused, but
     * instead, the unused field is set. If smaller zero, chunks are directly
     * overwritten if unused.
     */
    private int retentionTime;

    private long lastCommitTime;

    /**
     * The earliest chunk to retain, if any.
     */
    private Chunk retainChunk;

    /**
     * The version of the current store operation (if any).
     */
    private volatile long currentStoreVersion = -1;

    /**
     * Holds reference to a thread performing store operation (if any)
     * or null if there is none is in progress.
     */
    private final AtomicReference<Thread> currentStoreThread = new AtomicReference<>();

    private volatile boolean metaChanged;

    /**
     * The delay in milliseconds to automatically commit and write changes.
     */
    private int autoCommitDelay;

    private int autoCompactFillRate;
    private long autoCompactLastFileOpCount;

    private final Object compactSync = new Object();

    private IllegalStateException panicException;

    private long lastTimeAbsolute;

    private long lastFreeUnusedChunks;

    /**
     * Create and open the store.
     *
     * @param config the configuration to use
     * @throws IllegalStateException if the file is corrupt, or an exception
     *             occurred while opening
     * @throws IllegalArgumentException if the directory does not exist
     */
    MVStore(Map<String, Object> config) {
        this.compressionLevel = DataUtils.getConfigParam(config, "compress", 0);
        String fileName = (String) config.get("fileName");
        FileStore fileStore = (FileStore) config.get("fileStore");
        fileStoreIsProvided = fileStore != null;
        if(fileStore == null && fileName != null) {
            fileStore = new FileStore();
        }
        this.fileStore = fileStore;

        int pgSplitSize = 48; // for "mem:" case it is # of keys
        CacheLongKeyLIRS.Config cc = null;
        if (this.fileStore != null) {
            int mb = DataUtils.getConfigParam(config, "cacheSize", 16);
            if (mb > 0) {
                cc = new CacheLongKeyLIRS.Config();
                cc.maxMemory = mb * 1024L * 1024L;
                Object o = config.get("cacheConcurrency");
                if (o != null) {
                    cc.segmentCount = (Integer)o;
                }
            }
            pgSplitSize = 16 * 1024;
        }
        if (cc != null) {
            cache = new CacheLongKeyLIRS<>(cc);
            cc.maxMemory /= 4;
            cacheChunkRef = new CacheLongKeyLIRS<>(cc);
        } else {
            cache = null;
            cacheChunkRef = null;
        }

        pgSplitSize = DataUtils.getConfigParam(config, "pageSplitSize", pgSplitSize);
        // Make sure pages will fit into cache
        if (cache != null && pgSplitSize > cache.getMaxItemSize()) {
            pgSplitSize = (int)cache.getMaxItemSize();
        }
        pageSplitSize = pgSplitSize;
        keysPerPage = DataUtils.getConfigParam(config, "keysPerPage", 48);
        backgroundExceptionHandler =
                (UncaughtExceptionHandler)config.get("backgroundExceptionHandler");
        meta = new MVMap<>(this);
        meta.init();
        if (this.fileStore != null) {
            retentionTime = this.fileStore.getDefaultRetentionTime();
            int kb = DataUtils.getConfigParam(config, "autoCommitBufferSize", 1024);
            // 19 KB memory is about 1 KB storage
            autoCommitMemory = kb * 1024 * 19;
            autoCompactFillRate = DataUtils.getConfigParam(config, "autoCompactFillRate", 50);
            char[] encryptionKey = (char[]) config.get("encryptionKey");
            try {
                if (!fileStoreIsProvided) {
                    boolean readOnly = config.containsKey("readOnly");
                    this.fileStore.open(fileName, readOnly, encryptionKey);
                }
                if (this.fileStore.size() == 0) {
                    creationTime = getTimeAbsolute();
                    lastCommitTime = creationTime;
                    storeHeader.put("H", 2);
                    storeHeader.put("blockSize", BLOCK_SIZE);
                    storeHeader.put("format", FORMAT_WRITE);
                    storeHeader.put("created", creationTime);
                    writeStoreHeader();
                } else {
                    readStoreHeader();
                }
            } catch (IllegalStateException e) {
                panic(e);
            } finally {
                if (encryptionKey != null) {
                    Arrays.fill(encryptionKey, (char) 0);
                }
            }
            lastCommitTime = getTimeSinceCreation();

            Set<String> rootsToRemove = new HashSet<>();
            for (Iterator<String> it = meta.keyIterator("root."); it.hasNext();) {
                String key = it.next();
                if (!key.startsWith("root.")) {
                    break;
                }
                String mapId = key.substring(key.lastIndexOf('.') + 1);
                if(!meta.containsKey("map."+mapId)) {
                    rootsToRemove.add(key);
                }
            }

            for (String key : rootsToRemove) {
                meta.remove(key);
                markMetaChanged();
            }

            // setAutoCommitDelay starts the thread, but only if
            // the parameter is different from the old value
            int delay = DataUtils.getConfigParam(config, "autoCommitDelay", 1000);
            setAutoCommitDelay(delay);
        }
    }

    private void panic(IllegalStateException e) {
        if (!closed) {
            handleException(e);
            panicException = e;
            closeImmediately();
        }
        throw e;
    }

    public IllegalStateException getPanicException() {
        return panicException;
    }

    /**
     * Open a store in exclusive mode. For a file-based store, the parent
     * directory must already exist.
     *
     * @param fileName the file name (null for in-memory)
     * @return the store
     */
    public static MVStore open(String fileName) {
        HashMap<String, Object> config = new HashMap<>();
        config.put("fileName", fileName);
        return new MVStore(config);
    }

    /**
     * Find position of the root page for historical version of the map.
     *
     * @param mapId to find the old version for
     * @param version the version
     * @return position of the root Page
     */
    long getRootPos(int mapId, long version) {
        MVMap<String, String> oldMeta = getMetaMap(version);
        return getRootPos(oldMeta, mapId);
    }

    /**
     * Open a map with the default settings. The map is automatically create if
     * it does not yet exist. If a map with this name is already open, this map
     * is returned.
     *
     * @param <K> the key type
     * @param <V> the value type
     * @param name the name of the map
     * @return the map
     */
    public <K, V> MVMap<K, V> openMap(String name) {
        return openMap(name, new MVMap.Builder<K, V>());
    }

    /**
     * Open a map with the given builder. The map is automatically create if it
     * does not yet exist. If a map with this name is already open, this map is
     * returned.
     *
     * @param <K> the key type
     * @param <V> the value type
     * @param name the name of the map
     * @param builder the map builder
     * @return the map
     */
    @SuppressWarnings({ "unchecked", "rawtypes" })
    public synchronized <M extends MVMap<K, V>, K, V> M openMap(
            String name, MVMap.MapBuilder<M, K, V> builder) {
        int id = getMapId(name);
        M map;
        if (id >= 0) {
            map = openMap(id, builder);
        } else {
            HashMap<String, Object> c = new HashMap<>();
            id = ++lastMapId;
            c.put("id", id);
            c.put("createVersion", currentVersion);
            map = builder.create(this, c);
            map.init();
            String x = Integer.toHexString(id);
            meta.put(MVMap.getMapKey(id), map.asString(name));
            meta.put("name." + name, x);
            map.setRootPos(0, lastStoredVersion);
            markMetaChanged();
            @SuppressWarnings("unchecked")
            M existingMap = (M)maps.putIfAbsent(id, map);
            if(existingMap != null) {
                map = existingMap;
            }
        }
        return map;
    }

    public synchronized <M extends MVMap<K, V>, K, V> M openMap(int id,
                                       MVMap.MapBuilder<M, K, V> builder) {
        @SuppressWarnings("unchecked")
        M map = (M) getMap(id);
        if (map == null) {
            String configAsString = meta.get(MVMap.getMapKey(id));
            if(configAsString != null) {
                HashMap<String, Object> config = new HashMap<>();
                HashMap<String, String> cfg = DataUtils.parseMap(configAsString);
                config.putAll(cfg);
                config.put("id", id);
                map = builder.create(this, config);
                map.init();
                long root = getRootPos(meta, id);
                map.setRootPos(root, lastStoredVersion);
                maps.put(id, map);
            }
        }
        return map;
    }

    public <K,V> MVMap<K,V> getMap(int id) {
        checkOpen();
        @SuppressWarnings("unchecked")
        MVMap<K,V> map = (MVMap<K, V>) maps.get(id);
        return map;
    }

    /**
     * Get the set of all map names.
     *
     * @return the set of names
     */
    public Set<String> getMapNames() {
        HashSet<String> set = new HashSet<>();
        checkOpen();
        for (Iterator<String> it = meta.keyIterator("name."); it.hasNext();) {
            String x = it.next();
            if (!x.startsWith("name.")) {
                break;
            }
            String mapName = x.substring("name.".length());
            set.add(mapName);
        }
        return set;
    }

    /**
     * Get the metadata map. This data is for informational purposes only. The
     * data is subject to change in future versions.
     * <p>
     * The data in this map should not be modified (changing system data may
     * corrupt the store). If modifications are needed, they need be
     * synchronized on the store.
     * <p>
     * The metadata map contains the following entries:
     * <pre>
     * chunk.{chunkId} = {chunk metadata}
     * name.{name} = {mapId}
     * map.{mapId} = {map metadata}
     * root.{mapId} = {root position}
     * setting.storeVersion = {version}
     * </pre>
     *
     * @return the metadata map
     */
    public MVMap<String, String> getMetaMap() {
        checkOpen();
        return meta;
    }

    private MVMap<String, String> getMetaMap(long version) {
        Chunk c = getChunkForVersion(version);
        DataUtils.checkArgument(c != null, "Unknown version {0}", version);
//        if(c == null || c.block == Long.MAX_VALUE) {
//            return meta;
//        } else {
            c = readChunkHeader(c.block);
            MVMap<String, String> oldMeta = meta.openReadOnly(c.metaRootPos, version);
            return oldMeta;
//        }
    }

    private Chunk getChunkForVersion(long version) {
        Chunk newest = null;
        for (Chunk c : chunks.values()) {
            if (c.version <= version) {
                if (newest == null || c.id > newest.id) {
                    newest = c;
                }
            }
        }
        return newest;
    }

    /**
     * Check whether a given map exists.
     *
     * @param name the map name
     * @return true if it exists
     */
    public boolean hasMap(String name) {
        return meta.containsKey("name." + name);
    }

    public boolean hasData(String name) {
        return hasMap(name) && getRootPos(meta, getMapId(name)) != 0;
    }

    private void markMetaChanged() {
        // changes in the metadata alone are usually not detected, as the meta
        // map is changed after storing
        metaChanged = true;
    }

    private void readStoreHeader() {
        Chunk newest = null;
        boolean validStoreHeader = false;
        // find out which chunk and version are the newest
        // read the first two blocks
        ByteBuffer fileHeaderBlocks = fileStore.readFully(0, 2 * BLOCK_SIZE);
        byte[] buff = new byte[BLOCK_SIZE];
        for (int i = 0; i <= BLOCK_SIZE; i += BLOCK_SIZE) {
            fileHeaderBlocks.get(buff);
            // the following can fail for various reasons
            try {
                HashMap<String, String> m = DataUtils.parseChecksummedMap(buff);
                if (m == null)
                    continue;
                int blockSize = DataUtils.readHexInt(
                        m, "blockSize", BLOCK_SIZE);
                if (blockSize != BLOCK_SIZE) {
                    throw DataUtils.newIllegalStateException(
                            DataUtils.ERROR_UNSUPPORTED_FORMAT,
                            "Block size {0} is currently not supported",
                            blockSize);
                }
                long version = DataUtils.readHexLong(m, "version", 0);
                if (newest == null || version > newest.version) {
                    validStoreHeader = true;
                    storeHeader.putAll(m);
                    creationTime = DataUtils.readHexLong(m, "created", 0);
                    int chunkId = DataUtils.readHexInt(m, "chunk", 0);
                    long block = DataUtils.readHexLong(m, "block", 0);
                    Chunk test = readChunkHeaderAndFooter(block);
                    if (test != null && test.id == chunkId) {
                        newest = test;
                    }
                }
            } catch (Exception ignore) {/**/}
        }
        if (!validStoreHeader) {
            throw DataUtils.newIllegalStateException(
                    DataUtils.ERROR_FILE_CORRUPT,
                    "Store header is corrupt: {0}", fileStore);
        }
        long format = DataUtils.readHexLong(storeHeader, "format", 1);
        if (format > FORMAT_WRITE && !fileStore.isReadOnly()) {
            throw DataUtils.newIllegalStateException(
                    DataUtils.ERROR_UNSUPPORTED_FORMAT,
                    "The write format {0} is larger " +
                    "than the supported format {1}, " +
                    "and the file was not opened in read-only mode",
                    format, FORMAT_WRITE);
        }
        format = DataUtils.readHexLong(storeHeader, "formatRead", format);
        if (format > FORMAT_READ) {
            throw DataUtils.newIllegalStateException(
                    DataUtils.ERROR_UNSUPPORTED_FORMAT,
                    "The read format {0} is larger " +
                    "than the supported format {1}",
                    format, FORMAT_READ);
        }
        lastStoredVersion = INITIAL_VERSION;
        chunks.clear();
        long now = System.currentTimeMillis();
        // calculate the year (doesn't have to be exact;
        // we assume 365.25 days per year, * 4 = 1461)
        int year =  1970 + (int) (now / (1000L * 60 * 60 * 6 * 1461));
        if (year < 2014) {
            // if the year is before 2014,
            // we assume the system doesn't have a real-time clock,
            // and we set the creationTime to the past, so that
            // existing chunks are overwritten
            creationTime = now - fileStore.getDefaultRetentionTime();
        } else if (now < creationTime) {
            // the system time was set to the past:
            // we change the creation time
            creationTime = now;
            storeHeader.put("created", creationTime);
        }
        Chunk test = readChunkFooter(fileStore.size());
        if (test != null) {
            test = readChunkHeaderAndFooter(test.block);
            if (test != null) {
                if (newest == null || test.version > newest.version) {
                    newest = test;
                }
            }
        }
        if (newest == null) {
            // no chunk
            return;
        }
        // read the chunk header and footer,
        // and follow the chain of next chunks
        while (true) {
            if (newest.next == 0 ||
                    newest.next >= fileStore.size() / BLOCK_SIZE) {
                // no (valid) next
                break;
            }
            test = readChunkHeaderAndFooter(newest.next);
            if (test == null || test.id <= newest.id) {
                break;
            }
            newest = test;
        }
        do {
            setLastChunk(newest);
            loadChunkMeta();
            fileStore.clear();
            // build the free space list
            for (Chunk c : chunks.values()) {
                long start = c.block * BLOCK_SIZE;
                int length = c.len * BLOCK_SIZE;
                fileStore.markUsed(start, length);
            }
            assert fileStore.getFileLengthInUse() == _getFileLengthInUse() : fileStore.getFileLengthInUse() + " != " + _getFileLengthInUse();
            // read all chunk headers and footers within the retention time,
            // to detect unwritten data after a power failure
        } while((newest = verifyLastChunks()) != null);

        setWriteVersion(currentVersion);
    }

    private void loadChunkMeta() {
        // load the chunk metadata: we can load in any order,
        // because loading chunk metadata might recursively load another chunk
        for (Iterator<String> it = meta.keyIterator("chunk."); it.hasNext();) {
            String s = it.next();
            if (!s.startsWith("chunk.")) {
                break;
            }
            s = meta.get(s);
            Chunk c = Chunk.fromString(s);
            if (c.version < lastChunk.version) {
                if (chunks.putIfAbsent(c.id, c) == null) {
                    if (c.block == Long.MAX_VALUE) {
                        throw DataUtils.newIllegalStateException(
                                DataUtils.ERROR_FILE_CORRUPT,
                                "Chunk {0} is invalid", c.id);
                    }
                }
            }
        }
    }

    private void setLastChunk(Chunk last) {
        chunks.clear();
        lastChunk = last;
        if (last == null) {
            // no valid chunk
            lastMapId = 0;
            currentVersion = 0;
            lastStoredVersion = INITIAL_VERSION;
            meta.setRootPos(0, INITIAL_VERSION);
        } else {
            lastMapId = last.mapId;
            currentVersion = last.version;
            chunks.put(last.id, last);
            lastStoredVersion = currentVersion - 1;
            meta.setRootPos(last.metaRootPos, lastStoredVersion);
        }
    }

    private Chunk verifyLastChunks() {
//        long time = getTimeSinceCreation();
        assert lastChunk == null || chunks.containsKey(lastChunk.id) : lastChunk;
        BitSet validIds = new BitSet();
        Queue<Chunk> queue = new PriorityQueue<>(chunks.size(), new Comparator<Chunk>() {
            @Override
            public int compare(Chunk one, Chunk two) {
                return Integer.compare(one.id, two.id);
            }
        });
        queue.addAll(chunks.values());
        int newestValidChunk = -1;
//        Chunk old = null;
        Chunk c;
        while((c = queue.poll()) != null) {
/*
            if (old != null && c.time < old.time) {
                // old chunk (maybe leftover from a previous crash)
                break;
            }
            old = c;
            if (c.time + retentionTime < time) {
                // old chunk, no need to verify
                newestValidChunk = c.id;
                continue;
            }
*/
            Chunk test = readChunkHeaderAndFooter(c.block);
            if (test == null || test.id != c.id) {
                continue;
            }
            validIds.set(c.id);

            try {
                MVMap<String, String> oldMeta = meta.openReadOnly(c.metaRootPos, c.version);
                boolean valid = true;
                for(Iterator<String> iter = oldMeta.keyIterator("chunk."); valid && iter.hasNext(); ) {
                    String s = iter.next();
                    if (!s.startsWith("chunk.")) {
                        break;
                    }
                    s = oldMeta.get(s);
                    valid = validIds.get(Chunk.fromString(s).id);
                }
                if (valid) {
                    newestValidChunk = c.id;
                }
            } catch (Exception ignore) {/**/}
        }

        Chunk newest = chunks.get(newestValidChunk);
        if (newest != lastChunk) {
            if (newest == null) {
                rollbackTo(0);
            } else {
                // to avoid re-using newer chunks later on, we could clear
                // the headers and footers of those, but we might not know about all
                // of them, so that could be incomplete - but we check that newer
                // chunks are written after older chunks, so we are safe
                rollbackTo(newest.version);
                return newest;
            }
        }
        return  null;
    }

    /**
     * Read a chunk header and footer, and verify the stored data is consistent.
     *
     * @param block the block
     * @return the chunk, or null if the header or footer don't match or are not
     *         consistent
     */
    private Chunk readChunkHeaderAndFooter(long block) {
        Chunk header;
        try {
            header = readChunkHeader(block);
        } catch (Exception e) {
            // invalid chunk header: ignore, but stop
            return null;
        }
        if (header == null) {
            return null;
        }
        Chunk footer = readChunkFooter((block + header.len) * BLOCK_SIZE);
        if (footer == null || footer.id != header.id) {
            return null;
        }
        return header;
    }

    /**
     * Try to read a chunk footer.
     *
     * @param end the end of the chunk
     * @return the chunk, or null if not successful
     */
    private Chunk readChunkFooter(long end) {
        // the following can fail for various reasons
        try {
            // read the chunk footer of the last block of the file
            long pos = end - Chunk.FOOTER_LENGTH;
            if(pos < 0) {
                return null;
            }
            ByteBuffer lastBlock = fileStore.readFully(pos, Chunk.FOOTER_LENGTH);
            byte[] buff = new byte[Chunk.FOOTER_LENGTH];
            lastBlock.get(buff);
            HashMap<String, String> m = DataUtils.parseChecksummedMap(buff);
            if (m != null) {
                int chunk = DataUtils.readHexInt(m, "chunk", 0);
                Chunk c = new Chunk(chunk);
                c.version = DataUtils.readHexLong(m, "version", 0);
                c.block = DataUtils.readHexLong(m, "block", 0);
                return c;
            }
        } catch (Exception e) {
            // ignore
        }
        return null;
    }

    private void writeStoreHeader() {
        StringBuilder buff = new StringBuilder();
        if (lastChunk != null) {
            storeHeader.put("block", lastChunk.block);
            storeHeader.put("chunk", lastChunk.id);
            storeHeader.put("version", lastChunk.version);
        }
        DataUtils.appendMap(buff, storeHeader);
        byte[] bytes = buff.toString().getBytes(StandardCharsets.ISO_8859_1);
        int checksum = DataUtils.getFletcher32(bytes, 0, bytes.length);
        DataUtils.appendMap(buff, "fletcher", checksum);
        buff.append("\n");
        bytes = buff.toString().getBytes(StandardCharsets.ISO_8859_1);
        ByteBuffer header = ByteBuffer.allocate(2 * BLOCK_SIZE);
        header.put(bytes);
        header.position(BLOCK_SIZE);
        header.put(bytes);
        header.rewind();
        write(0, header);
    }

    private void write(long pos, ByteBuffer buffer) {
        try {
            fileStore.writeFully(pos, buffer);
        } catch (IllegalStateException e) {
            panic(e);
        }
    }

    /**
     * Close the file and the store. Unsaved changes are written to disk first.
     */
    public void close() {
        if (closed) {
            return;
        }
        FileStore f = fileStore;
        if (f != null && !f.isReadOnly()) {
            stopBackgroundThread();
            for (MVMap<?, ?> map : maps.values()) {
                if (map.isClosed()) {
                    if (meta.remove(MVMap.getMapRootKey(map.getId())) != null) {
                        markMetaChanged();
                    }
                }
            }
            commit();
        }
        closeStore(true);
    }

    /**
     * Close the file and the store, without writing anything. This will stop
     * the background thread. This method ignores all errors.
     */
    public void closeImmediately() {
        try {
            closeStore(false);
        } catch (Throwable e) {
            handleException(e);
        }
    }

    private void closeStore(boolean shrinkIfPossible) {
        if (closed) {
            return;
        }
        // can not synchronize on this yet, because
        // the thread also synchronized on this, which
        // could result in a deadlock
        stopBackgroundThread();
        closed = true;
        synchronized (this) {
            if (fileStore != null && shrinkIfPossible) {
                shrinkFileIfPossible(0);
            }
            // release memory early - this is important when called
            // because of out of memory
            if (cache != null) {
                cache.clear();
            }
            if (cacheChunkRef != null) {
                cacheChunkRef.clear();
            }
            for (MVMap<?, ?> m : new ArrayList<>(maps.values())) {
                m.close();
            }
            chunks.clear();
            maps.clear();
            if (fileStore != null && !fileStoreIsProvided) {
                fileStore.close();
            }
        }
    }

    /**
     * Get the chunk for the given position.
     *
     * @param pos the position
     * @return the chunk
     */
    private Chunk getChunk(long pos) {
        Chunk c = getChunkIfFound(pos);
        if (c == null) {
            int chunkId = DataUtils.getPageChunkId(pos);
            throw DataUtils.newIllegalStateException(
                    DataUtils.ERROR_CHUNK_NOT_FOUND,
                    "Chunk {0} not found", chunkId);
        }
        return c;
    }

    private Chunk getChunkIfFound(long pos) {
        int chunkId = DataUtils.getPageChunkId(pos);
        Chunk c = chunks.get(chunkId);
        if (c == null) {
            checkOpen();
            String s = meta.get(Chunk.getMetaKey(chunkId));
            if (s == null) {
                return null;
            }
            c = Chunk.fromString(s);
            if (c.block == Long.MAX_VALUE) {
                throw DataUtils.newIllegalStateException(
                        DataUtils.ERROR_FILE_CORRUPT,
                        "Chunk {0} is invalid", chunkId);
            }
            chunks.put(c.id, c);
        }
        return c;
    }

    private void setWriteVersion(long version) {
        for (Iterator<MVMap<?, ?>> iter = maps.values().iterator(); iter.hasNext(); ) {
            MVMap<?, ?> map = iter.next();
            if (map.setWriteVersion(version) == null) {
                assert map.isClosed();
                assert map.getVersion() < getOldestVersionToKeep();
                meta.remove(MVMap.getMapRootKey(map.getId()));
                markMetaChanged();
                iter.remove();
            }
        }
        meta.setWriteVersion(version);
        onVersionChange(version);
    }

    /**
     * Commit the changes.
     * <p>
     * This method does nothing if there are no unsaved changes,
     * otherwise it increments the current version
     * and stores the data (for file based stores).
     * <p>
     * It is not necessary to call this method when auto-commit is enabled (the default
     * setting), as in this case it is automatically called from time to time or
     * when enough changes have accumulated. However, it may still be called to
     * flush all changes to disk.
     * <p>
     * At most one store operation may run at any time.
     *
     * @return the new version (incremented if there were changes)
     */
    public long commit() {
        // unlike synchronization, this will also prevent re-entrance,
        // which may be possible, if the meta map have changed
        if (currentStoreThread.compareAndSet(null, Thread.currentThread())) {
            synchronized (this) {
                try {
                    currentStoreVersion = currentVersion;
                    if (!closed && hasUnsavedChangesInternal()) {
                        if (fileStore == null) {
                            lastStoredVersion = currentVersion;
                            ++currentVersion;
                            setWriteVersion(currentVersion);
                            metaChanged = false;
                        } else {
                            if (fileStore.isReadOnly()) {
                                throw DataUtils.newIllegalStateException(
                                        DataUtils.ERROR_WRITING_FAILED, "This store is read-only");
                            }
                            try {
                                storeNow();
                            } catch (IllegalStateException e) {
                                panic(e);
                            } catch (Throwable e) {
                                panic(DataUtils.newIllegalStateException(DataUtils.ERROR_INTERNAL, e.toString(), e));
                            }
                        }
                    }
                } finally {
                    // in any case reset the current store version,
                    // to allow closing the store
                    currentStoreVersion = -1;
                    currentStoreThread.set(null);
                }
            }
        }
        return currentVersion;
    }

    private void storeNow() {
        assert Thread.holdsLock(this);
        long time = getTimeSinceCreation();
        int freeDelay = retentionTime / 10;
        if (time >= lastFreeUnusedChunks + freeDelay) {
            // set early in case it fails (out of memory or so)
            lastFreeUnusedChunks = time;
            freeUnusedChunks();
            // set it here as well, to avoid calling it often if it was slow
            lastFreeUnusedChunks = getTimeSinceCreation();
        }
        int currentUnsavedPageCount = unsavedMemory;
        long storeVersion = currentStoreVersion;
        long version = ++currentVersion;
        lastCommitTime = time;
        retainChunk = null;

        // the metadata of the last chunk was not stored so far, and needs to be
        // set now (it's better not to update right after storing, because that
        // would modify the meta map again)
        int lastChunkId;
        if (lastChunk == null) {
            lastChunkId = 0;
        } else {
            lastChunkId = lastChunk.id;
            meta.put(Chunk.getMetaKey(lastChunkId), lastChunk.asString());
            markMetaChanged();
            // never go backward in time
            time = Math.max(lastChunk.time, time);
        }
        int newChunkId = lastChunkId;
        while (true) {
            newChunkId = (newChunkId + 1) & Chunk.MAX_ID;
            Chunk old = chunks.get(newChunkId);
            if (old == null) {
                break;
            }
            if (old.block == Long.MAX_VALUE) {
                IllegalStateException e = DataUtils.newIllegalStateException(
                        DataUtils.ERROR_INTERNAL,
                        "Last block {0} not stored, possibly due to out-of-memory", old);
                panic(e);
            }
        }
        Chunk c = new Chunk(newChunkId);

        c.pageCount = Integer.MAX_VALUE;
        c.pageCountLive = Integer.MAX_VALUE;
        c.maxLen = Long.MAX_VALUE;
        c.maxLenLive = Long.MAX_VALUE;
        c.metaRootPos = Long.MAX_VALUE;
        c.block = Long.MAX_VALUE;
        c.len = Integer.MAX_VALUE;
        c.time = time;
        c.version = version;
        c.mapId = lastMapId;
        c.next = Long.MAX_VALUE;
        chunks.put(c.id, c);
        // force a metadata update
        meta.put(Chunk.getMetaKey(c.id), c.asString());
        meta.remove(Chunk.getMetaKey(c.id));
        markMetaChanged();
        ArrayList<Page> changed = new ArrayList<>();
        for (Iterator<MVMap<?, ?>> iter = maps.values().iterator(); iter.hasNext(); ) {
            MVMap<?, ?> map = iter.next();
            MVMap.RootReference rootReference = map.setWriteVersion(version);
            if (rootReference == null) {
                assert map.isClosed();
                assert map.getVersion() < getOldestVersionToKeep();
                meta.remove(MVMap.getMapRootKey(map.getId()));
                iter.remove();
            } else if (map.getCreateVersion() <= storeVersion && // if map was created after storing started, skip it
                    !map.isVolatile() &&
                    map.hasChangesSince(lastStoredVersion)) {
                assert rootReference.version <= version : rootReference.version + " > " + version;
                Page rootPage = rootReference.root;
                if (!rootPage.isSaved() ||
                        // after deletion previously saved leaf
                        // may pop up as a root, but we still need
                        // to save new root pos in meta
                        rootPage.isLeaf()) {
                    changed.add(rootPage);
                }
            }
        }
        WriteBuffer buff = getWriteBuffer();
        // need to patch the header later
        c.writeChunkHeader(buff, 0);
        int headerLength = buff.position();
        c.pageCount = 0;
        c.pageCountLive = 0;
        c.maxLen = 0;
        c.maxLenLive = 0;
        for (Page p : changed) {
            String key = MVMap.getMapRootKey(p.getMapId());
            if (p.getTotalCount() == 0) {
                meta.remove(key);
            } else {
                p.writeUnsavedRecursive(c, buff);
                long root = p.getPos();
                meta.put(key, Long.toHexString(root));
            }
        }
        applyFreedSpace();
        MVMap.RootReference metaRootReference = meta.setWriteVersion(version);
        assert metaRootReference != null;
        assert metaRootReference.version == version : metaRootReference.version + " != " + version;
        metaChanged = false;
        onVersionChange(version);

        Page metaRoot = metaRootReference.root;
        metaRoot.writeUnsavedRecursive(c, buff);

        int chunkLength = buff.position();

        // add the store header and round to the next block
        int length = MathUtils.roundUpInt(chunkLength +
                Chunk.FOOTER_LENGTH, BLOCK_SIZE);
        buff.limit(length);

        long filePos = allocateFileSpace(length, !reuseSpace);
        c.block = filePos / BLOCK_SIZE;
        c.len = length / BLOCK_SIZE;
        assert fileStore.getFileLengthInUse() == _getFileLengthInUse() : fileStore.getFileLengthInUse() + " != " + _getFileLengthInUse() + " " + c;
        c.metaRootPos = metaRoot.getPos();
        // calculate and set the likely next position
        if (reuseSpace) {
            c.next = fileStore.predictAllocation(c.len * BLOCK_SIZE) / BLOCK_SIZE;
        } else {
            // just after this chunk
            c.next = 0;
        }
        buff.position(0);
        c.writeChunkHeader(buff, headerLength);

        buff.position(buff.limit() - Chunk.FOOTER_LENGTH);
        buff.put(c.getFooterBytes());

        buff.position(0);
        write(filePos, buff.getBuffer());
        releaseWriteBuffer(buff);

        // whether we need to write the store header
        boolean writeStoreHeader = false;
        // end of the used space is not necessarily the end of the file
        boolean storeAtEndOfFile = filePos + length >= fileStore.size();
        if (!storeAtEndOfFile) {
            if (lastChunk == null) {
                writeStoreHeader = true;
            } else if (lastChunk.next != c.block) {
                // the last prediction did not matched
                writeStoreHeader = true;
            } else {
                long headerVersion = DataUtils.readHexLong(
                        storeHeader, "version", 0);
                if (lastChunk.version - headerVersion > 20) {
                    // we write after at least every 20 versions
                    writeStoreHeader = true;
                } else {
                    int chunkId = DataUtils.readHexInt(storeHeader, "chunk", 0);
                    while (true) {
                        Chunk old = chunks.get(chunkId);
                        if (old == null) {
                            // one of the chunks in between
                            // was removed
                            writeStoreHeader = true;
                            break;
                        }
                        if (chunkId == lastChunk.id) {
                            break;
                        }
                        chunkId++;
                    }
                }
            }
        }

        lastChunk = c;
        if (writeStoreHeader) {
            writeStoreHeader();
        }
        if (!storeAtEndOfFile) {
            // may only shrink after the store header was written
            shrinkFileIfPossible(1);
        }
        for (Page p : changed) {
            if (p.getTotalCount() > 0) {
                p.writeEnd();
            }
        }
        metaRoot.writeEnd();

        // some pages might have been changed in the meantime (in the newest
        // version)
        unsavedMemory = Math.max(0, unsavedMemory
                - currentUnsavedPageCount);

        lastStoredVersion = storeVersion;
    }

    private synchronized void freeUnusedChunks() {
        if (lastChunk != null && reuseSpace) {
            Set<Integer> referenced = collectReferencedChunks();
            long time = getTimeSinceCreation();

            for (Iterator<Chunk> iterator = chunks.values().iterator(); iterator.hasNext(); ) {
                Chunk c = iterator.next();
                if (c.block != Long.MAX_VALUE && !referenced.contains(c.id)) {
                    if (canOverwriteChunk(c, time)) {
                        iterator.remove();
                        if (meta.remove(Chunk.getMetaKey(c.id)) != null) {
                            markMetaChanged();
                        }
                        long start = c.block * BLOCK_SIZE;
                        int length = c.len * BLOCK_SIZE;
                        fileStore.free(start, length);
                        assert fileStore.getFileLengthInUse() == _getFileLengthInUse() : fileStore.getFileLengthInUse() + " != " + _getFileLengthInUse();
                    } else {
                        if (c.unused == 0) {
                            c.unused = time;
                            meta.put(Chunk.getMetaKey(c.id), c.asString());
                            markMetaChanged();
                        }
                    }
                }
            }
        }
    }

    private Set<Integer> collectReferencedChunks() {
        ChunkIdsCollector collector = new ChunkIdsCollector(meta.getId());
        Set<Long> inspectedRoots = new HashSet<>();
        long pos = lastChunk.metaRootPos;
        inspectedRoots.add(pos);
        collector.visit(pos);
        long oldestVersionToKeep = getOldestVersionToKeep();
        for (MVMap.RootReference rootReference = meta.getRoot();
                rootReference != null && rootReference.version >= oldestVersionToKeep;
                rootReference = rootReference.previous) {

            Page rootPage = rootReference.root;
            pos = rootPage.getPos();
            if(rootPage.isSaved() && inspectedRoots.add(pos)) {
                collector.setMapId(meta.getId());
                collector.visit(pos);
            }

            for (Cursor<String, String> c = new Cursor<>(rootPage, "root."); c.hasNext(); ) {
                String key = c.next();
                assert key != null;
                if (!key.startsWith("root.")) {
                    break;
                }
                pos = DataUtils.parseHexLong(c.getValue());
                if (DataUtils.isPageSaved(pos) && inspectedRoots.add(pos)) {
                    // to allow for something like "root.tmp.123" to be processed
                    int mapId = DataUtils.parseHexInt(key.substring(key.lastIndexOf('.') + 1));
                    collector.setMapId(mapId);
                    collector.visit(pos);
                }
            }
        }
        return collector.referenced;
    }


    public final class ChunkIdsCollector {

        private final Set<Integer>      referenced = new HashSet<>();
        private final ChunkIdsCollector parent;
        private       ChunkIdsCollector child;
        private       int               mapId;

        private ChunkIdsCollector(int mapId) {
            this.parent = null;
            this.mapId = mapId;
        }

        private ChunkIdsCollector(ChunkIdsCollector parent) {
            this.parent = parent;
            this.mapId = parent.mapId;
        }

        public int getMapId() {
            return mapId;
        }

        public void setMapId(int mapId) {
            this.mapId = mapId;
            if (child != null) {
                child.setMapId(mapId);
            }
        }

        public void visit(long pos) {
            register(DataUtils.getPageChunkId(pos));
            if (DataUtils.getPageType(pos) != DataUtils.PAGE_TYPE_LEAF) {
                int chunkIds[];
                if (cacheChunkRef != null && (chunkIds = cacheChunkRef.get(pos)) != null) {
                    // there is a cached set of chunk ids for this position
                    for (int chunkId : chunkIds) {
                        register(chunkId);
                    }
                } else {
                    ChunkIdsCollector childCollector = getChild();
                    Page page;
                    if (cache != null && (page = cache.get(pos)) != null) {
                        // there is a full page in cache, use it
                        int count = page.getRawChildPageCount();
                        for (int i = 0; i < count; i++) {
                            childCollector.visit(page.getChildPagePos(i));
                        }
                    } else {
                        // page was not cached: read the data
                        Chunk chunk = getChunk(pos);
                        long filePos = chunk.block * BLOCK_SIZE;
                        filePos += DataUtils.getPageOffset(pos);
                        if (filePos < 0) {
                            throw DataUtils.newIllegalStateException(
                                    DataUtils.ERROR_FILE_CORRUPT,
                                    "Negative position {0}; p={1}, c={2}", filePos, pos, chunk.toString());
                        }
                        long maxPos = (chunk.block + chunk.len) * BLOCK_SIZE;
                        Page.readChildrensPositions(fileStore, pos, filePos, maxPos, childCollector);
                    }
                    // and cache resulting set of chunk ids
                    if (cacheChunkRef != null) {
                        chunkIds = childCollector.getChunkIds();
                        cacheChunkRef.put(pos, chunkIds, Constants.MEMORY_ARRAY + 4 * chunkIds.length);
                    }
                }
            }
        }

        private ChunkIdsCollector getChild() {
            if (child == null) {
                child = new ChunkIdsCollector(this);
            } else {
                child.referenced.clear();
            }
            return child;
        }

        private void register(int chunkId) {
            if (referenced.add(chunkId) && parent != null) {
                parent.register(chunkId);
            }
        }

        private int[] getChunkIds() {
            int chunkIds[] = new int[referenced.size()];
            int indx = 0;
            for (int chunkId : referenced) {
                chunkIds[indx++] = chunkId;
            }
            return chunkIds;
        }
    }

    /**
     * Get a buffer for writing. This caller must synchronize on the store
     * before calling the method and until after using the buffer.
     *
     * @return the buffer
     */
    private WriteBuffer getWriteBuffer() {
        WriteBuffer buff;
        if (writeBuffer != null) {
            buff = writeBuffer;
            buff.clear();
        } else {
            buff = new WriteBuffer();
        }
        return buff;
    }

    /**
     * Release a buffer for writing. This caller must synchronize on the store
     * before calling the method and until after using the buffer.
     *
     * @param buff the buffer than can be re-used
     */
    private void releaseWriteBuffer(WriteBuffer buff) {
        if (buff.capacity() <= 4 * 1024 * 1024) {
            writeBuffer = buff;
        }
    }

    private boolean canOverwriteChunk(Chunk c, long time) {
        if (retentionTime >= 0) {
            if (c.time + retentionTime > time) {
                return false;
            }
            if (c.unused == 0 || c.unused + retentionTime / 2 > time) {
                return false;
            }
        }
        Chunk r = retainChunk;
        if (r != null && c.version > r.version) {
            return false;
        }
        return true;
    }

    private long getTimeSinceCreation() {
        return Math.max(0, getTimeAbsolute() - creationTime);
    }

    private long getTimeAbsolute() {
        long now = System.currentTimeMillis();
        if (lastTimeAbsolute != 0 && now < lastTimeAbsolute) {
            // time seems to have run backwards - this can happen
            // when the system time is adjusted, for example
            // on a leap second
            now = lastTimeAbsolute;
        } else {
            lastTimeAbsolute = now;
        }
        return now;
    }

    /**
     * Apply the freed space to the chunk metadata. The metadata is updated, but
     * completely free chunks are not removed from the set of chunks, and the
     * disk space is not yet marked as free.
     */
    private void applyFreedSpace() {
        while (true) {
            ArrayList<Chunk> modified = new ArrayList<>();
            synchronized (freedPageSpace) {
                for (Chunk f : freedPageSpace.values()) {
                    Chunk c = chunks.get(f.id);
                    if (c != null) { // skip if was already removed
                        c.maxLenLive += f.maxLenLive;
                        c.pageCountLive += f.pageCountLive;
                        if (c.pageCountLive < 0 && c.pageCountLive > -MARKED_FREE) {
                            // can happen after a rollback
                            c.pageCountLive = 0;
                        }
                        if (c.maxLenLive < 0 && c.maxLenLive > -MARKED_FREE) {
                            // can happen after a rollback
                            c.maxLenLive = 0;
                        }
                        modified.add(c);
                    }
                }
                freedPageSpace.clear();
            }
            for (Chunk c : modified) {
                meta.put(Chunk.getMetaKey(c.id), c.asString());
            }
            if (modified.isEmpty()) {
                break;
            }
            markMetaChanged();
        }
    }

    /**
     * Shrink the file if possible, and if at least a given percentage can be
     * saved.
     *
     * @param minPercent the minimum percentage to save
     */
    private void shrinkFileIfPossible(int minPercent) {
        if (fileStore.isReadOnly()) {
            return;
        }
        long end = getFileLengthInUse();
        long fileSize = fileStore.size();
        if (end >= fileSize) {
            return;
        }
        if (minPercent > 0 && fileSize - end < BLOCK_SIZE) {
            return;
        }
        int savedPercent = (int) (100 - (end * 100 / fileSize));
        if (savedPercent < minPercent) {
            return;
        }
        if (!closed) {
            sync();
        }
        fileStore.truncate(end);
    }

    /**
     * Get the position right after the last used byte.
     *
     * @return the position
     */
    private long getFileLengthInUse() {
        long result = fileStore.getFileLengthInUse();
        assert result == _getFileLengthInUse() : result + " != " + _getFileLengthInUse();
        return result;
    }

    private long _getFileLengthInUse() {
        long size = 2;
        for (Chunk c : chunks.values()) {
            if (c.len != Integer.MAX_VALUE) {
                size = Math.max(size, c.block + c.len);
            }
        }
        return size * BLOCK_SIZE;
    }

    /**
     * Check whether there are any unsaved changes.
     *
     * @return if there are any changes
     */
    public boolean hasUnsavedChanges() {
        assert !metaChanged || meta.hasChangesSince(lastStoredVersion) : metaChanged;
        if (metaChanged) {
            return true;
        }
        for (MVMap<?, ?> m : maps.values()) {
            if (!m.isClosed()) {
                if(m.hasChangesSince(lastStoredVersion)) {
                    return true;
                }
            }
        }
        return false;
    }

    private boolean hasUnsavedChangesInternal() {
        if (meta.hasChangesSince(lastStoredVersion)) {
            return true;
        }
        return hasUnsavedChanges();
    }

    private Chunk readChunkHeader(long block) {
        long p = block * BLOCK_SIZE;
        ByteBuffer buff = fileStore.readFully(p, Chunk.MAX_HEADER_LENGTH);
        return Chunk.readChunkHeader(buff, p);
    }

    /**
     * Compact the store by moving all live pages to new chunks.
     *
     * @return if anything was written
     */
    public synchronized boolean compactRewriteFully() {
        checkOpen();
        if (lastChunk == null) {
            // nothing to do
            return false;
        }
        for (MVMap<?, ?> m : maps.values()) {
            @SuppressWarnings("unchecked")
            MVMap<Object, Object> map = (MVMap<Object, Object>) m;
            Cursor<Object, Object> cursor = map.cursor(null);
            Page lastPage = null;
            while (cursor.hasNext()) {
                cursor.next();
                Page p = cursor.getPage();
                if (p == lastPage) {
                    continue;
                }
                Object k = p.getKey(0);
                Object v = p.getValue(0);
                map.put(k, v);
                lastPage = p;
            }
        }
        commit();
        return true;
    }

    /**
     * Compact by moving all chunks next to each other.
     */
    public void compactMoveChunks() {
        compactMoveChunks(100, Long.MAX_VALUE);
    }

    /**
     * Compact the store by moving all chunks next to each other, if there is
     * free space between chunks. This might temporarily increase the file size.
     * Chunks are overwritten irrespective of the current retention time. Before
     * overwriting chunks and before resizing the file, syncFile() is called.
     *
     * @param targetFillRate do nothing if the file store fill rate is higher
     *            than this
     * @param moveSize the number of bytes to move
     */
    public synchronized void compactMoveChunks(int targetFillRate, long moveSize) {
        checkOpen();
        if (lastChunk != null && reuseSpace) {
            int oldRetentionTime = retentionTime;
            boolean oldReuse = reuseSpace;
            try {
                retentionTime = -1;
                freeUnusedChunks();
                if (fileStore.getFillRate() <= targetFillRate) {
                    long start = fileStore.getFirstFree() / BLOCK_SIZE;
                    ArrayList<Chunk> move = findChunksToMove(start, moveSize);
                    compactMoveChunks(move);
                }
            } finally {
                reuseSpace = oldReuse;
                retentionTime = oldRetentionTime;
            }
        }
    }

    private ArrayList<Chunk> findChunksToMove(long startBlock, long moveSize) {
        ArrayList<Chunk> move = new ArrayList<>();
        for (Chunk c : chunks.values()) {
            if (c.block > startBlock) {
                move.add(c);
            }
        }
        // sort by block
        Collections.sort(move, new Comparator<Chunk>() {
            @Override
            public int compare(Chunk o1, Chunk o2) {
                int res = Long.signum(o1.block - o2.block);
                assert res == Long.compare(o1.block, o2.block);
                return res;
            }
        });
        // find which is the last block to keep
        int count = 0;
        long size = 0;
        for (Chunk c : move) {
            long chunkSize = c.len * (long) BLOCK_SIZE;
            size += chunkSize;
            if (size > moveSize) {
                break;
            }
            count++;
        }
        // move the first block (so the first gap is moved),
        // and the one at the end (so the file shrinks)
        while (move.size() > count && move.size() > 1) {
            move.remove(1);
        }

        return move;
    }

    private void compactMoveChunks(ArrayList<Chunk> move) {
        for (Chunk c : move) {
            moveChunk(c, true);
        }

        // update the metadata (store at the end of the file)
        reuseSpace = false;
        commit();
        sync();

        Chunk chunk = this.lastChunk;

        // now re-use the empty space
        reuseSpace = true;
        for (Chunk c : move) {
            // ignore if already removed during the previous store operation
            if (chunks.containsKey(c.id)) {
                moveChunk(c, false);
            }
        }

        // update the metadata (within the file)
        commit();
        sync();
        if (chunks.containsKey(chunk.id)) {
            moveChunk(chunk, false);
            commit();
        }
        shrinkFileIfPossible(0);
        sync();
    }

    private void moveChunk(Chunk c, boolean toTheEnd) {
        WriteBuffer buff = getWriteBuffer();
        long start = c.block * BLOCK_SIZE;
        int length = c.len * BLOCK_SIZE;
        buff.limit(length);
        ByteBuffer readBuff = fileStore.readFully(start, length);
        Chunk.readChunkHeader(readBuff, start);
        int chunkHeaderLen = readBuff.position();
        buff.position(chunkHeaderLen);
        buff.put(readBuff);
        long pos = allocateFileSpace(length, toTheEnd);
        fileStore.free(start, length);
        c.block = pos / BLOCK_SIZE;
        c.next = 0;
        buff.position(0);
        c.writeChunkHeader(buff, chunkHeaderLen);
        buff.position(length - Chunk.FOOTER_LENGTH);
        buff.put(c.getFooterBytes());
        buff.position(0);
        write(pos, buff.getBuffer());
        releaseWriteBuffer(buff);
        meta.put(Chunk.getMetaKey(c.id), c.asString());
        markMetaChanged();
    }

    private long allocateFileSpace(int length, boolean atTheEnd) {
        long filePos;
        if (atTheEnd) {
            filePos = getFileLengthInUse();
            fileStore.markUsed(filePos, length);
        } else {
            filePos = fileStore.allocate(length);
        }
        return filePos;
    }

    /**
     * Force all stored changes to be written to the storage. The default
     * implementation calls FileChannel.force(true).
     */
    public void sync() {
        checkOpen();
        FileStore f = fileStore;
        if (f != null) {
            f.sync();
        }
    }

    /**
     * Try to increase the fill rate by re-writing partially full chunks. Chunks
     * with a low number of live items are re-written.
     * <p>
     * If the current fill rate is higher than the target fill rate, nothing is
     * done.
     * <p>
     * Please note this method will not necessarily reduce the file size, as
     * empty chunks are not overwritten.
     * <p>
     * Only data of open maps can be moved. For maps that are not open, the old
     * chunk is still referenced. Therefore, it is recommended to open all maps
     * before calling this method.
     *
     * @param targetFillRate the minimum percentage of live entries
     * @param write the minimum number of bytes to write
     * @return if a chunk was re-written
     */
    public boolean compact(int targetFillRate, int write) {
        if (!reuseSpace) {
            return false;
        }
        synchronized (compactSync) {
            checkOpen();
            ArrayList<Chunk> old;
            synchronized (this) {
                old = findOldChunks(targetFillRate, write);
            }
            if (old == null || old.isEmpty()) {
                return false;
            }
            compactRewrite(old);
            return true;
        }
    }

    private ArrayList<Chunk> findOldChunks(int targetFillRate, int write) {
        if (lastChunk == null) {
            // nothing to do
            return null;
        }

        // calculate the fill rate
        long maxLengthSum = 0;
        long maxLengthLiveSum = 0;

        long time = getTimeSinceCreation();

        for (Chunk c : chunks.values()) {
            // ignore young chunks, because we don't optimize those
            if (c.time + retentionTime <= time) {
                maxLengthSum += c.maxLen;
                maxLengthLiveSum += c.maxLenLive;
            }
        }
        if (maxLengthLiveSum < 0) {
            // no old data
            return null;
        }
        // the fill rate of all chunks combined
        if (maxLengthSum <= 0) {
            // avoid division by 0
            maxLengthSum = 1;
        }
        int fillRate = (int) (100 * maxLengthLiveSum / maxLengthSum);
        if (fillRate >= targetFillRate) {
            return null;
        }

        // the 'old' list contains the chunks we want to free up
        ArrayList<Chunk> old = new ArrayList<>();
        Chunk last = chunks.get(lastChunk.id);
        for (Chunk c : chunks.values()) {
            // only look at chunk older than the retention time
            // (it's possible to compact chunks earlier, but right
            // now we don't do that)
            if (c.time + retentionTime <= time) {
                long age = last.version - c.version + 1;
                c.collectPriority = (int) (c.getFillRate() * 1000 / Math.max(1,age));
                old.add(c);
            }
        }
        if (old.isEmpty()) {
            return null;
        }

        // sort the list, so the first entry should be collected first
        Collections.sort(old, new Comparator<Chunk>() {
            @Override
            public int compare(Chunk o1, Chunk o2) {
                int comp = Integer.compare(o1.collectPriority,
                                           o2.collectPriority);
                if (comp == 0) {
                    comp = Long.compare(o1.maxLenLive,
                                        o2.maxLenLive);
                }
                return comp;
            }
        });
        // find out up to were in the old list we need to move
        long written = 0;
        int chunkCount = 0;
        Chunk move = null;
        for (Chunk c : old) {
            if (move != null) {
                if (c.collectPriority > 0 && written > write) {
                    break;
                }
            }
            written += c.maxLenLive;
            chunkCount++;
            move = c;
        }
        if (chunkCount < 1) {
            return null;
        }
        // remove the chunks we want to keep from this list
        boolean remove = false;
        for (Iterator<Chunk> it = old.iterator(); it.hasNext();) {
            Chunk c = it.next();
            if (move == c) {
                remove = true;
            } else if (remove) {
                it.remove();
            }
        }
        return old;
    }

    private void compactRewrite(Iterable<Chunk> old) {
        HashSet<Integer> set = new HashSet<>();
        for (Chunk c : old) {
            set.add(c.id);
        }
        for (MVMap<?, ?> m : maps.values()) {
            @SuppressWarnings("unchecked")
            MVMap<Object, Object> map = (MVMap<Object, Object>) m;
            if (!map.isClosed() && !map.rewrite(set)) {
                return;
            }
        }
        if (!meta.rewrite(set)) {
            return;
        }
        freeUnusedChunks();
        commit();
    }

    /**
     * Read a page.
     *
     * @param map the map
     * @param pos the page position
     * @return the page
     */
    Page readPage(MVMap<?, ?> map, long pos) {
        if (!DataUtils.isPageSaved(pos)) {
            throw DataUtils.newIllegalStateException(
                    DataUtils.ERROR_FILE_CORRUPT, "Position 0");
        }
        Page p = cache == null ? null : cache.get(pos);
        if (p == null) {
            Chunk c = getChunk(pos);
            long filePos = c.block * BLOCK_SIZE;
            filePos += DataUtils.getPageOffset(pos);
            if (filePos < 0) {
                throw DataUtils.newIllegalStateException(
                        DataUtils.ERROR_FILE_CORRUPT,
                        "Negative position {0}", filePos);
            }
            long maxPos = (c.block + c.len) * BLOCK_SIZE;
            p = Page.read(fileStore, pos, map, filePos, maxPos);
            cachePage(p);
        }
        return p;
    }

    /**
     * Remove a page.
     *
     * @param map the map the page belongs to
     * @param pos the position of the page
     * @param memory the memory usage
     */
    void removePage(MVMap<?, ?> map, long pos, int memory) {
        // we need to keep temporary pages,
        // to support reading old versions and rollback
        if (!DataUtils.isPageSaved(pos)) {
            // the page was not yet stored:
            // just using "unsavedMemory -= memory" could result in negative
            // values, because in some cases a page is allocated, but never
            // stored, so we need to use max
            unsavedMemory = Math.max(0, unsavedMemory - memory);
            return;
        }

        // This could result in a cache miss if the operation is rolled back,
        // but we don't optimize for rollback.
        // We could also keep the page in the cache, as somebody
        // could still read it (reading the old version).
/*
        if (cache != null) {
            if (DataUtils.getPageType(pos) == DataUtils.PAGE_TYPE_LEAF) {
                // keep nodes in the cache, because they are still used for
                // garbage collection
                cache.remove(pos);
            }
        }
*/
        int chunkId = DataUtils.getPageChunkId(pos);
        // synchronize, because pages could be freed concurrently
        synchronized (freedPageSpace) {
            Chunk chunk = freedPageSpace.get(chunkId);
            if (chunk == null) {
                chunk = new Chunk(chunkId);
                freedPageSpace.put(chunkId, chunk);
            }
            chunk.maxLenLive -= DataUtils.getPageMaxLength(pos);
            chunk.pageCountLive -= 1;
        }
    }

    Compressor getCompressorFast() {
        if (compressorFast == null) {
            compressorFast = new CompressLZF();
        }
        return compressorFast;
    }

    Compressor getCompressorHigh() {
        if (compressorHigh == null) {
            compressorHigh = new CompressDeflate();
        }
        return compressorHigh;
    }

    int getCompressionLevel() {
        return compressionLevel;
    }

    public int getPageSplitSize() {
        return pageSplitSize;
    }

    public int getKeysPerPage() {
        return keysPerPage;
    }

    public long getMaxPageSize() {
        return cache == null ? Long.MAX_VALUE : cache.getMaxItemSize() >> 4;
    }

    public boolean getReuseSpace() {
        return reuseSpace;
    }

    /**
     * Whether empty space in the file should be re-used. If enabled, old data
     * is overwritten (default). If disabled, writes are appended at the end of
     * the file.
     * <p>
     * This setting is specially useful for online backup. To create an online
     * backup, disable this setting, then copy the file (starting at the
     * beginning of the file). In this case, concurrent backup and write
     * operations are possible (obviously the backup process needs to be faster
     * than the write operations).
     *
     * @param reuseSpace the new value
     */
    public void setReuseSpace(boolean reuseSpace) {
        this.reuseSpace = reuseSpace;
    }

    public int getRetentionTime() {
        return retentionTime;
    }

    /**
     * How long to retain old, persisted chunks, in milliseconds. Chunks that
     * are older may be overwritten once they contain no live data.
     * <p>
     * The default value is 45000 (45 seconds) when using the default file
     * store. It is assumed that a file system and hard disk will flush all
     * write buffers within this time. Using a lower value might be dangerous,
     * unless the file system and hard disk flush the buffers earlier. To
     * manually flush the buffers, use
     * <code>MVStore.getFile().force(true)</code>, however please note that
     * according to various tests this does not always work as expected
     * depending on the operating system and hardware.
     * <p>
     * The retention time needs to be long enough to allow reading old chunks
     * while traversing over the entries of a map.
     * <p>
     * This setting is not persisted.
     *
     * @param ms how many milliseconds to retain old chunks (0 to overwrite them
     *            as early as possible)
     */
    public void setRetentionTime(int ms) {
        this.retentionTime = ms;
    }

    /**
     * How many versions to retain for in-memory stores. If not set, 5 old
     * versions are retained.
     *
     * @param count the number of versions to keep
     */
    public void setVersionsToKeep(int count) {
        this.versionsToKeep = count;
    }

    /**
     * Get the oldest version to retain in memory (for in-memory stores).
     *
     * @return the version
     */
    public long getVersionsToKeep() {
        return versionsToKeep;
    }

    /**
     * Get the oldest version to retain in memory, which is the manually set
     * retain version, or the current store version (whatever is older).
     *
     * @return the version
     */
    public long getOldestVersionToKeep() {
        long v = oldestVersionToKeep.get();
        if (fileStore == null) {
            v = Math.max(v - versionsToKeep, INITIAL_VERSION);
            return v;
        }

        long storeVersion = currentStoreVersion;
        if (storeVersion != INITIAL_VERSION && storeVersion < v) {
            v = storeVersion;
        }
        return v;
    }

    private void setOldestVersionToKeep(long oldestVersionToKeep) {
        boolean success;
        do {
            long current = this.oldestVersionToKeep.get();
            // Oldest version may only advance, never goes back
            success = oldestVersionToKeep <= current ||
                      this.oldestVersionToKeep.compareAndSet(current, oldestVersionToKeep);
        } while (!success);
    }

    /**
     * Check whether all data can be read from this version. This requires that
     * all chunks referenced by this version are still available (not
     * overwritten).
     *
     * @param version the version
     * @return true if all data can be read
     */
    private boolean isKnownVersion(long version) {
        if (version > currentVersion || version < 0) {
            return false;
        }
        if (version == currentVersion || chunks.isEmpty()) {
            // no stored data
            return true;
        }
        // need to check if a chunk for this version exists
        Chunk c = getChunkForVersion(version);
        if (c == null) {
            return false;
        }
        // also, all chunks referenced by this version
        // need to be available in the file
        MVMap<String, String> oldMeta = getMetaMap(version);
        if (oldMeta == null) {
            return false;
        }
        try {
            for (Iterator<String> it = oldMeta.keyIterator("chunk.");
                    it.hasNext();) {
                String chunkKey = it.next();
                if (!chunkKey.startsWith("chunk.")) {
                    break;
                }
                if (!meta.containsKey(chunkKey)) {
                    String s = oldMeta.get(chunkKey);
                    Chunk c2 = Chunk.fromString(s);
                    Chunk test = readChunkHeaderAndFooter(c2.block);
                    if (test == null || test.id != c2.id) {
                        return false;
                    }
                }
            }
        } catch (IllegalStateException e) {
            // the chunk missing where the metadata is stored
            return false;
        }
        return true;
    }

    /**
     * Increment the number of unsaved pages.
     *
     * @param memory the memory usage of the page
     */
    public void registerUnsavedPage(int memory) {
        unsavedMemory += memory;
        int newValue = unsavedMemory;
        if (newValue > autoCommitMemory && autoCommitMemory > 0) {
            saveNeeded = true;
        }
    }

    public boolean isSaveNeeded() {
        return saveNeeded;
    }

    /**
     * This method is called before writing to a map.
     *
     * @param map the map
     */
    void beforeWrite(MVMap<?, ?> map) {
        if (saveNeeded && fileStore != null && !closed && autoCommitDelay > 0) {
            saveNeeded = false;
            // check again, because it could have been written by now
            if (unsavedMemory > autoCommitMemory && autoCommitMemory > 0) {
                commit();
            }
        }
    }

    /**
     * Get the store version. The store version is usually used to upgrade the
     * structure of the store after upgrading the application. Initially the
     * store version is 0, until it is changed.
     *
     * @return the store version
     */
    public int getStoreVersion() {
        checkOpen();
        String x = meta.get("setting.storeVersion");
        return x == null ? 0 : DataUtils.parseHexInt(x);
    }

    /**
     * Update the store version.
     *
     * @param version the new store version
     */
    public synchronized void setStoreVersion(int version) {
        checkOpen();
        markMetaChanged();
        meta.put("setting.storeVersion", Integer.toHexString(version));
    }

    /**
     * Revert to the beginning of the current version, reverting all uncommitted
     * changes.
     */
    public void rollback() {
        rollbackTo(currentVersion);
    }

    /**
     * Revert to the beginning of the given version. All later changes (stored
     * or not) are forgotten. All maps that were created later are closed. A
     * rollback to a version before the last stored version is immediately
     * persisted. Rollback to version 0 means all data is removed.
     *
     * @param version the version to revert to
     */
    public synchronized void rollbackTo(long version) {
        checkOpen();
        if (version == 0) {
            // special case: remove all data
            for (MVMap<?, ?> m : maps.values()) {
                m.close();
            }
            meta.setInitialRoot(meta.createEmptyLeaf(), INITIAL_VERSION);

            chunks.clear();
            if (fileStore != null) {
                fileStore.clear();
            }
            maps.clear();
            lastChunk = null;
            synchronized (freedPageSpace) {
                freedPageSpace.clear();
            }
            versions.clear();
            currentVersion = version;
            setWriteVersion(version);
            metaChanged = false;
            return;
        }
        DataUtils.checkArgument(
                isKnownVersion(version),
                "Unknown version {0}", version);
        for (MVMap<?, ?> m : maps.values()) {
            m.rollbackTo(version);
        }

        TxCounter txCounter;
        while ((txCounter = versions.peekLast()) != null && txCounter.version >= version) {
            versions.removeLast();
        }
        currentTxCounter = new TxCounter(version);

        meta.rollbackTo(version);
        metaChanged = false;
        boolean loadFromFile = false;
        // find out which chunks to remove,
        // and which is the newest chunk to keep
        // (the chunk list can have gaps)
        ArrayList<Integer> remove = new ArrayList<>();
        Chunk keep = null;
        for (Chunk c : chunks.values()) {
            if (c.version > version) {
                remove.add(c.id);
            } else if (keep == null || keep.id < c.id) {
                keep = c;
            }
        }
        if (!remove.isEmpty()) {
            // remove the youngest first, so we don't create gaps
            // (in case we remove many chunks)
            Collections.sort(remove, Collections.reverseOrder());
            loadFromFile = true;
            for (int id : remove) {
                Chunk c = chunks.remove(id);
                long start = c.block * BLOCK_SIZE;
                int length = c.len * BLOCK_SIZE;
                fileStore.free(start, length);
                assert fileStore.getFileLengthInUse() == _getFileLengthInUse() : fileStore.getFileLengthInUse() + " != " + _getFileLengthInUse();
                // overwrite the chunk,
                // so it is not be used later on
                WriteBuffer buff = getWriteBuffer();
                buff.limit(length);
                // buff.clear() does not set the data
                Arrays.fill(buff.getBuffer().array(), (byte) 0);
                write(start, buff.getBuffer());
                releaseWriteBuffer(buff);
                // only really needed if we remove many chunks, when writes are
                // re-ordered - but we do it always, because rollback is not
                // performance critical
                sync();
            }
            lastChunk = keep;
            writeStoreHeader();
            readStoreHeader();
        }
        for (MVMap<?, ?> m : new ArrayList<>(maps.values())) {
            int id = m.getId();
            if (m.getCreateVersion() >= version) {
                m.close();
                maps.remove(id);
            } else {
                if (loadFromFile) {
                    m.setRootPos(getRootPos(meta, id), version);
                } else {
                    m.rollbackRoot(version);
                }
            }
        }
        // rollback might have rolled back the stored chunk metadata as well
        if (lastChunk != null) {
            for (Chunk c : chunks.values()) {
                meta.put(Chunk.getMetaKey(c.id), c.asString());
            }
        }
        currentVersion = version;
    }

    private static long getRootPos(MVMap<String, String> map, int mapId) {
        String root = map.get(MVMap.getMapRootKey(mapId));
        return root == null ? 0 : DataUtils.parseHexLong(root);
    }

    /**
     * Get the current version of the data. When a new store is created, the
     * version is 0.
     *
     * @return the version
     */
    public long getCurrentVersion() {
        return currentVersion;
    }

    public long getLastStoredVersion() {
        return lastStoredVersion;
    }

    /**
     * Get the file store.
     *
     * @return the file store
     */
    public FileStore getFileStore() {
        return fileStore;
    }

    /**
     * Get the store header. This data is for informational purposes only. The
     * data is subject to change in future versions. The data should not be
     * modified (doing so may corrupt the store).
     *
     * @return the store header
     */
    public Map<String, Object> getStoreHeader() {
        return storeHeader;
    }

    private void checkOpen() {
        if (closed) {
            throw DataUtils.newIllegalStateException(DataUtils.ERROR_CLOSED,
                    "This store is closed", panicException);
        }
    }

    /**
     * Rename a map.
     *
     * @param map the map
     * @param newName the new name
     */
    public synchronized void renameMap(MVMap<?, ?> map, String newName) {
        checkOpen();
        DataUtils.checkArgument(map != meta,
                "Renaming the meta map is not allowed");
        int id = map.getId();
        String oldName = getMapName(id);
        if (oldName.equals(newName)) {
            return;
        }
        DataUtils.checkArgument(
                !meta.containsKey("name." + newName),
                "A map named {0} already exists", newName);
        meta.remove("name." + oldName);
        meta.put(MVMap.getMapKey(id), map.asString(newName));
        meta.put("name." + newName, Integer.toHexString(id));
        markMetaChanged();
    }

    /**
     * Remove a map. Please note rolling back this operation does not restore
     * the data; if you need this ability, use Map.clear().
     *
     * @param map the map to remove
     */
    public void removeMap(MVMap<?, ?> map) {
        removeMap(map, true);
    }

    public synchronized void removeMap(MVMap<?, ?> map, boolean delayed) {
        checkOpen();
        DataUtils.checkArgument(map != meta,
                "Removing the meta map is not allowed");
        map.close();
        MVMap.RootReference rootReference = map.getRoot();
        updateCounter += rootReference.updateCounter;
        updateAttemptCounter += rootReference.updateAttemptCounter;

        int id = map.getId();
        String name = getMapName(id);
        removeMap(name, id, delayed);
    }

    private void removeMap(String name, int id, boolean delayed) {
        if (meta.remove(MVMap.getMapKey(id)) != null) {
            markMetaChanged();
        }
        if (meta.remove("name." + name) != null) {
            markMetaChanged();
        }
        if (!delayed) {
            if (meta.remove(MVMap.getMapRootKey(id)) != null) {
                markMetaChanged();
            }
            maps.remove(id);
        }
    }

    public void removeMap(String name) {
        int id = getMapId(name);
        if(id > 0) {
            removeMap(name, id, false);
        }
    }

    /**
     * Get the name of the given map.
     *
     * @param id the map id
     * @return the name, or null if not found
     */
    public String getMapName(int id) {
        checkOpen();
        String m = meta.get(MVMap.getMapKey(id));
        return m == null ? null : DataUtils.getMapName(m);
    }

    private int getMapId(String name) {
        String m = meta.get("name." + name);
        return m == null ? -1 : DataUtils.parseHexInt(m);
    }

    /**
     * Commit and save all changes, if there are any, and compact the store if
     * needed.
     */
    void writeInBackground() {
        try {
            if (closed) {
                return;
            }

            // could also commit when there are many unsaved pages,
            // but according to a test it doesn't really help

<<<<<<< HEAD
        long time = getTimeSinceCreation();
        if (time <= lastCommitTime + autoCommitDelay) {
            return;
        }
        try {
            commit();
=======
            long time = getTimeSinceCreation();
            if (time <= lastCommitTime + autoCommitDelay) {
                return;
            }
            if (hasUnsavedChanges()) {
                try {
                    commitAndSave();
                } catch (Throwable e) {
                    handleException(e);
                    return;
                }
            }
>>>>>>> b413c56a
            if (autoCompactFillRate > 0) {
                // whether there were file read or write operations since
                // the last time
                boolean fileOps;
                long fileOpCount = fileStore.getWriteCount() + fileStore.getReadCount();
                if (autoCompactLastFileOpCount != fileOpCount) {
                    fileOps = true;
                } else {
                    fileOps = false;
                }
                // use a lower fill rate if there were any file operations
                int fillRate = fileOps ? autoCompactFillRate / 3 : autoCompactFillRate;
                // TODO how to avoid endless compaction if there is a bug
                // in the bookkeeping?
                compact(fillRate, autoCommitMemory);
                autoCompactLastFileOpCount = fileStore.getWriteCount() + fileStore.getReadCount();
            }
        } catch (Throwable e) {
            handleException(e);
        }
    }

    private void handleException(Throwable ex) {
        if (backgroundExceptionHandler != null) {
            try {
                backgroundExceptionHandler.uncaughtException(null, ex);
            } catch(Throwable ignore) {
                if (ex != ignore) { // OOME may be the same
                    ex.addSuppressed(ignore);
                }
            }
        }
    }

    /**
     * Set the read cache size in MB.
     *
     * @param mb the cache size in MB.
     */
    public void setCacheSize(int mb) {
        final long bytes = (long) mb * 1024 * 1024;
        if (cache != null) {
            cache.setMaxMemory(bytes);
            cache.clear();
        }
        if (cacheChunkRef != null) {
            cacheChunkRef.setMaxMemory(bytes / 4);
            cacheChunkRef.clear();
        }
    }

    public boolean isClosed() {
        return closed;
    }

    private void stopBackgroundThread() {
        BackgroundWriterThread t = backgroundWriterThread;
        if (t == null) {
            return;
        }
        backgroundWriterThread = null;
        if (Thread.currentThread() == t) {
            // within the thread itself - can not join
            return;
        }
        synchronized (t.sync) {
            t.sync.notifyAll();
        }
        if (Thread.holdsLock(this)) {
            // called from storeNow: can not join,
            // because that could result in a deadlock
            return;
        }
        try {
            t.join();
        } catch (Exception e) {
            // ignore
        }
    }

    /**
     * Set the maximum delay in milliseconds to auto-commit changes.
     * <p>
     * To disable auto-commit, set the value to 0. In this case, changes are
     * only committed when explicitly calling commit.
     * <p>
     * The default is 1000, meaning all changes are committed after at most one
     * second.
     *
     * @param millis the maximum delay
     */
    public void setAutoCommitDelay(int millis) {
        if (autoCommitDelay == millis) {
            return;
        }
        autoCommitDelay = millis;
        if (fileStore == null || fileStore.isReadOnly()) {
            return;
        }
        stopBackgroundThread();
        // start the background thread if needed
        if (millis > 0) {
            int sleep = Math.max(1, millis / 10);
            BackgroundWriterThread t =
                    new BackgroundWriterThread(this, sleep,
                            fileStore.toString());
            t.start();
            backgroundWriterThread = t;
        }
    }

    /**
     * Get the auto-commit delay.
     *
     * @return the delay in milliseconds, or 0 if auto-commit is disabled.
     */
    public int getAutoCommitDelay() {
        return autoCommitDelay;
    }

    /**
     * Get the maximum memory (in bytes) used for unsaved pages. If this number
     * is exceeded, unsaved changes are stored to disk.
     *
     * @return the memory in bytes
     */
    public int getAutoCommitMemory() {
        return autoCommitMemory;
    }

    /**
     * Get the estimated memory (in bytes) of unsaved data. If the value exceeds
     * the auto-commit memory, the changes are committed.
     * <p>
     * The returned value is an estimation only.
     *
     * @return the memory in bytes
     */
    public int getUnsavedMemory() {
        return unsavedMemory;
    }

    /**
     * Put the page in the cache.
     * @param page the page
     */
    void cachePage(Page page) {
        if (cache != null) {
            cache.put(page.getPos(), page, page.getMemory());
        }
    }

    /**
     * Get the amount of memory used for caching, in MB.
     * Note that this does not include the page chunk references cache, which is
     * 25% of the size of the page cache.
     *
     * @return the amount of memory used for caching
     */
    public int getCacheSizeUsed() {
        if (cache == null) {
            return 0;
        }
        return (int) (cache.getUsedMemory() / 1024 / 1024);
    }

    /**
     * Get the maximum cache size, in MB.
     * Note that this does not include the page chunk references cache, which is
     * 25% of the size of the page cache.
     *
     * @return the cache size
     */
    public int getCacheSize() {
        if (cache == null) {
            return 0;
        }
        return (int) (cache.getMaxMemory() / 1024 / 1024);
    }

    /**
     * Get the cache.
     *
     * @return the cache
     */
    public CacheLongKeyLIRS<Page> getCache() {
        return cache;
    }

    /**
     * Whether the store is read-only.
     *
     * @return true if it is
     */
    public boolean isReadOnly() {
        return fileStore != null && fileStore.isReadOnly();
    }

    public synchronized double getUpdateFailureRatio() {
        long updateCounter = this.updateCounter;
        long updateAttemptCounter = this.updateAttemptCounter;
        MVMap.RootReference rootReference = meta.getRoot();
        updateCounter += rootReference.updateCounter;
        updateAttemptCounter += rootReference.updateAttemptCounter;
        for (MVMap<?, ?> map : maps.values()) {
            MVMap.RootReference root = map.getRoot();
            updateCounter += root.updateCounter;
            updateAttemptCounter += root.updateAttemptCounter;
        }
        return updateAttemptCounter == 0 ? 0 : 1 - ((double)updateCounter / updateAttemptCounter);
    }

    /**
     * Register opened operation (transaction).
     * This would increment usage counter for the current version.
     * This version (and all after it) should not be dropped until all
     * transactions involved are closed and usage counter goes to zero.
     * @return TxCounter to be decremented when operation finishes (transaction closed).
     */
    public TxCounter registerVersionUsage() {
        TxCounter txCounter;
        while(true) {
            txCounter = currentTxCounter;
            if(txCounter.counter.getAndIncrement() >= 0) {
                break;
            }
            // The only way for counter to be negative
            // if it was retrieved right before onVersionChange()
            // and now onVersionChange() is done.
            // This version is eligible for reclamation now
            // and should not be used here, so restore count
            // not to upset accounting and try again with a new
            // version (currentTxCounter should have changed).
            assert txCounter != currentTxCounter : txCounter;
            txCounter.counter.decrementAndGet();
        }
        return txCounter;
    }

    public void deregisterVersionUsage(TxCounter txCounter) {
        if(txCounter != null) {
            if(txCounter.counter.decrementAndGet() <= 0) {
                if (currentStoreThread.compareAndSet(null, Thread.currentThread())) {
                    try {
                        dropUnusedVersions();
                    } finally {
                        currentStoreThread.set(null);
                    }
                }
            }
        }
    }

    private void onVersionChange(long version) {
        TxCounter txCounter = this.currentTxCounter;
        assert txCounter.counter.get() >= 0;
        versions.add(txCounter);
        currentTxCounter = new TxCounter(version);
        txCounter.counter.decrementAndGet();
        dropUnusedVersions();
    }

    private void dropUnusedVersions() {
        TxCounter txCounter;
        while ((txCounter = versions.peek()) != null
                && txCounter.counter.get() < 0) {
            versions.poll();
        }
        setOldestVersionToKeep(txCounter != null ? txCounter.version : currentTxCounter.version);
    }

    public static final class TxCounter {
        private final long version;
        private final AtomicInteger counter = new AtomicInteger();

        private TxCounter(long version) {
            this.version = version;
        }

        @Override
        public String toString() {
            return "v=" + version + " / cnt=" + counter;
        }
    }

    /**
     * A background writer thread to automatically store changes from time to
     * time.
     */
    private static class BackgroundWriterThread extends Thread {

        public final Object sync = new Object();
        private final MVStore store;
        private final int sleep;

        private BackgroundWriterThread(MVStore store, int sleep, String fileStoreName) {
            super("MVStore background writer " + fileStoreName);
            this.store = store;
            this.sleep = sleep;
            setDaemon(true);
        }

        @Override
        public void run() {
            while (store.backgroundWriterThread != null) {
                synchronized (sync) {
                    try {
                        sync.wait(sleep);
                    } catch (InterruptedException ignore) {
                    }
                }
                if (store.backgroundWriterThread == null) {
                    break;
                }
                store.writeInBackground();
            }
        }

    }

    /**
     * A builder for an MVStore.
     */
    public static final class Builder {

        private final HashMap<String, Object> config;

        private Builder(HashMap<String, Object> config) {
            this.config = config;
        }

        /**
         * Creates new instance of MVStore.Builder.
         */
        public Builder() {
            config = new HashMap<>();
        }

        private Builder set(String key, Object value) {
            config.put(key, value);
            return this;
        }

        /**
         * Disable auto-commit, by setting the auto-commit delay and auto-commit
         * buffer size to 0.
         *
         * @return this
         */
        public Builder autoCommitDisabled() {
            // we have a separate config option so that
            // no thread is started if the write delay is 0
            // (if we only had a setter in the MVStore,
            // the thread would need to be started in any case)
            set("autoCommitBufferSize", 0);
            return set("autoCommitDelay", 0);
        }

        /**
         * Set the size of the write buffer, in KB disk space (for file-based
         * stores). Unless auto-commit is disabled, changes are automatically
         * saved if there are more than this amount of changes.
         * <p>
         * The default is 1024 KB.
         * <p>
         * When the value is set to 0 or lower, data is not automatically
         * stored.
         *
         * @param kb the write buffer size, in kilobytes
         * @return this
         */
        public Builder autoCommitBufferSize(int kb) {
            return set("autoCommitBufferSize", kb);
        }

        /**
         * Set the auto-compact target fill rate. If the average fill rate (the
         * percentage of the storage space that contains active data) of the
         * chunks is lower, then the chunks with a low fill rate are re-written.
         * Also, if the percentage of empty space between chunks is higher than
         * this value, then chunks at the end of the file are moved. Compaction
         * stops if the target fill rate is reached.
         * <p>
         * The default value is 50 (50%). The value 0 disables auto-compacting.
         * <p>
         *
         * @param percent the target fill rate
         * @return this
         */
        public Builder autoCompactFillRate(int percent) {
            return set("autoCompactFillRate", percent);
        }

        /**
         * Use the following file name. If the file does not exist, it is
         * automatically created. The parent directory already must exist.
         *
         * @param fileName the file name
         * @return this
         */
        public Builder fileName(String fileName) {
            return set("fileName", fileName);
        }

        /**
         * Encrypt / decrypt the file using the given password. This method has
         * no effect for in-memory stores. The password is passed as a
         * char array so that it can be cleared as soon as possible. Please note
         * there is still a small risk that password stays in memory (due to
         * Java garbage collection). Also, the hashed encryption key is kept in
         * memory as long as the file is open.
         *
         * @param password the password
         * @return this
         */
        public Builder encryptionKey(char[] password) {
            return set("encryptionKey", password);
        }

        /**
         * Open the file in read-only mode. In this case, a shared lock will be
         * acquired to ensure the file is not concurrently opened in write mode.
         * <p>
         * If this option is not used, the file is locked exclusively.
         * <p>
         * Please note a store may only be opened once in every JVM (no matter
         * whether it is opened in read-only or read-write mode), because each
         * file may be locked only once in a process.
         *
         * @return this
         */
        public Builder readOnly() {
            return set("readOnly", 1);
        }

        /**
         * Set the read cache size in MB. The default is 16 MB.
         *
         * @param mb the cache size in megabytes
         * @return this
         */
        public Builder cacheSize(int mb) {
            return set("cacheSize", mb);
        }

        /**
         * Set the read cache concurrency. The default is 16, meaning 16
         * segments are used.
         *
         * @param concurrency the cache concurrency
         * @return this
         */
        public Builder cacheConcurrency(int concurrency) {
            return set("cacheConcurrency", concurrency);
        }

        /**
         * Compress data before writing using the LZF algorithm. This will save
         * about 50% of the disk space, but will slow down read and write
         * operations slightly.
         * <p>
         * This setting only affects writes; it is not necessary to enable
         * compression when reading, even if compression was enabled when
         * writing.
         *
         * @return this
         */
        public Builder compress() {
            return set("compress", 1);
        }

        /**
         * Compress data before writing using the Deflate algorithm. This will
         * save more disk space, but will slow down read and write operations
         * quite a bit.
         * <p>
         * This setting only affects writes; it is not necessary to enable
         * compression when reading, even if compression was enabled when
         * writing.
         *
         * @return this
         */
        public Builder compressHigh() {
            return set("compress", 2);
        }

        /**
         * Set the amount of memory a page should contain at most, in bytes,
         * before it is split. The default is 16 KB for persistent stores and 4
         * KB for in-memory stores. This is not a limit in the page size, as
         * pages with one entry can get larger. It is just the point where pages
         * that contain more than one entry are split.
         *
         * @param pageSplitSize the page size
         * @return this
         */
        public Builder pageSplitSize(int pageSplitSize) {
            return set("pageSplitSize", pageSplitSize);
        }

        /**
         * Set the listener to be used for exceptions that occur when writing in
         * the background thread.
         *
         * @param exceptionHandler the handler
         * @return this
         */
        public Builder backgroundExceptionHandler(
                Thread.UncaughtExceptionHandler exceptionHandler) {
            return set("backgroundExceptionHandler", exceptionHandler);
        }

        /**
         * Use the provided file store instead of the default one.
         * <p>
         * File stores passed in this way need to be open. They are not closed
         * when closing the store.
         * <p>
         * Please note that any kind of store (including an off-heap store) is
         * considered a "persistence", while an "in-memory store" means objects
         * are not persisted and fully kept in the JVM heap.
         *
         * @param store the file store
         * @return this
         */
        public Builder fileStore(FileStore store) {
            return set("fileStore", store);
        }

        /**
         * Open the store.
         *
         * @return the opened store
         */
        public MVStore open() {
            return new MVStore(config);
        }

        @Override
        public String toString() {
            return DataUtils.appendMap(new StringBuilder(), config).toString();
        }

        /**
         * Read the configuration from a string.
         *
         * @param s the string representation
         * @return the builder
         */
        @SuppressWarnings({ "unchecked", "rawtypes" })
        public static Builder fromString(String s) {
            // Cast from HashMap<String, String> to HashMap<String, Object> is safe
            return new Builder((HashMap) DataUtils.parseMap(s));
        }

    }

}<|MERGE_RESOLUTION|>--- conflicted
+++ resolved
@@ -2542,27 +2542,11 @@
             // could also commit when there are many unsaved pages,
             // but according to a test it doesn't really help
 
-<<<<<<< HEAD
-        long time = getTimeSinceCreation();
-        if (time <= lastCommitTime + autoCommitDelay) {
-            return;
-        }
-        try {
-            commit();
-=======
             long time = getTimeSinceCreation();
             if (time <= lastCommitTime + autoCommitDelay) {
                 return;
             }
-            if (hasUnsavedChanges()) {
-                try {
-                    commitAndSave();
-                } catch (Throwable e) {
-                    handleException(e);
-                    return;
-                }
-            }
->>>>>>> b413c56a
+            commit();
             if (autoCompactFillRate > 0) {
                 // whether there were file read or write operations since
                 // the last time
