/*
 * Copyright 2004-2018 H2 Group. Multiple-Licensed under the MPL 2.0,
 * and the EPL 1.0 (http://h2database.com/html/license.html).
 * Initial Developer: H2 Group
 */
package org.h2.mvstore;

import java.lang.Thread.UncaughtExceptionHandler;
import java.nio.ByteBuffer;
import java.nio.charset.StandardCharsets;
import java.util.ArrayList;
import java.util.Arrays;
import java.util.BitSet;
import java.util.Collections;
import java.util.Comparator;
import java.util.Deque;
import java.util.HashMap;
import java.util.HashSet;
import java.util.Iterator;
import java.util.LinkedList;
import java.util.Map;
import java.util.PriorityQueue;
import java.util.Queue;
import java.util.Set;
import java.util.concurrent.ConcurrentHashMap;
import java.util.concurrent.atomic.AtomicInteger;
import java.util.concurrent.atomic.AtomicLong;
import java.util.concurrent.atomic.AtomicReference;
import org.h2.compress.CompressDeflate;
import org.h2.compress.CompressLZF;
import org.h2.compress.Compressor;
import org.h2.engine.Constants;
import org.h2.mvstore.cache.CacheLongKeyLIRS;
import org.h2.util.MathUtils;
import org.h2.util.New;
import org.h2.util.Utils;
import static org.h2.mvstore.MVMap.INITIAL_VERSION;

/*

TODO:

Documentation
- rolling docs review: at "Metadata Map"
- better document that writes are in background thread
- better document how to do non-unique indexes
- document pluggable store and OffHeapStore

TransactionStore:
- ability to disable the transaction log,
    if there is only one connection

MVStore:
- better and clearer memory usage accounting rules
    (heap memory versus disk memory), so that even there is
    never an out of memory
    even for a small heap, and so that chunks
    are still relatively big on average
- make sure serialization / deserialization errors don't corrupt the file
- test and possibly improve compact operation (for large dbs)
- automated 'kill process' and 'power failure' test
- defragment (re-creating maps, specially those with small pages)
- store number of write operations per page (maybe defragment
    if much different than count)
- r-tree: nearest neighbor search
- use a small object value cache (StringCache), test on Android
    for default serialization
- MVStoreTool.dump should dump the data if possible;
    possibly using a callback for serialization
- implement a sharded map (in one store, multiple stores)
    to support concurrent updates and writes, and very large maps
- to save space when persisting very small transactions,
    use a transaction log where only the deltas are stored
- serialization for lists, sets, sets, sorted sets, maps, sorted maps
- maybe rename 'rollback' to 'revert' to distinguish from transactions
- support other compression algorithms (deflate, LZ4,...)
- remove features that are not really needed; simplify the code
    possibly using a separate layer or tools
    (retainVersion?)
- optional pluggable checksum mechanism (per page), which
    requires that everything is a page (including headers)
- rename "store" to "save", as "store" is used in "storeVersion"
- rename setStoreVersion to setDataVersion, setSchemaVersion or similar
- temporary file storage
- simple rollback method (rollback to last committed version)
- MVMap to implement SortedMap, then NavigableMap
- storage that splits database into multiple files,
    to speed up compact and allow using trim
    (by truncating / deleting empty files)
- add new feature to the file system API to avoid copying data
    (reads that returns a ByteBuffer instead of writing into one)
    for memory mapped files and off-heap storage
- support log structured merge style operations (blind writes)
    using one map per level plus bloom filter
- have a strict call order MVStore -> MVMap -> Page -> FileStore
- autocommit commits, stores, and compacts from time to time;
    the background thread should wait at least 90% of the
    configured write delay to store changes
- compact* should also store uncommitted changes (if there are any)
- write a LSM-tree (log structured merge tree) utility on top of the MVStore
    with blind writes and/or a bloom filter that
    internally uses regular maps and merge sort
- chunk metadata: maybe split into static and variable,
    or use a small page size for metadata
- data type "string": maybe use prefix compression for keys
- test chunk id rollover
- feature to auto-compact from time to time and on close
- compact very small chunks
- Page: to save memory, combine keys & values into one array
    (also children & counts). Maybe remove some other
    fields (childrenCount for example)
- Support SortedMap for MVMap
- compact: copy whole pages (without having to open all maps)
- maybe change the length code to have lower gaps
- test with very low limits (such as: short chunks, small pages)
- maybe allow to read beyond the retention time:
    when compacting, move live pages in old chunks
    to a map (possibly the metadata map) -
    this requires a change in the compaction code, plus
    a map lookup when reading old data; also, this
    old data map needs to be cleaned up somehow;
    maybe using an additional timeout
- rollback of removeMap should restore the data -
    which has big consequences, as the metadata map
    would probably need references to the root nodes of all maps

*/

/**
 * A persistent storage for maps.
 */
public final class MVStore {

    /**
     * Whether assertions are enabled.
     */
    public static final boolean ASSERT = false;

    /**
     * The block size (physical sector size) of the disk. The store header is
     * written twice, one copy in each block, to ensure it survives a crash.
     */
    static final int BLOCK_SIZE = 4 * 1024;

    private static final int FORMAT_WRITE = 1;
    private static final int FORMAT_READ = 1;

    /**
     * Used to mark a chunk as free, when it was detected that live bookkeeping
     * is incorrect.
     */
    private static final int MARKED_FREE = 10000000;

    /**
     * The background thread, if any.
     */
    volatile BackgroundWriterThread backgroundWriterThread;

    private volatile boolean reuseSpace = true;

    private volatile boolean closed;

    private final FileStore fileStore;
    private final boolean fileStoreIsProvided;

    private final int pageSplitSize;

    private final int keysPerPage;

    /**
     * The page cache. The default size is 16 MB, and the average size is 2 KB.
     * It is split in 16 segments. The stack move distance is 2% of the expected
     * number of entries.
     */
    private final CacheLongKeyLIRS<Page> cache;

    /**
     * The page chunk references cache. The default size is 4 MB, and the
     * average size is 2 KB. It is split in 16 segments. The stack move distance
     * is 2% of the expected number of entries.
     */
    private final CacheLongKeyLIRS<int[]> cacheChunkRef;

    /**
     * The newest chunk. If nothing was stored yet, this field is not set.
     */
    private Chunk lastChunk;

    /**
     * The map of chunks.
     */
    private final ConcurrentHashMap<Integer, Chunk> chunks =
            new ConcurrentHashMap<>();

    private long updateCounter = 0;
    private long updateAttemptCounter = 0;

    /**
     * The map of temporarily freed storage space caused by freed pages.
     * It contains the number of freed entries per chunk.
     */
    private final Map<Integer,Chunk> freedPageSpace = New.hashMap();

    /**
     * The metadata map. Write access to this map needs to be synchronized on
     * the store.
     */
    private final MVMap<String, String> meta;

    private final ConcurrentHashMap<Integer, MVMap<?, ?>> maps =
            new ConcurrentHashMap<>();

    private final HashMap<String, Object> storeHeader = New.hashMap();

    private WriteBuffer writeBuffer;

    private int lastMapId;

    private int versionsToKeep = 5;

    /**
     * The compression level for new pages (0 for disabled, 1 for fast, 2 for
     * high). Even if disabled, the store may contain (old) compressed pages.
     */
    private final int compressionLevel;

    private Compressor compressorFast;

    private Compressor compressorHigh;

    public final UncaughtExceptionHandler backgroundExceptionHandler;

    private volatile long currentVersion;

    /**
     * The version of the last stored chunk, or -1 if nothing was stored so far.
     */
    private long lastStoredVersion = INITIAL_VERSION;

    private final AtomicLong oldestVersionToKeep = new AtomicLong();
    private final Deque<TxCounter> versions = new LinkedList<>();
    private volatile TxCounter currentTxCounter = new TxCounter(currentVersion);

    /**
     * The estimated memory used by unsaved pages. This number is not accurate,
     * also because it may be changed concurrently, and because temporary pages
     * are counted.
     */
    private int unsavedMemory;
    private int autoCommitMemory;
    private volatile boolean saveNeeded;

    /**
     * The time the store was created, in milliseconds since 1970.
     */
    private long creationTime;

    /**
     * How long to retain old, persisted chunks, in milliseconds. For larger or
     * equal to zero, a chunk is never directly overwritten if unused, but
     * instead, the unused field is set. If smaller zero, chunks are directly
     * overwritten if unused.
     */
    private int retentionTime;

    private long lastCommitTime;

    /**
     * The earliest chunk to retain, if any.
     */
    private Chunk retainChunk;

    /**
     * The version of the current store operation (if any).
     */
    private volatile long currentStoreVersion = -1;

    /**
     * Holds reference to a thread performing store operation (if any)
     * or null if there is none is in progress.
     */
    private final AtomicReference<Thread> currentStoreThread = new AtomicReference<>();

    private volatile boolean metaChanged;

    /**
     * The delay in milliseconds to automatically commit and write changes.
     */
    private int autoCommitDelay;

    private int autoCompactFillRate;
    private long autoCompactLastFileOpCount;

    private final Object compactSync = new Object();

    private IllegalStateException panicException;

    private long lastTimeAbsolute;

    private long lastFreeUnusedChunks;

    /**
     * Create and open the store.
     *
     * @param config the configuration to use
     * @throws IllegalStateException if the file is corrupt, or an exception
     *             occurred while opening
     * @throws IllegalArgumentException if the directory does not exist
     */
    MVStore(Map<String, Object> config) {
        this.compressionLevel = Utils.getConfigParam(config, "compress", 0);
        String fileName = (String) config.get("fileName");
        FileStore fileStore = (FileStore) config.get("fileStore");
        fileStoreIsProvided = fileStore != null;
        if(fileStore == null && fileName != null) {
            fileStore = new FileStore();
        }
        this.fileStore = fileStore;

        int pgSplitSize = 48; // for "mem:" case it is # of keys
        CacheLongKeyLIRS.Config cc = null;
        if (this.fileStore != null) {
            int mb = Utils.getConfigParam(config, "cacheSize", 16);
            if (mb > 0) {
                cc = new CacheLongKeyLIRS.Config();
                cc.maxMemory = mb * 1024L * 1024L;
                Object o = config.get("cacheConcurrency");
                if (o != null) {
                    cc.segmentCount = (Integer)o;
                }
            }
            pgSplitSize = 16 * 1024;
        }
        if (cc != null) {
            cache = new CacheLongKeyLIRS<>(cc);
            cc.maxMemory /= 4;
            cacheChunkRef = new CacheLongKeyLIRS<>(cc);
        } else {
            cache = null;
            cacheChunkRef = null;
        }

        pgSplitSize = Utils.getConfigParam(config, "pageSplitSize", pgSplitSize);
        // Make sure pages will fit into cache
        if (cache != null && pgSplitSize > cache.getMaxItemSize()) {
            pgSplitSize = (int)cache.getMaxItemSize();
        }
        pageSplitSize = pgSplitSize;
        keysPerPage = Utils.getConfigParam(config, "keysPerPage", 48);
        backgroundExceptionHandler =
                (UncaughtExceptionHandler)config.get("backgroundExceptionHandler");
        meta = new MVMap<>(this);
        meta.init();
        if (this.fileStore != null) {
            retentionTime = this.fileStore.getDefaultRetentionTime();
            int kb = Utils.getConfigParam(config, "autoCommitBufferSize", 1024);
            // 19 KB memory is about 1 KB storage
            autoCommitMemory = kb * 1024 * 19;
            autoCompactFillRate = Utils.getConfigParam(config, "autoCompactFillRate", 50);
            char[] encryptionKey = (char[]) config.get("encryptionKey");
            try {
                if (!fileStoreIsProvided) {
                    boolean readOnly = config.containsKey("readOnly");
                    this.fileStore.open(fileName, readOnly, encryptionKey);
                }
                if (this.fileStore.size() == 0) {
                    creationTime = getTimeAbsolute();
                    lastCommitTime = creationTime;
                    storeHeader.put("H", 2);
                    storeHeader.put("blockSize", BLOCK_SIZE);
                    storeHeader.put("format", FORMAT_WRITE);
                    storeHeader.put("created", creationTime);
                    writeStoreHeader();
                } else {
                    readStoreHeader();
                }
            } catch (IllegalStateException e) {
                panic(e);
            } finally {
                if (encryptionKey != null) {
                    Arrays.fill(encryptionKey, (char) 0);
                }
            }
            lastCommitTime = getTimeSinceCreation();

            Set<String> rootsToRemove = new HashSet<>();
            for (Iterator<String> it = meta.keyIterator("root."); it.hasNext();) {
                String key = it.next();
                if (!key.startsWith("root.")) {
                    break;
                }
                String mapId = key.substring(key.lastIndexOf('.') + 1);
                if(!meta.containsKey("map."+mapId)) {
                    rootsToRemove.add(key);
                }
            }

            for (String key : rootsToRemove) {
                meta.remove(key);
                markMetaChanged();
            }

            // setAutoCommitDelay starts the thread, but only if
            // the parameter is different from the old value
            int delay = Utils.getConfigParam(config, "autoCommitDelay", 1000);
            setAutoCommitDelay(delay);
        }
    }

    private void panic(IllegalStateException e) {
        if (!closed) {
            if (backgroundExceptionHandler != null) {
                backgroundExceptionHandler.uncaughtException(null, e);
            }
            panicException = e;
            closeImmediately();
        }
        throw e;
    }

    public IllegalStateException getPanicException() {
        return panicException;
    }

    /**
     * Open a store in exclusive mode. For a file-based store, the parent
     * directory must already exist.
     *
     * @param fileName the file name (null for in-memory)
     * @return the store
     */
    public static MVStore open(String fileName) {
        HashMap<String, Object> config = New.hashMap();
        config.put("fileName", fileName);
        return new MVStore(config);
    }

    /**
     * Find position of the root page for historical version of the map.
     *
     * @param mapId to find the old version for
     * @param version the version
     * @return position of the root Page
     */
    long getRootPos(int mapId, long version) {
        MVMap<String, String> oldMeta = getMetaMap(version);
        return getRootPos(oldMeta, mapId);
    }

    /**
     * Open a map with the default settings. The map is automatically create if
     * it does not yet exist. If a map with this name is already open, this map
     * is returned.
     *
     * @param <K> the key type
     * @param <V> the value type
     * @param name the name of the map
     * @return the map
     */
    public <K, V> MVMap<K, V> openMap(String name) {
        return openMap(name, new MVMap.Builder<K, V>());
    }

    /**
     * Open a map with the given builder. The map is automatically create if it
     * does not yet exist. If a map with this name is already open, this map is
     * returned.
     *
     * @param <K> the key type
     * @param <V> the value type
     * @param name the name of the map
     * @param builder the map builder
     * @return the map
     */
    @SuppressWarnings({ "unchecked", "rawtypes" })
    public synchronized <M extends MVMap<K, V>, K, V> M openMap(
            String name, MVMap.MapBuilder<M, K, V> builder) {
        int id = getMapId(name);
        M map;
<<<<<<< HEAD
        if (id >= 0) {
            map = openMap(id, builder);
=======
        if (x != null) {
            id = DataUtils.parseHexInt(x);
            M old = (M) maps.get(id);
            if (old != null) {
                return old;
            }
            map = builder.create();
            String config = meta.get(MVMap.getMapKey(id));
            // Cast from HashMap<String, String> to HashMap<String, Object> is safe
            c = (HashMap) DataUtils.parseMap(config);
            c.put("id", id);
            map.init(this, c);
            root = getRootPos(meta, id);
>>>>>>> 24bdf676
        } else {
            HashMap<String, Object> c = New.hashMap();
            id = ++lastMapId;
            c.put("id", id);
            c.put("createVersion", currentVersion);
            map = builder.create(this, c);
            map.init();
            String x = Integer.toHexString(id);
            meta.put(MVMap.getMapKey(id), map.asString(name));
            meta.put("name." + name, x);
            map.setRootPos(0, lastStoredVersion);
            markMetaChanged();
            @SuppressWarnings("unchecked")
            M existingMap = (M)maps.putIfAbsent(id, map);
            if(existingMap != null) {
                map = existingMap;
            }
        }
        return map;
    }

    public synchronized <M extends MVMap<K, V>, K, V> M openMap(int id,
                                       MVMap.MapBuilder<M, K, V> builder) {
        @SuppressWarnings("unchecked")
        M map = (M) getMap(id);
        if (map == null) {
            String configAsString = meta.get(MVMap.getMapKey(id));
            if(configAsString != null) {
                HashMap<String, Object> config = New.hashMap();
                HashMap<String, String> cfg = DataUtils.parseMap(configAsString);
                config.putAll(cfg);
                config.put("id", id);
                map = builder.create(this, config);
                map.init();
                long root = getRootPos(meta, id);
                map.setRootPos(root, lastStoredVersion);
                maps.put(id, map);
            }
        }
        return map;
    }

    public <K,V> MVMap<K,V> getMap(int id) {
        checkOpen();
        @SuppressWarnings("unchecked")
        MVMap<K,V> map = (MVMap<K, V>) maps.get(id);
        return map;
    }

    /**
     * Get the set of all map names.
     *
     * @return the set of names
     */
    public Set<String> getMapNames() {
        HashSet<String> set = New.hashSet();
        checkOpen();
        for (Iterator<String> it = meta.keyIterator("name."); it.hasNext();) {
            String x = it.next();
            if (!x.startsWith("name.")) {
                break;
            }
            String mapName = x.substring("name.".length());
            set.add(mapName);
        }
        return set;
    }

    /**
     * Get the metadata map. This data is for informational purposes only. The
     * data is subject to change in future versions.
     * <p>
     * The data in this map should not be modified (changing system data may
     * corrupt the store). If modifications are needed, they need be
     * synchronized on the store.
     * <p>
     * The metadata map contains the following entries:
     * <pre>
     * chunk.{chunkId} = {chunk metadata}
     * name.{name} = {mapId}
     * map.{mapId} = {map metadata}
     * root.{mapId} = {root position}
     * setting.storeVersion = {version}
     * </pre>
     *
     * @return the metadata map
     */
    public MVMap<String, String> getMetaMap() {
        checkOpen();
        return meta;
    }

    private MVMap<String, String> getMetaMap(long version) {
        Chunk c = getChunkForVersion(version);
        DataUtils.checkArgument(c != null, "Unknown version {0}", version);
//        if(c == null || c.block == Long.MAX_VALUE) {
//            return meta;
//        } else {
            c = readChunkHeader(c.block);
            MVMap<String, String> oldMeta = meta.openReadOnly(c.metaRootPos, version);
            return oldMeta;
//        }
    }

    private Chunk getChunkForVersion(long version) {
        Chunk newest = null;
        for (Chunk c : chunks.values()) {
            if (c.version <= version) {
                if (newest == null || c.id > newest.id) {
                    newest = c;
                }
            }
        }
        return newest;
    }

    /**
     * Check whether a given map exists.
     *
     * @param name the map name
     * @return true if it exists
     */
    public boolean hasMap(String name) {
        return meta.containsKey("name." + name);
    }

    public boolean hasData(String name) {
        return hasMap(name) && getRootPos(meta, getMapId(name)) != 0;
    }

    private void markMetaChanged() {
        // changes in the metadata alone are usually not detected, as the meta
        // map is changed after storing
        metaChanged = true;
    }

    private void readStoreHeader() {
        Chunk newest = null;
        boolean validStoreHeader = false;
        // find out which chunk and version are the newest
        // read the first two blocks
        ByteBuffer fileHeaderBlocks = fileStore.readFully(0, 2 * BLOCK_SIZE);
        byte[] buff = new byte[BLOCK_SIZE];
        for (int i = 0; i <= BLOCK_SIZE; i += BLOCK_SIZE) {
            fileHeaderBlocks.get(buff);
            // the following can fail for various reasons
            try {
                HashMap<String, String> m = DataUtils.parseChecksummedMap(buff);
                if (m == null)
                    continue;
                int blockSize = DataUtils.readHexInt(
                        m, "blockSize", BLOCK_SIZE);
                if (blockSize != BLOCK_SIZE) {
                    throw DataUtils.newIllegalStateException(
                            DataUtils.ERROR_UNSUPPORTED_FORMAT,
                            "Block size {0} is currently not supported",
                            blockSize);
                }
                long version = DataUtils.readHexLong(m, "version", 0);
                if (newest == null || version > newest.version) {
                    validStoreHeader = true;
                    storeHeader.putAll(m);
                    creationTime = DataUtils.readHexLong(m, "created", 0);
                    int chunkId = DataUtils.readHexInt(m, "chunk", 0);
                    long block = DataUtils.readHexLong(m, "block", 0);
                    Chunk test = readChunkHeaderAndFooter(block);
                    if (test != null && test.id == chunkId) {
                        newest = test;
                    }
                }
            } catch (Exception ignore) {/**/}
        }
        if (!validStoreHeader) {
            throw DataUtils.newIllegalStateException(
                    DataUtils.ERROR_FILE_CORRUPT,
                    "Store header is corrupt: {0}", fileStore);
        }
        long format = DataUtils.readHexLong(storeHeader, "format", 1);
        if (format > FORMAT_WRITE && !fileStore.isReadOnly()) {
            throw DataUtils.newIllegalStateException(
                    DataUtils.ERROR_UNSUPPORTED_FORMAT,
                    "The write format {0} is larger " +
                    "than the supported format {1}, " +
                    "and the file was not opened in read-only mode",
                    format, FORMAT_WRITE);
        }
        format = DataUtils.readHexLong(storeHeader, "formatRead", format);
        if (format > FORMAT_READ) {
            throw DataUtils.newIllegalStateException(
                    DataUtils.ERROR_UNSUPPORTED_FORMAT,
                    "The read format {0} is larger " +
                    "than the supported format {1}",
                    format, FORMAT_READ);
        }
        lastStoredVersion = INITIAL_VERSION;
        chunks.clear();
        long now = System.currentTimeMillis();
        // calculate the year (doesn't have to be exact;
        // we assume 365.25 days per year, * 4 = 1461)
        int year =  1970 + (int) (now / (1000L * 60 * 60 * 6 * 1461));
        if (year < 2014) {
            // if the year is before 2014,
            // we assume the system doesn't have a real-time clock,
            // and we set the creationTime to the past, so that
            // existing chunks are overwritten
            creationTime = now - fileStore.getDefaultRetentionTime();
        } else if (now < creationTime) {
            // the system time was set to the past:
            // we change the creation time
            creationTime = now;
            storeHeader.put("created", creationTime);
        }
        Chunk test = readChunkFooter(fileStore.size());
        if (test != null) {
            test = readChunkHeaderAndFooter(test.block);
            if (test != null) {
                if (newest == null || test.version > newest.version) {
                    newest = test;
                }
            }
        }
        if (newest == null) {
            // no chunk
            return;
        }
        // read the chunk header and footer,
        // and follow the chain of next chunks
        while (true) {
            if (newest.next == 0 ||
                    newest.next >= fileStore.size() / BLOCK_SIZE) {
                // no (valid) next
                break;
            }
            test = readChunkHeaderAndFooter(newest.next);
            if (test == null || test.id <= newest.id) {
                break;
            }
            newest = test;
        }
        do {
            setLastChunk(newest);
            loadChunkMeta();
            fileStore.clear();
            // build the free space list
            for (Chunk c : chunks.values()) {
                long start = c.block * BLOCK_SIZE;
                int length = c.len * BLOCK_SIZE;
                fileStore.markUsed(start, length);
            }
            assert fileStore.getFileLengthInUse() == _getFileLengthInUse() : fileStore.getFileLengthInUse() + " != " + _getFileLengthInUse();
            // read all chunk headers and footers within the retention time,
            // to detect unwritten data after a power failure
        } while((newest = verifyLastChunks()) != null);

        setWriteVersion(currentVersion);
    }

    private void loadChunkMeta() {
        // load the chunk metadata: we can load in any order,
        // because loading chunk metadata might recursively load another chunk
        for (Iterator<String> it = meta.keyIterator("chunk."); it.hasNext();) {
            String s = it.next();
            if (!s.startsWith("chunk.")) {
                break;
            }
            s = meta.get(s);
            Chunk c = Chunk.fromString(s);
            if (c.version < lastChunk.version) {
                if (chunks.putIfAbsent(c.id, c) == null) {
                    if (c.block == Long.MAX_VALUE) {
                        throw DataUtils.newIllegalStateException(
                                DataUtils.ERROR_FILE_CORRUPT,
                                "Chunk {0} is invalid", c.id);
                    }
                }
            }
        }
    }

    private void setLastChunk(Chunk last) {
        chunks.clear();
        lastChunk = last;
        if (last == null) {
            // no valid chunk
            lastMapId = 0;
            currentVersion = 0;
            lastStoredVersion = INITIAL_VERSION;
            meta.setRootPos(0, INITIAL_VERSION);
        } else {
            lastMapId = last.mapId;
            currentVersion = last.version;
            chunks.put(last.id, last);
            lastStoredVersion = currentVersion - 1;
            meta.setRootPos(last.metaRootPos, lastStoredVersion);
        }
    }

    private Chunk verifyLastChunks() {
//        long time = getTimeSinceCreation();
        assert lastChunk == null || chunks.containsKey(lastChunk.id) : lastChunk;
        BitSet validIds = new BitSet();
        Queue<Chunk> queue = new PriorityQueue<>(chunks.size(), new Comparator<Chunk>() {
            @Override
            public int compare(Chunk one, Chunk two) {
                return Integer.compare(one.id, two.id);
            }
        });
        queue.addAll(chunks.values());
        int newestValidChunk = -1;
//        Chunk old = null;
        Chunk c;
        while((c = queue.poll()) != null) {
/*
            if (old != null && c.time < old.time) {
                // old chunk (maybe leftover from a previous crash)
                break;
            }
            old = c;
            if (c.time + retentionTime < time) {
                // old chunk, no need to verify
                newestValidChunk = c.id;
                continue;
            }
*/
            Chunk test = readChunkHeaderAndFooter(c.block);
            if (test == null || test.id != c.id) {
                continue;
            }
            validIds.set(c.id);

            try {
                MVMap<String, String> oldMeta = meta.openReadOnly(c.metaRootPos, c.version);
                boolean valid = true;
                for(Iterator<String> iter = oldMeta.keyIterator("chunk."); valid && iter.hasNext(); ) {
                    String s = iter.next();
                    if (!s.startsWith("chunk.")) {
                        break;
                    }
                    s = oldMeta.get(s);
                    valid = validIds.get(Chunk.fromString(s).id);
                }
                if (valid) {
                    newestValidChunk = c.id;
                }
            } catch (Exception ignore) {/**/}
        }

        Chunk newest = chunks.get(newestValidChunk);
        if (newest != lastChunk) {
            if (newest == null) {
                rollbackTo(0);
            } else {
                // to avoid re-using newer chunks later on, we could clear
                // the headers and footers of those, but we might not know about all
                // of them, so that could be incomplete - but we check that newer
                // chunks are written after older chunks, so we are safe
                rollbackTo(newest.version);
                return newest;
            }
        }
        return  null;
    }

    /**
     * Read a chunk header and footer, and verify the stored data is consistent.
     *
     * @param block the block
     * @return the chunk, or null if the header or footer don't match or are not
     *         consistent
     */
    private Chunk readChunkHeaderAndFooter(long block) {
        Chunk header;
        try {
            header = readChunkHeader(block);
        } catch (Exception e) {
            // invalid chunk header: ignore, but stop
            return null;
        }
        if (header == null) {
            return null;
        }
        Chunk footer = readChunkFooter((block + header.len) * BLOCK_SIZE);
        if (footer == null || footer.id != header.id) {
            return null;
        }
        return header;
    }

    /**
     * Try to read a chunk footer.
     *
     * @param end the end of the chunk
     * @return the chunk, or null if not successful
     */
    private Chunk readChunkFooter(long end) {
        // the following can fail for various reasons
        try {
            // read the chunk footer of the last block of the file
            long pos = end - Chunk.FOOTER_LENGTH;
            if(pos < 0) {
                return null;
            }
            ByteBuffer lastBlock = fileStore.readFully(pos, Chunk.FOOTER_LENGTH);
            byte[] buff = new byte[Chunk.FOOTER_LENGTH];
            lastBlock.get(buff);
            HashMap<String, String> m = DataUtils.parseChecksummedMap(buff);
            if (m != null) {
                int chunk = DataUtils.readHexInt(m, "chunk", 0);
                Chunk c = new Chunk(chunk);
                c.version = DataUtils.readHexLong(m, "version", 0);
                c.block = DataUtils.readHexLong(m, "block", 0);
                return c;
            }
        } catch (Exception e) {
            // ignore
        }
        return null;
    }

    private void writeStoreHeader() {
        StringBuilder buff = new StringBuilder();
        if (lastChunk != null) {
            storeHeader.put("block", lastChunk.block);
            storeHeader.put("chunk", lastChunk.id);
            storeHeader.put("version", lastChunk.version);
        }
        DataUtils.appendMap(buff, storeHeader);
        byte[] bytes = buff.toString().getBytes(StandardCharsets.ISO_8859_1);
        int checksum = DataUtils.getFletcher32(bytes, 0, bytes.length);
        DataUtils.appendMap(buff, "fletcher", checksum);
        buff.append("\n");
        bytes = buff.toString().getBytes(StandardCharsets.ISO_8859_1);
        ByteBuffer header = ByteBuffer.allocate(2 * BLOCK_SIZE);
        header.put(bytes);
        header.position(BLOCK_SIZE);
        header.put(bytes);
        header.rewind();
        write(0, header);
    }

    private void write(long pos, ByteBuffer buffer) {
        try {
            fileStore.writeFully(pos, buffer);
        } catch (IllegalStateException e) {
            panic(e);
        }
    }

    /**
     * Close the file and the store. Unsaved changes are written to disk first.
     */
    public void close() {
        if (closed) {
            return;
        }
        FileStore f = fileStore;
        if (f != null && !f.isReadOnly()) {
            stopBackgroundThread();
            for (MVMap<?, ?> map : maps.values()) {
                if (map.isClosed()) {
                    if (meta.remove(MVMap.getMapRootKey(map.getId())) != null) {
                        markMetaChanged();
                    }
                }
            }
            commit();
        }
        closeStore(true);
    }

    /**
     * Close the file and the store, without writing anything. This will stop
     * the background thread. This method ignores all errors.
     */
    public void closeImmediately() {
        try {
            closeStore(false);
        } catch (Exception e) {
            if (backgroundExceptionHandler != null) {
                backgroundExceptionHandler.uncaughtException(null, e);
            }
        }
    }

    private void closeStore(boolean shrinkIfPossible) {
        if (closed) {
            return;
        }
        // can not synchronize on this yet, because
        // the thread also synchronized on this, which
        // could result in a deadlock
        stopBackgroundThread();
        closed = true;
        synchronized (this) {
            if (fileStore != null && shrinkIfPossible) {
                shrinkFileIfPossible(0);
            }
            // release memory early - this is important when called
            // because of out of memory
            if (cache != null) {
                cache.clear();
            }
            if (cacheChunkRef != null) {
                cacheChunkRef.clear();
            }
            for (MVMap<?, ?> m : New.arrayList(maps.values())) {
                m.close();
            }
            chunks.clear();
            maps.clear();
            if (fileStore != null && !fileStoreIsProvided) {
                fileStore.close();
            }
        }
    }

    /**
     * Get the chunk for the given position.
     *
     * @param pos the position
     * @return the chunk
     */
    private Chunk getChunk(long pos) {
        Chunk c = getChunkIfFound(pos);
        if (c == null) {
            int chunkId = DataUtils.getPageChunkId(pos);
            throw DataUtils.newIllegalStateException(
                    DataUtils.ERROR_CHUNK_NOT_FOUND,
                    "Chunk {0} not found", chunkId);
        }
        return c;
    }

    private Chunk getChunkIfFound(long pos) {
        int chunkId = DataUtils.getPageChunkId(pos);
        Chunk c = chunks.get(chunkId);
        if (c == null) {
            checkOpen();
            String s = meta.get(Chunk.getMetaKey(chunkId));
            if (s == null) {
                return null;
            }
            c = Chunk.fromString(s);
            if (c.block == Long.MAX_VALUE) {
                throw DataUtils.newIllegalStateException(
                        DataUtils.ERROR_FILE_CORRUPT,
                        "Chunk {0} is invalid", chunkId);
            }
            chunks.put(c.id, c);
        }
        return c;
    }

    private void setWriteVersion(long version) {
        for (Iterator<MVMap<?, ?>> iter = maps.values().iterator(); iter.hasNext(); ) {
            MVMap<?, ?> map = iter.next();
            if (map.setWriteVersion(version) == null) {
                assert map.isClosed();
                assert map.getVersion() < getOldestVersionToKeep();
                meta.remove(MVMap.getMapRootKey(map.getId()));
                markMetaChanged();
                iter.remove();
            }
        }
        meta.setWriteVersion(version);
        onVersionChange(version);
    }

    /**
     * Commit the changes.
     * <p>
     * This method does nothing if there are no unsaved changes,
     * otherwise it increments the current version
     * and stores the data (for file based stores).
     * <p>
     * It is not necessary to call this method when auto-commit is enabled (the default
     * setting), as in this case it is automatically called from time to time or
     * when enough changes have accumulated. However, it may still be called to
     * flush all changes to disk.
     * <p>
     * At most one store operation may run at any time.
     *
     * @return the new version (incremented if there were changes)
     */
    public long commit() {
        // unlike synchronization, this will also prevent re-entrance,
        // which may be possible, if the meta map have changed
        if (currentStoreThread.compareAndSet(null, Thread.currentThread())) {
            synchronized (this) {
                try {
                    currentStoreVersion = currentVersion;
                    if (!closed && hasUnsavedChangesInternal()) {
                        long v;
                        if (fileStore == null) {
                            lastStoredVersion = currentVersion;
                            ++currentVersion;
                            setWriteVersion(currentVersion);
                            metaChanged = false;
                        } else {
                            if (fileStore.isReadOnly()) {
                                throw DataUtils.newIllegalStateException(
                                        DataUtils.ERROR_WRITING_FAILED, "This store is read-only");
                            }
                            try {
                                storeNow();
                            } catch (IllegalStateException e) {
                                panic(e);
                            } catch (Throwable e) {
                                panic(DataUtils.newIllegalStateException(DataUtils.ERROR_INTERNAL, e.toString(), e));
                            }
                        }
                    }
                } finally {
                    // in any case reset the current store version,
                    // to allow closing the store
                    currentStoreVersion = -1;
                    currentStoreThread.set(null);
                }
            }
        }
        return currentVersion;
    }

    private void storeNow() {
        assert Thread.holdsLock(this);
        long time = getTimeSinceCreation();
        int freeDelay = retentionTime / 10;
        if (time >= lastFreeUnusedChunks + freeDelay) {
            // set early in case it fails (out of memory or so)
            lastFreeUnusedChunks = time;
            freeUnusedChunks();
            // set it here as well, to avoid calling it often if it was slow
            lastFreeUnusedChunks = getTimeSinceCreation();
        }
        int currentUnsavedPageCount = unsavedMemory;
        long storeVersion = currentStoreVersion;
        long version = ++currentVersion;
        lastCommitTime = time;
        retainChunk = null;

        // the metadata of the last chunk was not stored so far, and needs to be
        // set now (it's better not to update right after storing, because that
        // would modify the meta map again)
        int lastChunkId;
        if (lastChunk == null) {
            lastChunkId = 0;
        } else {
            lastChunkId = lastChunk.id;
            meta.put(Chunk.getMetaKey(lastChunkId), lastChunk.asString());
            markMetaChanged();
            // never go backward in time
            time = Math.max(lastChunk.time, time);
        }
        int newChunkId = lastChunkId;
        while (true) {
            newChunkId = (newChunkId + 1) & Chunk.MAX_ID;
            Chunk old = chunks.get(newChunkId);
            if (old == null) {
                break;
            }
            if (old.block == Long.MAX_VALUE) {
                IllegalStateException e = DataUtils.newIllegalStateException(
                        DataUtils.ERROR_INTERNAL,
                        "Last block {0} not stored, possibly due to out-of-memory", old);
                panic(e);
            }
        }
        Chunk c = new Chunk(newChunkId);

        c.pageCount = Integer.MAX_VALUE;
        c.pageCountLive = Integer.MAX_VALUE;
        c.maxLen = Long.MAX_VALUE;
        c.maxLenLive = Long.MAX_VALUE;
        c.metaRootPos = Long.MAX_VALUE;
        c.block = Long.MAX_VALUE;
        c.len = Integer.MAX_VALUE;
        c.time = time;
        c.version = version;
        c.mapId = lastMapId;
        c.next = Long.MAX_VALUE;
        chunks.put(c.id, c);
        // force a metadata update
        meta.put(Chunk.getMetaKey(c.id), c.asString());
        meta.remove(Chunk.getMetaKey(c.id));
        markMetaChanged();
        ArrayList<Page> changed = New.arrayList();
        for (Iterator<MVMap<?, ?>> iter = maps.values().iterator(); iter.hasNext(); ) {
            MVMap<?, ?> map = iter.next();
            MVMap.RootReference rootReference = map.setWriteVersion(version);
            if (rootReference == null) {
                assert map.isClosed();
                assert map.getVersion() < getOldestVersionToKeep();
                meta.remove(MVMap.getMapRootKey(map.getId()));
                iter.remove();
            } else if (map.getCreateVersion() <= storeVersion && // if map was created after storing started, skip it
                    !map.isVolatile() &&
                    map.hasChangesSince(lastStoredVersion)) {
                assert rootReference.version <= version : rootReference.version + " > " + version;
                Page rootPage = rootReference.root;
                if (!rootPage.isSaved() ||
                        // after deletion previously saved leaf
                        // may pop up as a root, but we still need
                        // to save new root pos in meta
                        rootPage.isLeaf()) {
                    changed.add(rootPage);
                }
            }
        }
        WriteBuffer buff = getWriteBuffer();
        // need to patch the header later
        c.writeChunkHeader(buff, 0);
        int headerLength = buff.position();
        c.pageCount = 0;
        c.pageCountLive = 0;
        c.maxLen = 0;
        c.maxLenLive = 0;
        for (Page p : changed) {
            String key = MVMap.getMapRootKey(p.getMapId());
            if (p.getTotalCount() == 0) {
                meta.remove(key);
            } else {
                p.writeUnsavedRecursive(c, buff);
                long root = p.getPos();
                meta.put(key, Long.toHexString(root));
            }
        }
        applyFreedSpace();
        MVMap.RootReference metaRootReference = meta.setWriteVersion(version);
        assert metaRootReference != null;
        assert metaRootReference.version == version : metaRootReference.version + " != " + version;
        metaChanged = false;
        onVersionChange(version);

        Page metaRoot = metaRootReference.root;
        metaRoot.writeUnsavedRecursive(c, buff);

        int chunkLength = buff.position();

        // add the store header and round to the next block
        int length = MathUtils.roundUpInt(chunkLength +
                Chunk.FOOTER_LENGTH, BLOCK_SIZE);
        buff.limit(length);

        long filePos = allocateFileSpace(length, !reuseSpace);
        c.block = filePos / BLOCK_SIZE;
        c.len = length / BLOCK_SIZE;
        assert fileStore.getFileLengthInUse() == _getFileLengthInUse() : fileStore.getFileLengthInUse() + " != " + _getFileLengthInUse() + " " + c;
        c.metaRootPos = metaRoot.getPos();
        // calculate and set the likely next position
        if (reuseSpace) {
            c.next = fileStore.predictAllocation(c.len * BLOCK_SIZE) / BLOCK_SIZE;
        } else {
            // just after this chunk
            c.next = 0;
        }
        buff.position(0);
        c.writeChunkHeader(buff, headerLength);

        buff.position(buff.limit() - Chunk.FOOTER_LENGTH);
        buff.put(c.getFooterBytes());

        buff.position(0);
        write(filePos, buff.getBuffer());
        releaseWriteBuffer(buff);

        // whether we need to write the store header
        boolean writeStoreHeader = false;
        // end of the used space is not necessarily the end of the file
        boolean storeAtEndOfFile = filePos + length >= fileStore.size();
        if (!storeAtEndOfFile) {
            if (lastChunk == null) {
                writeStoreHeader = true;
            } else if (lastChunk.next != c.block) {
                // the last prediction did not matched
                writeStoreHeader = true;
            } else {
                long headerVersion = DataUtils.readHexLong(
                        storeHeader, "version", 0);
                if (lastChunk.version - headerVersion > 20) {
                    // we write after at least every 20 versions
                    writeStoreHeader = true;
                } else {
                    int chunkId = DataUtils.readHexInt(storeHeader, "chunk", 0);
                    while (true) {
                        Chunk old = chunks.get(chunkId);
                        if (old == null) {
                            // one of the chunks in between
                            // was removed
                            writeStoreHeader = true;
                            break;
                        }
                        if (chunkId == lastChunk.id) {
                            break;
                        }
                        chunkId++;
                    }
                }
            }
        }

        lastChunk = c;
        if (writeStoreHeader) {
            writeStoreHeader();
        }
        if (!storeAtEndOfFile) {
            // may only shrink after the store header was written
            shrinkFileIfPossible(1);
        }
        for (Page p : changed) {
            if (p.getTotalCount() > 0) {
                p.writeEnd();
            }
        }
        metaRoot.writeEnd();

        // some pages might have been changed in the meantime (in the newest
        // version)
        unsavedMemory = Math.max(0, unsavedMemory
                - currentUnsavedPageCount);

        lastStoredVersion = storeVersion;
    }

    private synchronized void freeUnusedChunks() {
        if (lastChunk != null && reuseSpace) {
            Set<Integer> referenced = collectReferencedChunks();
            long time = getTimeSinceCreation();

            for (Iterator<Chunk> iterator = chunks.values().iterator(); iterator.hasNext(); ) {
                Chunk c = iterator.next();
                if (c.block != Long.MAX_VALUE && !referenced.contains(c.id)) {
                    if (canOverwriteChunk(c, time)) {
                        iterator.remove();
                        if (meta.remove(Chunk.getMetaKey(c.id)) != null) {
                            markMetaChanged();
                        }
                        long start = c.block * BLOCK_SIZE;
                        int length = c.len * BLOCK_SIZE;
                        fileStore.free(start, length);
                        assert fileStore.getFileLengthInUse() == _getFileLengthInUse() : fileStore.getFileLengthInUse() + " != " + _getFileLengthInUse();
                    } else {
                        if (c.unused == 0) {
                            c.unused = time;
                            meta.put(Chunk.getMetaKey(c.id), c.asString());
                            markMetaChanged();
                        }
                    }
                }
            }
        }
    }

    private Set<Integer> collectReferencedChunks() {
        ChunkIdsCollector collector = new ChunkIdsCollector(meta.getId());
        Set<Long> inspectedRoots = New.hashSet();
        long pos = lastChunk.metaRootPos;
        inspectedRoots.add(pos);
        collector.visit(pos);
        long oldestVersionToKeep = getOldestVersionToKeep();
        for (MVMap.RootReference rootReference = meta.getRoot();
                rootReference != null && rootReference.version >= oldestVersionToKeep;
                rootReference = rootReference.previous) {

            Page rootPage = rootReference.root;
            pos = rootPage.getPos();
            if(rootPage.isSaved() && inspectedRoots.add(pos)) {
                collector.setMapId(meta.getId());
                collector.visit(pos);
            }

            for (Cursor<String, String> c = new Cursor<>(rootPage, "root."); c.hasNext(); ) {
                String key = c.next();
                assert key != null;
                if (!key.startsWith("root.")) {
                    break;
                }
                pos = DataUtils.parseHexLong(c.getValue());
                if (DataUtils.isPageSaved(pos) && inspectedRoots.add(pos)) {
                    // to allow for something like "root.tmp.123" to be processed
                    int mapId = DataUtils.parseHexInt(key.substring(key.lastIndexOf('.') + 1));
                    collector.setMapId(mapId);
                    collector.visit(pos);
                }
            }
        }
        return collector.referenced;
    }


    public final class ChunkIdsCollector {

        private final Set<Integer>      referenced = New.hashSet();
        private final ChunkIdsCollector parent;
        private       ChunkIdsCollector child;
        private       int               mapId;

        private ChunkIdsCollector(int mapId) {
            this.parent = null;
            this.mapId = mapId;
        }

        private ChunkIdsCollector(ChunkIdsCollector parent) {
            this.parent = parent;
            this.mapId = parent.mapId;
        }

        public int getMapId() {
            return mapId;
        }

        public void setMapId(int mapId) {
            this.mapId = mapId;
            if (child != null) {
                child.setMapId(mapId);
            }
        }

        public void visit(long pos) {
            register(DataUtils.getPageChunkId(pos));
            if (DataUtils.getPageType(pos) != DataUtils.PAGE_TYPE_LEAF) {
                int chunkIds[];
                if (cacheChunkRef != null && (chunkIds = cacheChunkRef.get(pos)) != null) {
                    // there is a cached set of chunk ids for this position
                    for (int chunkId : chunkIds) {
                        register(chunkId);
                    }
                } else {
                    ChunkIdsCollector childCollector = getChild();
                    Page page;
                    if (cache != null && (page = cache.get(pos)) != null) {
                        // there is a full page in cache, use it
                        int count = page.getRawChildPageCount();
                        for (int i = 0; i < count; i++) {
                            childCollector.visit(page.getChildPagePos(i));
                        }
                    } else {
                        // page was not cached: read the data
                        Chunk chunk = getChunk(pos);
                        long filePos = chunk.block * BLOCK_SIZE;
                        filePos += DataUtils.getPageOffset(pos);
                        if (filePos < 0) {
                            throw DataUtils.newIllegalStateException(
                                    DataUtils.ERROR_FILE_CORRUPT,
                                    "Negative position {0}; p={1}, c={2}", filePos, pos, chunk.toString());
                        }
                        long maxPos = (chunk.block + chunk.len) * BLOCK_SIZE;
                        Page.readChildrensPositions(fileStore, pos, filePos, maxPos, childCollector);
                    }
                    // and cache resulting set of chunk ids
                    if (cacheChunkRef != null) {
                        chunkIds = childCollector.getChunkIds();
                        cacheChunkRef.put(pos, chunkIds, Constants.MEMORY_ARRAY + 4 * chunkIds.length);
                    }
                }
            }
        }

        private ChunkIdsCollector getChild() {
            if (child == null) {
                child = new ChunkIdsCollector(this);
            } else {
                child.referenced.clear();
            }
            return child;
        }

        private void register(int chunkId) {
            if (referenced.add(chunkId) && parent != null) {
                parent.register(chunkId);
            }
        }

        private int[] getChunkIds() {
            int chunkIds[] = new int[referenced.size()];
            int indx = 0;
            for (int chunkId : referenced) {
                chunkIds[indx++] = chunkId;
            }
            return chunkIds;
        }
    }

    /**
     * Get a buffer for writing. This caller must synchronize on the store
     * before calling the method and until after using the buffer.
     *
     * @return the buffer
     */
    private WriteBuffer getWriteBuffer() {
        WriteBuffer buff;
        if (writeBuffer != null) {
            buff = writeBuffer;
            buff.clear();
        } else {
            buff = new WriteBuffer();
        }
        return buff;
    }

    /**
     * Release a buffer for writing. This caller must synchronize on the store
     * before calling the method and until after using the buffer.
     *
     * @param buff the buffer than can be re-used
     */
    private void releaseWriteBuffer(WriteBuffer buff) {
        if (buff.capacity() <= 4 * 1024 * 1024) {
            writeBuffer = buff;
        }
    }

    private boolean canOverwriteChunk(Chunk c, long time) {
        if (retentionTime >= 0) {
            if (c.time + retentionTime > time) {
                return false;
            }
            if (c.unused == 0 || c.unused + retentionTime / 2 > time) {
                return false;
            }
        }
        Chunk r = retainChunk;
        if (r != null && c.version > r.version) {
            return false;
        }
        return true;
    }

    private long getTimeSinceCreation() {
        return Math.max(0, getTimeAbsolute() - creationTime);
    }

    private long getTimeAbsolute() {
        long now = System.currentTimeMillis();
        if (lastTimeAbsolute != 0 && now < lastTimeAbsolute) {
            // time seems to have run backwards - this can happen
            // when the system time is adjusted, for example
            // on a leap second
            now = lastTimeAbsolute;
        } else {
            lastTimeAbsolute = now;
        }
        return now;
    }

    /**
     * Apply the freed space to the chunk metadata. The metadata is updated, but
     * completely free chunks are not removed from the set of chunks, and the
     * disk space is not yet marked as free.
     */
    private void applyFreedSpace() {
        while (true) {
            ArrayList<Chunk> modified = New.arrayList();
            synchronized (freedPageSpace) {
                for (Chunk f : freedPageSpace.values()) {
                    Chunk c = chunks.get(f.id);
                    if (c != null) { // skip if was already removed
                        c.maxLenLive += f.maxLenLive;
                        c.pageCountLive += f.pageCountLive;
                        if (c.pageCountLive < 0 && c.pageCountLive > -MARKED_FREE) {
                            // can happen after a rollback
                            c.pageCountLive = 0;
                        }
                        if (c.maxLenLive < 0 && c.maxLenLive > -MARKED_FREE) {
                            // can happen after a rollback
                            c.maxLenLive = 0;
                        }
                        modified.add(c);
                    }
                }
                freedPageSpace.clear();
            }
            for (Chunk c : modified) {
                meta.put(Chunk.getMetaKey(c.id), c.asString());
            }
            if (modified.isEmpty()) {
                break;
            }
            markMetaChanged();
        }
    }

    /**
     * Shrink the file if possible, and if at least a given percentage can be
     * saved.
     *
     * @param minPercent the minimum percentage to save
     */
    private void shrinkFileIfPossible(int minPercent) {
        if (fileStore.isReadOnly()) {
            return;
        }
        long end = getFileLengthInUse();
        long fileSize = fileStore.size();
        if (end >= fileSize) {
            return;
        }
        if (minPercent > 0 && fileSize - end < BLOCK_SIZE) {
            return;
        }
        int savedPercent = (int) (100 - (end * 100 / fileSize));
        if (savedPercent < minPercent) {
            return;
        }
        if (!closed) {
            sync();
        }
        fileStore.truncate(end);
    }

    /**
     * Get the position right after the last used byte.
     *
     * @return the position
     */
    private long getFileLengthInUse() {
        long result = fileStore.getFileLengthInUse();
        assert result == _getFileLengthInUse() : result + " != " + _getFileLengthInUse();
        return result;
    }

    private long _getFileLengthInUse() {
        long size = 2;
        for (Chunk c : chunks.values()) {
            if (c.len != Integer.MAX_VALUE) {
                size = Math.max(size, c.block + c.len);
            }
        }
        return size * BLOCK_SIZE;
    }

    /**
     * Check whether there are any unsaved changes.
     *
     * @return if there are any changes
     */
    public boolean hasUnsavedChanges() {
        assert !metaChanged || meta.hasChangesSince(lastStoredVersion) : metaChanged;
        if (metaChanged) {
            return true;
        }
        for (MVMap<?, ?> m : maps.values()) {
            if (!m.isClosed()) {
                if(m.hasChangesSince(lastStoredVersion)) {
                    return true;
                }
            }
        }
        return false;
    }

    private boolean hasUnsavedChangesInternal() {
        if (meta.hasChangesSince(lastStoredVersion)) {
            return true;
        }
        return hasUnsavedChanges();
    }

    private Chunk readChunkHeader(long block) {
        long p = block * BLOCK_SIZE;
        ByteBuffer buff = fileStore.readFully(p, Chunk.MAX_HEADER_LENGTH);
        return Chunk.readChunkHeader(buff, p);
    }

    /**
     * Compact the store by moving all live pages to new chunks.
     *
     * @return if anything was written
     */
    public synchronized boolean compactRewriteFully() {
        checkOpen();
        if (lastChunk == null) {
            // nothing to do
            return false;
        }
        for (MVMap<?, ?> m : maps.values()) {
            @SuppressWarnings("unchecked")
            MVMap<Object, Object> map = (MVMap<Object, Object>) m;
            Cursor<Object, Object> cursor = map.cursor(null);
            Page lastPage = null;
            while (cursor.hasNext()) {
                cursor.next();
                Page p = cursor.getPage();
                if (p == lastPage) {
                    continue;
                }
                Object k = p.getKey(0);
                Object v = p.getValue(0);
                map.put(k, v);
                lastPage = p;
            }
        }
        commit();
        return true;
    }

    /**
     * Compact by moving all chunks next to each other.
     */
    public void compactMoveChunks() {
        compactMoveChunks(100, Long.MAX_VALUE);
    }

    /**
     * Compact the store by moving all chunks next to each other, if there is
     * free space between chunks. This might temporarily increase the file size.
     * Chunks are overwritten irrespective of the current retention time. Before
     * overwriting chunks and before resizing the file, syncFile() is called.
     *
     * @param targetFillRate do nothing if the file store fill rate is higher
     *            than this
     * @param moveSize the number of bytes to move
     */
    public synchronized void compactMoveChunks(int targetFillRate, long moveSize) {
        checkOpen();
        if (lastChunk != null && reuseSpace) {
            int oldRetentionTime = retentionTime;
            boolean oldReuse = reuseSpace;
            try {
                retentionTime = -1;
                freeUnusedChunks();
                if (fileStore.getFillRate() <= targetFillRate) {
                    long start = fileStore.getFirstFree() / BLOCK_SIZE;
                    ArrayList<Chunk> move = findChunksToMove(start, moveSize);
                    compactMoveChunks(move);
                }
            } finally {
                reuseSpace = oldReuse;
                retentionTime = oldRetentionTime;
            }
        }
    }

    private ArrayList<Chunk> findChunksToMove(long startBlock, long moveSize) {
        ArrayList<Chunk> move = New.arrayList();
        for (Chunk c : chunks.values()) {
            if (c.block > startBlock) {
                move.add(c);
            }
        }
        // sort by block
        Collections.sort(move, new Comparator<Chunk>() {
            @Override
            public int compare(Chunk o1, Chunk o2) {
                int res = Long.signum(o1.block - o2.block);
                assert res == Long.compare(o1.block, o2.block);
                return res;
            }
        });
        // find which is the last block to keep
        int count = 0;
        long size = 0;
        for (Chunk c : move) {
            long chunkSize = c.len * (long) BLOCK_SIZE;
            size += chunkSize;
            if (size > moveSize) {
                break;
            }
            count++;
        }
        // move the first block (so the first gap is moved),
        // and the one at the end (so the file shrinks)
        while (move.size() > count && move.size() > 1) {
            move.remove(1);
        }

        return move;
    }

    private void compactMoveChunks(ArrayList<Chunk> move) {
        for (Chunk c : move) {
            moveChunk(c, true);
        }

        // update the metadata (store at the end of the file)
        reuseSpace = false;
        commit();
        sync();

        Chunk chunk = this.lastChunk;

        // now re-use the empty space
        reuseSpace = true;
        for (Chunk c : move) {
            // ignore if already removed during the previous store operation
            if (chunks.containsKey(c.id)) {
                moveChunk(c, false);
            }
        }

        // update the metadata (within the file)
        commit();
        sync();
        if (chunks.containsKey(chunk.id)) {
            moveChunk(chunk, false);
            commit();
        }
        shrinkFileIfPossible(0);
        sync();
    }

    private void moveChunk(Chunk c, boolean toTheEnd) {
        WriteBuffer buff = getWriteBuffer();
        long start = c.block * BLOCK_SIZE;
        int length = c.len * BLOCK_SIZE;
        buff.limit(length);
        ByteBuffer readBuff = fileStore.readFully(start, length);
        Chunk.readChunkHeader(readBuff, start);
        int chunkHeaderLen = readBuff.position();
        buff.position(chunkHeaderLen);
        buff.put(readBuff);
        long pos = allocateFileSpace(length, toTheEnd);
        fileStore.free(start, length);
        c.block = pos / BLOCK_SIZE;
        c.next = 0;
        buff.position(0);
        c.writeChunkHeader(buff, chunkHeaderLen);
        buff.position(length - Chunk.FOOTER_LENGTH);
        buff.put(c.getFooterBytes());
        buff.position(0);
        write(pos, buff.getBuffer());
        releaseWriteBuffer(buff);
        meta.put(Chunk.getMetaKey(c.id), c.asString());
        markMetaChanged();
    }

    private long allocateFileSpace(int length, boolean atTheEnd) {
        long filePos;
        if (atTheEnd) {
            filePos = getFileLengthInUse();
            fileStore.markUsed(filePos, length);
        } else {
            filePos = fileStore.allocate(length);
        }
        return filePos;
    }

    /**
     * Force all stored changes to be written to the storage. The default
     * implementation calls FileChannel.force(true).
     */
    public void sync() {
        checkOpen();
        FileStore f = fileStore;
        if (f != null) {
            f.sync();
        }
    }

    /**
     * Try to increase the fill rate by re-writing partially full chunks. Chunks
     * with a low number of live items are re-written.
     * <p>
     * If the current fill rate is higher than the target fill rate, nothing is
     * done.
     * <p>
     * Please note this method will not necessarily reduce the file size, as
     * empty chunks are not overwritten.
     * <p>
     * Only data of open maps can be moved. For maps that are not open, the old
     * chunk is still referenced. Therefore, it is recommended to open all maps
     * before calling this method.
     *
     * @param targetFillRate the minimum percentage of live entries
     * @param write the minimum number of bytes to write
     * @return if a chunk was re-written
     */
    public boolean compact(int targetFillRate, int write) {
        if (!reuseSpace) {
            return false;
        }
        synchronized (compactSync) {
            checkOpen();
            ArrayList<Chunk> old;
            synchronized (this) {
                old = findOldChunks(targetFillRate, write);
            }
            if (old == null || old.isEmpty()) {
                return false;
            }
            compactRewrite(old);
            return true;
        }
    }

    private ArrayList<Chunk> findOldChunks(int targetFillRate, int write) {
        if (lastChunk == null) {
            // nothing to do
            return null;
        }

        // calculate the fill rate
        long maxLengthSum = 0;
        long maxLengthLiveSum = 0;

        long time = getTimeSinceCreation();

        for (Chunk c : chunks.values()) {
            // ignore young chunks, because we don't optimize those
            if (c.time + retentionTime <= time) {
                maxLengthSum += c.maxLen;
                maxLengthLiveSum += c.maxLenLive;
            }
        }
        if (maxLengthLiveSum < 0) {
            // no old data
            return null;
        }
        // the fill rate of all chunks combined
        if (maxLengthSum <= 0) {
            // avoid division by 0
            maxLengthSum = 1;
        }
        int fillRate = (int) (100 * maxLengthLiveSum / maxLengthSum);
        if (fillRate >= targetFillRate) {
            return null;
        }

        // the 'old' list contains the chunks we want to free up
        ArrayList<Chunk> old = New.arrayList();
        Chunk last = chunks.get(lastChunk.id);
        for (Chunk c : chunks.values()) {
            // only look at chunk older than the retention time
            // (it's possible to compact chunks earlier, but right
            // now we don't do that)
            if (c.time + retentionTime <= time) {
                long age = last.version - c.version + 1;
                c.collectPriority = (int) (c.getFillRate() * 1000 / Math.max(1,age));
                old.add(c);
            }
        }
        if (old.isEmpty()) {
            return null;
        }

        // sort the list, so the first entry should be collected first
        Collections.sort(old, new Comparator<Chunk>() {
            @Override
            public int compare(Chunk o1, Chunk o2) {
                int comp = Integer.compare(o1.collectPriority,
                                           o2.collectPriority);
                if (comp == 0) {
                    comp = Long.compare(o1.maxLenLive,
                                        o2.maxLenLive);
                }
                return comp;
            }
        });
        // find out up to were in the old list we need to move
        long written = 0;
        int chunkCount = 0;
        Chunk move = null;
        for (Chunk c : old) {
            if (move != null) {
                if (c.collectPriority > 0 && written > write) {
                    break;
                }
            }
            written += c.maxLenLive;
            chunkCount++;
            move = c;
        }
        if (chunkCount < 1) {
            return null;
        }
        // remove the chunks we want to keep from this list
        boolean remove = false;
        for (Iterator<Chunk> it = old.iterator(); it.hasNext();) {
            Chunk c = it.next();
            if (move == c) {
                remove = true;
            } else if (remove) {
                it.remove();
            }
        }
        return old;
    }

    private void compactRewrite(Iterable<Chunk> old) {
        HashSet<Integer> set = New.hashSet();
        for (Chunk c : old) {
            set.add(c.id);
        }
        for (MVMap<?, ?> m : maps.values()) {
            @SuppressWarnings("unchecked")
            MVMap<Object, Object> map = (MVMap<Object, Object>) m;
            if (!map.isClosed() && !map.rewrite(set)) {
                return;
            }
        }
        if (!meta.rewrite(set)) {
            return;
        }
        freeUnusedChunks();
        commit();
    }

    /**
     * Read a page.
     *
     * @param map the map
     * @param pos the page position
     * @return the page
     */
    Page readPage(MVMap<?, ?> map, long pos) {
        if (!DataUtils.isPageSaved(pos)) {
            throw DataUtils.newIllegalStateException(
                    DataUtils.ERROR_FILE_CORRUPT, "Position 0");
        }
        Page p = cache == null ? null : cache.get(pos);
        if (p == null) {
            Chunk c = getChunk(pos);
            long filePos = c.block * BLOCK_SIZE;
            filePos += DataUtils.getPageOffset(pos);
            if (filePos < 0) {
                throw DataUtils.newIllegalStateException(
                        DataUtils.ERROR_FILE_CORRUPT,
                        "Negative position {0}", filePos);
            }
            long maxPos = (c.block + c.len) * BLOCK_SIZE;
            p = Page.read(fileStore, pos, map, filePos, maxPos);
            cachePage(p);
        }
        return p;
    }

    /**
     * Remove a page.
     *
     * @param map the map the page belongs to
     * @param pos the position of the page
     * @param memory the memory usage
     */
    void removePage(MVMap<?, ?> map, long pos, int memory) {
        // we need to keep temporary pages,
        // to support reading old versions and rollback
        if (!DataUtils.isPageSaved(pos)) {
            // the page was not yet stored:
            // just using "unsavedMemory -= memory" could result in negative
            // values, because in some cases a page is allocated, but never
            // stored, so we need to use max
            unsavedMemory = Math.max(0, unsavedMemory - memory);
            return;
        }

        // This could result in a cache miss if the operation is rolled back,
        // but we don't optimize for rollback.
        // We could also keep the page in the cache, as somebody
        // could still read it (reading the old version).
/*
        if (cache != null) {
            if (DataUtils.getPageType(pos) == DataUtils.PAGE_TYPE_LEAF) {
                // keep nodes in the cache, because they are still used for
                // garbage collection
                cache.remove(pos);
            }
        }
*/
        int chunkId = DataUtils.getPageChunkId(pos);
        // synchronize, because pages could be freed concurrently
        synchronized (freedPageSpace) {
            Chunk chunk = freedPageSpace.get(chunkId);
            if (chunk == null) {
                chunk = new Chunk(chunkId);
                freedPageSpace.put(chunkId, chunk);
            }
            chunk.maxLenLive -= DataUtils.getPageMaxLength(pos);
            chunk.pageCountLive -= 1;
        }
    }

    Compressor getCompressorFast() {
        if (compressorFast == null) {
            compressorFast = new CompressLZF();
        }
        return compressorFast;
    }

    Compressor getCompressorHigh() {
        if (compressorHigh == null) {
            compressorHigh = new CompressDeflate();
        }
        return compressorHigh;
    }

    int getCompressionLevel() {
        return compressionLevel;
    }

    public int getPageSplitSize() {
        return pageSplitSize;
    }

    public int getKeysPerPage() {
        return keysPerPage;
    }

    public long getMaxPageSize() {
        return cache == null ? Long.MAX_VALUE : cache.getMaxItemSize() >> 4;
    }

    public boolean getReuseSpace() {
        return reuseSpace;
    }

    /**
     * Whether empty space in the file should be re-used. If enabled, old data
     * is overwritten (default). If disabled, writes are appended at the end of
     * the file.
     * <p>
     * This setting is specially useful for online backup. To create an online
     * backup, disable this setting, then copy the file (starting at the
     * beginning of the file). In this case, concurrent backup and write
     * operations are possible (obviously the backup process needs to be faster
     * than the write operations).
     *
     * @param reuseSpace the new value
     */
    public void setReuseSpace(boolean reuseSpace) {
        this.reuseSpace = reuseSpace;
    }

    public int getRetentionTime() {
        return retentionTime;
    }

    /**
     * How long to retain old, persisted chunks, in milliseconds. Chunks that
     * are older may be overwritten once they contain no live data.
     * <p>
     * The default value is 45000 (45 seconds) when using the default file
     * store. It is assumed that a file system and hard disk will flush all
     * write buffers within this time. Using a lower value might be dangerous,
     * unless the file system and hard disk flush the buffers earlier. To
     * manually flush the buffers, use
     * <code>MVStore.getFile().force(true)</code>, however please note that
     * according to various tests this does not always work as expected
     * depending on the operating system and hardware.
     * <p>
     * The retention time needs to be long enough to allow reading old chunks
     * while traversing over the entries of a map.
     * <p>
     * This setting is not persisted.
     *
     * @param ms how many milliseconds to retain old chunks (0 to overwrite them
     *            as early as possible)
     */
    public void setRetentionTime(int ms) {
        this.retentionTime = ms;
    }

    /**
     * How many versions to retain for in-memory stores. If not set, 5 old
     * versions are retained.
     *
     * @param count the number of versions to keep
     */
    public void setVersionsToKeep(int count) {
        this.versionsToKeep = count;
    }

    /**
     * Get the oldest version to retain in memory (for in-memory stores).
     *
     * @return the version
     */
    public long getVersionsToKeep() {
        return versionsToKeep;
    }

    /**
     * Get the oldest version to retain in memory, which is the manually set
     * retain version, or the current store version (whatever is older).
     *
     * @return the version
     */
    public long getOldestVersionToKeep() {
        long v = oldestVersionToKeep.get();
        if (fileStore == null) {
            v = Math.max(v - versionsToKeep, INITIAL_VERSION);
            return v;
        }

        long storeVersion = currentStoreVersion;
        if (storeVersion != INITIAL_VERSION && storeVersion < v) {
            v = storeVersion;
        }
        return v;
    }

    private void setOldestVersionToKeep(long oldestVersionToKeep) {
        boolean success;
        do {
            long current = this.oldestVersionToKeep.get();
            // Oldest version may only advance, never goes back
            success = oldestVersionToKeep <= current ||
                      this.oldestVersionToKeep.compareAndSet(current, oldestVersionToKeep);
        } while (!success);
    }

    /**
     * Check whether all data can be read from this version. This requires that
     * all chunks referenced by this version are still available (not
     * overwritten).
     *
     * @param version the version
     * @return true if all data can be read
     */
    private boolean isKnownVersion(long version) {
        if (version > currentVersion || version < 0) {
            return false;
        }
        if (version == currentVersion || chunks.isEmpty()) {
            // no stored data
            return true;
        }
        // need to check if a chunk for this version exists
        Chunk c = getChunkForVersion(version);
        if (c == null) {
            return false;
        }
        // also, all chunks referenced by this version
        // need to be available in the file
        MVMap<String, String> oldMeta = getMetaMap(version);
        if (oldMeta == null) {
            return false;
        }
        try {
            for (Iterator<String> it = oldMeta.keyIterator("chunk.");
                    it.hasNext();) {
                String chunkKey = it.next();
                if (!chunkKey.startsWith("chunk.")) {
                    break;
                }
                if (!meta.containsKey(chunkKey)) {
                    String s = oldMeta.get(chunkKey);
                    Chunk c2 = Chunk.fromString(s);
                    Chunk test = readChunkHeaderAndFooter(c2.block);
                    if (test == null || test.id != c2.id) {
                        return false;
                    }
                }
            }
        } catch (IllegalStateException e) {
            // the chunk missing where the metadata is stored
            return false;
        }
        return true;
    }

    /**
     * Increment the number of unsaved pages.
     *
     * @param memory the memory usage of the page
     */
    public void registerUnsavedPage(int memory) {
        unsavedMemory += memory;
        int newValue = unsavedMemory;
        if (newValue > autoCommitMemory && autoCommitMemory > 0) {
            saveNeeded = true;
        }
    }

    public boolean isSaveNeeded() {
        return saveNeeded;
    }

    /**
     * This method is called before writing to a map.
     *
     * @param map the map
     */
    void beforeWrite(MVMap<?, ?> map) {
        if (saveNeeded && fileStore != null && !closed && autoCommitDelay > 0) {
            saveNeeded = false;
            // check again, because it could have been written by now
            if (unsavedMemory > autoCommitMemory && autoCommitMemory > 0) {
                commit();
            }
        }
    }

    /**
     * Get the store version. The store version is usually used to upgrade the
     * structure of the store after upgrading the application. Initially the
     * store version is 0, until it is changed.
     *
     * @return the store version
     */
    public int getStoreVersion() {
        checkOpen();
        String x = meta.get("setting.storeVersion");
        return x == null ? 0 : DataUtils.parseHexInt(x);
    }

    /**
     * Update the store version.
     *
     * @param version the new store version
     */
    public synchronized void setStoreVersion(int version) {
        checkOpen();
        markMetaChanged();
        meta.put("setting.storeVersion", Integer.toHexString(version));
    }

    /**
     * Revert to the beginning of the current version, reverting all uncommitted
     * changes.
     */
    public void rollback() {
        rollbackTo(currentVersion);
    }

    /**
     * Revert to the beginning of the given version. All later changes (stored
     * or not) are forgotten. All maps that were created later are closed. A
     * rollback to a version before the last stored version is immediately
     * persisted. Rollback to version 0 means all data is removed.
     *
     * @param version the version to revert to
     */
    public synchronized void rollbackTo(long version) {
        checkOpen();
        if (version == 0) {
            // special case: remove all data
            for (MVMap<?, ?> m : maps.values()) {
                m.close();
            }
            meta.setInitialRoot(meta.createEmptyLeaf(), INITIAL_VERSION);

            chunks.clear();
            if (fileStore != null) {
                fileStore.clear();
            }
            maps.clear();
            lastChunk = null;
            synchronized (freedPageSpace) {
                freedPageSpace.clear();
            }
            versions.clear();
            currentVersion = version;
            setWriteVersion(version);
            metaChanged = false;
            return;
        }
        DataUtils.checkArgument(
                isKnownVersion(version),
                "Unknown version {0}", version);
        for (MVMap<?, ?> m : maps.values()) {
            m.rollbackTo(version);
        }

        TxCounter txCounter;
        while ((txCounter = versions.peekLast()) != null && txCounter.version >= version) {
            versions.removeLast();
        }
        currentTxCounter = new TxCounter(version);

        meta.rollbackTo(version);
        metaChanged = false;
        boolean loadFromFile = false;
        // find out which chunks to remove,
        // and which is the newest chunk to keep
        // (the chunk list can have gaps)
        ArrayList<Integer> remove = new ArrayList<>();
        Chunk keep = null;
        for (Chunk c : chunks.values()) {
            if (c.version > version) {
                remove.add(c.id);
            } else if (keep == null || keep.id < c.id) {
                keep = c;
            }
        }
        if (remove.size() > 0) {
            // remove the youngest first, so we don't create gaps
            // (in case we remove many chunks)
            Collections.sort(remove, Collections.reverseOrder());
            loadFromFile = true;
            for (int id : remove) {
                Chunk c = chunks.remove(id);
                long start = c.block * BLOCK_SIZE;
                int length = c.len * BLOCK_SIZE;
                fileStore.free(start, length);
                assert fileStore.getFileLengthInUse() == _getFileLengthInUse() : fileStore.getFileLengthInUse() + " != " + _getFileLengthInUse();
                // overwrite the chunk,
                // so it is not be used later on
                WriteBuffer buff = getWriteBuffer();
                buff.limit(length);
                // buff.clear() does not set the data
                Arrays.fill(buff.getBuffer().array(), (byte) 0);
                write(start, buff.getBuffer());
                releaseWriteBuffer(buff);
                // only really needed if we remove many chunks, when writes are
                // re-ordered - but we do it always, because rollback is not
                // performance critical
                sync();
            }
            lastChunk = keep;
            writeStoreHeader();
            readStoreHeader();
        }
        for (MVMap<?, ?> m : New.arrayList(maps.values())) {
            int id = m.getId();
            if (m.getCreateVersion() >= version) {
                m.close();
                maps.remove(id);
            } else {
                if (loadFromFile) {
                    m.setRootPos(getRootPos(meta, id), version);
                } else {
                    m.rollbackRoot(version);
                }
            }
        }
        // rollback might have rolled back the stored chunk metadata as well
        if (lastChunk != null) {
            for (Chunk c : chunks.values()) {
                meta.put(Chunk.getMetaKey(c.id), c.asString());
            }
        }
        currentVersion = version;
    }

    private static long getRootPos(MVMap<String, String> map, int mapId) {
        String root = map.get(MVMap.getMapRootKey(mapId));
        return root == null ? 0 : DataUtils.parseHexLong(root);
    }

    /**
     * Get the current version of the data. When a new store is created, the
     * version is 0.
     *
     * @return the version
     */
    public long getCurrentVersion() {
        return currentVersion;
    }

    public long getLastStoredVersion() {
        return lastStoredVersion;
    }

    /**
     * Get the file store.
     *
     * @return the file store
     */
    public FileStore getFileStore() {
        return fileStore;
    }

    /**
     * Get the store header. This data is for informational purposes only. The
     * data is subject to change in future versions. The data should not be
     * modified (doing so may corrupt the store).
     *
     * @return the store header
     */
    public Map<String, Object> getStoreHeader() {
        return storeHeader;
    }

    private void checkOpen() {
        if (closed) {
            throw DataUtils.newIllegalStateException(DataUtils.ERROR_CLOSED,
                    "This store is closed", panicException);
        }
    }

    /**
     * Rename a map.
     *
     * @param map the map
     * @param newName the new name
     */
    public synchronized void renameMap(MVMap<?, ?> map, String newName) {
        checkOpen();
        DataUtils.checkArgument(map != meta,
                "Renaming the meta map is not allowed");
        int id = map.getId();
        String oldName = getMapName(id);
        if (oldName.equals(newName)) {
            return;
        }
        DataUtils.checkArgument(
                !meta.containsKey("name." + newName),
                "A map named {0} already exists", newName);
        meta.remove("name." + oldName);
        meta.put(MVMap.getMapKey(id), map.asString(newName));
        meta.put("name." + newName, Integer.toHexString(id));
        markMetaChanged();
    }

    /**
     * Remove a map. Please note rolling back this operation does not restore
     * the data; if you need this ability, use Map.clear().
     *
     * @param map the map to remove
     */
    public void removeMap(MVMap<?, ?> map) {
        removeMap(map, true);
    }

    public synchronized void removeMap(MVMap<?, ?> map, boolean delayed) {
        checkOpen();
        DataUtils.checkArgument(map != meta,
                "Removing the meta map is not allowed");
        map.close();
        MVMap.RootReference rootReference = map.getRoot();
        updateCounter += rootReference.updateCounter;
        updateAttemptCounter += rootReference.updateAttemptCounter;

        int id = map.getId();
        String name = getMapName(id);
        removeMap(name, id, delayed);
    }

    private void removeMap(String name, int id, boolean delayed) {
        if (meta.remove(MVMap.getMapKey(id)) != null) {
            markMetaChanged();
        }
        if (meta.remove("name." + name) != null) {
            markMetaChanged();
        }
        if (!delayed) {
            if (meta.remove(MVMap.getMapRootKey(id)) != null) {
                markMetaChanged();
            }
            maps.remove(id);
        }
    }

    public void removeMap(String name) {
        int id = getMapId(name);
        if(id > 0) {
            removeMap(name, id, false);
        }
    }

    /**
     * Get the name of the given map.
     *
     * @param id the map id
     * @return the name, or null if not found
     */
    public String getMapName(int id) {
        checkOpen();
        String m = meta.get(MVMap.getMapKey(id));
        return m == null ? null : DataUtils.getMapName(m);
    }

    private int getMapId(String name) {
        String m = meta.get("name." + name);
        return m == null ? -1 : DataUtils.parseHexInt(m);
    }

    /**
     * Commit and save all changes, if there are any, and compact the store if
     * needed.
     */
    void writeInBackground() {
        if (closed) {
            return;
        }

        // could also commit when there are many unsaved pages,
        // but according to a test it doesn't really help

        long time = getTimeSinceCreation();
        if (time <= lastCommitTime + autoCommitDelay) {
            return;
        }
        try {
            commit();
            if (autoCompactFillRate > 0) {
                // whether there were file read or write operations since
                // the last time
                boolean fileOps;
                long fileOpCount = fileStore.getWriteCount() + fileStore.getReadCount();
                if (autoCompactLastFileOpCount != fileOpCount) {
                    fileOps = true;
                } else {
                    fileOps = false;
                }
                // use a lower fill rate if there were any file operations
                int fillRate = fileOps ? autoCompactFillRate / 3 : autoCompactFillRate;
                // TODO how to avoid endless compaction if there is a bug
                // in the bookkeeping?
                compact(fillRate, autoCommitMemory);
                autoCompactLastFileOpCount = fileStore.getWriteCount() + fileStore.getReadCount();
            }
        } catch (Throwable e) {
            if (backgroundExceptionHandler != null) {
                backgroundExceptionHandler.uncaughtException(null, e);
            }
        }
    }

    /**
     * Set the read cache size in MB.
     *
     * @param mb the cache size in MB.
     */
    public void setCacheSize(int mb) {
        final long bytes = (long) mb * 1024 * 1024;
        if (cache != null) {
            cache.setMaxMemory(bytes);
            cache.clear();
        }
        if (cacheChunkRef != null) {
            cacheChunkRef.setMaxMemory(bytes / 4);
            cacheChunkRef.clear();
        }
    }

    public boolean isClosed() {
        return closed;
    }

    private void stopBackgroundThread() {
        BackgroundWriterThread t = backgroundWriterThread;
        if (t == null) {
            return;
        }
        backgroundWriterThread = null;
        if (Thread.currentThread() == t) {
            // within the thread itself - can not join
            return;
        }
        synchronized (t.sync) {
            t.sync.notifyAll();
        }
        if (Thread.holdsLock(this)) {
            // called from storeNow: can not join,
            // because that could result in a deadlock
            return;
        }
        try {
            t.join();
        } catch (Exception e) {
            // ignore
        }
    }

    /**
     * Set the maximum delay in milliseconds to auto-commit changes.
     * <p>
     * To disable auto-commit, set the value to 0. In this case, changes are
     * only committed when explicitly calling commit.
     * <p>
     * The default is 1000, meaning all changes are committed after at most one
     * second.
     *
     * @param millis the maximum delay
     */
    public void setAutoCommitDelay(int millis) {
        if (autoCommitDelay == millis) {
            return;
        }
        autoCommitDelay = millis;
        if (fileStore == null || fileStore.isReadOnly()) {
            return;
        }
        stopBackgroundThread();
        // start the background thread if needed
        if (millis > 0) {
            int sleep = Math.max(1, millis / 10);
            BackgroundWriterThread t =
                    new BackgroundWriterThread(this, sleep,
                            fileStore.toString());
            t.start();
            backgroundWriterThread = t;
        }
    }

    /**
     * Get the auto-commit delay.
     *
     * @return the delay in milliseconds, or 0 if auto-commit is disabled.
     */
    public int getAutoCommitDelay() {
        return autoCommitDelay;
    }

    /**
     * Get the maximum memory (in bytes) used for unsaved pages. If this number
     * is exceeded, unsaved changes are stored to disk.
     *
     * @return the memory in bytes
     */
    public int getAutoCommitMemory() {
        return autoCommitMemory;
    }

    /**
     * Get the estimated memory (in bytes) of unsaved data. If the value exceeds
     * the auto-commit memory, the changes are committed.
     * <p>
     * The returned value is an estimation only.
     *
     * @return the memory in bytes
     */
    public int getUnsavedMemory() {
        return unsavedMemory;
    }

    /**
     * Put the page in the cache.
     * @param page the page
     */
    void cachePage(Page page) {
        if (cache != null) {
            cache.put(page.getPos(), page, page.getMemory());
        }
    }

    /**
     * Get the amount of memory used for caching, in MB.
     * Note that this does not include the page chunk references cache, which is
     * 25% of the size of the page cache.
     *
     * @return the amount of memory used for caching
     */
    public int getCacheSizeUsed() {
        if (cache == null) {
            return 0;
        }
        return (int) (cache.getUsedMemory() / 1024 / 1024);
    }

    /**
     * Get the maximum cache size, in MB.
     * Note that this does not include the page chunk references cache, which is
     * 25% of the size of the page cache.
     *
     * @return the cache size
     */
    public int getCacheSize() {
        if (cache == null) {
            return 0;
        }
        return (int) (cache.getMaxMemory() / 1024 / 1024);
    }

    /**
     * Get the cache.
     *
     * @return the cache
     */
    public CacheLongKeyLIRS<Page> getCache() {
        return cache;
    }

    /**
     * Whether the store is read-only.
     *
     * @return true if it is
     */
    public boolean isReadOnly() {
        return fileStore != null && fileStore.isReadOnly();
    }

    public synchronized double getUpdateFailureRatio() {
        long updateCounter = this.updateCounter;
        long updateAttemptCounter = this.updateAttemptCounter;
        MVMap.RootReference rootReference = meta.getRoot();
        updateCounter += rootReference.updateCounter;
        updateAttemptCounter += rootReference.updateAttemptCounter;
        for (MVMap<?, ?> map : maps.values()) {
            MVMap.RootReference root = map.getRoot();
            updateCounter += root.updateCounter;
            updateAttemptCounter += root.updateAttemptCounter;
        }
        return updateAttemptCounter == 0 ? 0 : 1 - ((double)updateCounter / updateAttemptCounter);
    }

    /**
     * Register opened operation (transaction).
     * This would increment usage counter for the current version.
     * This version (and all after it) should not be dropped until all
     * transactions involved are closed and usage counter goes to zero.
     * @return TxCounter to be decremented when operation finishes (transaction closed).
     */
    public TxCounter registerVersionUsage() {
        TxCounter txCounter;
        while(true) {
            txCounter = currentTxCounter;
            if(txCounter.counter.getAndIncrement() >= 0) {
                break;
            }
            // The only way for counter to be negative
            // if it was retrieved right before onVersionChange()
            // and now onVersionChange() is done.
            // Thit version is available for reclamation now
            // and should not be used here, so restore count
            // not to upset accounting and try again with a new
            // version (currentTxCounter should have changed).
            assert txCounter != currentTxCounter : txCounter;
            txCounter.counter.decrementAndGet();
        }
        return txCounter;
    }

    public void deregisterVersionUsage(TxCounter txCounter) {
        if(txCounter != null) {
            if(txCounter.counter.decrementAndGet() <= 0) {
                if (currentStoreThread.compareAndSet(null, Thread.currentThread())) {
                    try {
                        dropUnusedVersions();
                    } finally {
                        currentStoreThread.set(null);
                    }
                }
            }
        }
    }

    private void onVersionChange(long version) {
        TxCounter txCounter = this.currentTxCounter;
        assert txCounter.counter.get() >= 0;
        versions.add(txCounter);
        currentTxCounter = new TxCounter(version);
        txCounter.counter.decrementAndGet();
        dropUnusedVersions();
    }

    private void dropUnusedVersions() {
        TxCounter txCounter;
        while ((txCounter = versions.peek()) != null
                && txCounter.counter.get() < 0) {
            versions.remove();
        }
        setOldestVersionToKeep(txCounter != null ? txCounter.version : currentTxCounter.version);
    }

    public static final class TxCounter {
        private final long version;
        private final AtomicInteger counter = new AtomicInteger();

        private TxCounter(long version) {
            this.version = version;
        }

        @Override
        public String toString() {
            return "v=" + version + " / cnt=" + counter;
        }
    }

    /**
     * A background writer thread to automatically store changes from time to
     * time.
     */
    private static class BackgroundWriterThread extends Thread {

        public final Object sync = new Object();
        private final MVStore store;
        private final int sleep;

        private BackgroundWriterThread(MVStore store, int sleep, String fileStoreName) {
            super("MVStore background writer " + fileStoreName);
            this.store = store;
            this.sleep = sleep;
            setDaemon(true);
        }

        @Override
        public void run() {
            while (store.backgroundWriterThread != null) {
                synchronized (sync) {
                    try {
                        sync.wait(sleep);
                    } catch (InterruptedException ignore) {
                    }
                }
                if (store.backgroundWriterThread == null) {
                    break;
                }
                store.writeInBackground();
            }
        }

    }

    /**
     * A builder for an MVStore.
     */
    public static final class Builder {

        private final HashMap<String, Object> config;

        private Builder(HashMap<String, Object> config) {
            this.config = config;
        }

        /**
         * Creates new instance of MVStore.Builder.
         */
        public Builder() {
            config = New.hashMap();
        }

        private Builder set(String key, Object value) {
            config.put(key, value);
            return this;
        }

        /**
         * Disable auto-commit, by setting the auto-commit delay and auto-commit
         * buffer size to 0.
         *
         * @return this
         */
        public Builder autoCommitDisabled() {
            // we have a separate config option so that
            // no thread is started if the write delay is 0
            // (if we only had a setter in the MVStore,
            // the thread would need to be started in any case)
            set("autoCommitBufferSize", 0);
            return set("autoCommitDelay", 0);
        }

        /**
         * Set the size of the write buffer, in KB disk space (for file-based
         * stores). Unless auto-commit is disabled, changes are automatically
         * saved if there are more than this amount of changes.
         * <p>
         * The default is 1024 KB.
         * <p>
         * When the value is set to 0 or lower, data is not automatically
         * stored.
         *
         * @param kb the write buffer size, in kilobytes
         * @return this
         */
        public Builder autoCommitBufferSize(int kb) {
            return set("autoCommitBufferSize", kb);
        }

        /**
         * Set the auto-compact target fill rate. If the average fill rate (the
         * percentage of the storage space that contains active data) of the
         * chunks is lower, then the chunks with a low fill rate are re-written.
         * Also, if the percentage of empty space between chunks is higher than
         * this value, then chunks at the end of the file are moved. Compaction
         * stops if the target fill rate is reached.
         * <p>
         * The default value is 50 (50%). The value 0 disables auto-compacting.
         * <p>
         *
         * @param percent the target fill rate
         * @return this
         */
        public Builder autoCompactFillRate(int percent) {
            return set("autoCompactFillRate", percent);
        }

        /**
         * Use the following file name. If the file does not exist, it is
         * automatically created. The parent directory already must exist.
         *
         * @param fileName the file name
         * @return this
         */
        public Builder fileName(String fileName) {
            return set("fileName", fileName);
        }

        /**
         * Encrypt / decrypt the file using the given password. This method has
         * no effect for in-memory stores. The password is passed as a
         * char array so that it can be cleared as soon as possible. Please note
         * there is still a small risk that password stays in memory (due to
         * Java garbage collection). Also, the hashed encryption key is kept in
         * memory as long as the file is open.
         *
         * @param password the password
         * @return this
         */
        public Builder encryptionKey(char[] password) {
            return set("encryptionKey", password);
        }

        /**
         * Open the file in read-only mode. In this case, a shared lock will be
         * acquired to ensure the file is not concurrently opened in write mode.
         * <p>
         * If this option is not used, the file is locked exclusively.
         * <p>
         * Please note a store may only be opened once in every JVM (no matter
         * whether it is opened in read-only or read-write mode), because each
         * file may be locked only once in a process.
         *
         * @return this
         */
        public Builder readOnly() {
            return set("readOnly", 1);
        }

        /**
         * Set the read cache size in MB. The default is 16 MB.
         *
         * @param mb the cache size in megabytes
         * @return this
         */
        public Builder cacheSize(int mb) {
            return set("cacheSize", mb);
        }

        /**
         * Set the read cache concurrency. The default is 16, meaning 16
         * segments are used.
         *
         * @param concurrency the cache concurrency
         * @return this
         */
        public Builder cacheConcurrency(int concurrency) {
            return set("cacheConcurrency", concurrency);
        }

        /**
         * Compress data before writing using the LZF algorithm. This will save
         * about 50% of the disk space, but will slow down read and write
         * operations slightly.
         * <p>
         * This setting only affects writes; it is not necessary to enable
         * compression when reading, even if compression was enabled when
         * writing.
         *
         * @return this
         */
        public Builder compress() {
            return set("compress", 1);
        }

        /**
         * Compress data before writing using the Deflate algorithm. This will
         * save more disk space, but will slow down read and write operations
         * quite a bit.
         * <p>
         * This setting only affects writes; it is not necessary to enable
         * compression when reading, even if compression was enabled when
         * writing.
         *
         * @return this
         */
        public Builder compressHigh() {
            return set("compress", 2);
        }

        /**
         * Set the amount of memory a page should contain at most, in bytes,
         * before it is split. The default is 16 KB for persistent stores and 4
         * KB for in-memory stores. This is not a limit in the page size, as
         * pages with one entry can get larger. It is just the point where pages
         * that contain more than one entry are split.
         *
         * @param pageSplitSize the page size
         * @return this
         */
        public Builder pageSplitSize(int pageSplitSize) {
            return set("pageSplitSize", pageSplitSize);
        }

        /**
         * Set the listener to be used for exceptions that occur when writing in
         * the background thread.
         *
         * @param exceptionHandler the handler
         * @return this
         */
        public Builder backgroundExceptionHandler(
                Thread.UncaughtExceptionHandler exceptionHandler) {
            return set("backgroundExceptionHandler", exceptionHandler);
        }

        /**
         * Use the provided file store instead of the default one.
         * <p>
         * File stores passed in this way need to be open. They are not closed
         * when closing the store.
         * <p>
         * Please note that any kind of store (including an off-heap store) is
         * considered a "persistence", while an "in-memory store" means objects
         * are not persisted and fully kept in the JVM heap.
         *
         * @param store the file store
         * @return this
         */
        public Builder fileStore(FileStore store) {
            return set("fileStore", store);
        }

        /**
         * Open the store.
         *
         * @return the opened store
         */
        public MVStore open() {
            return new MVStore(config);
        }

        @Override
        public String toString() {
            return DataUtils.appendMap(new StringBuilder(), config).toString();
        }

        /**
         * Read the configuration from a string.
         *
         * @param s the string representation
         * @return the builder
         */
        @SuppressWarnings({ "unchecked", "rawtypes" })
        public static Builder fromString(String s) {
            // Cast from HashMap<String, String> to HashMap<String, Object> is safe
            return new Builder((HashMap) DataUtils.parseMap(s));
        }

    }

}<|MERGE_RESOLUTION|>--- conflicted
+++ resolved
@@ -477,24 +477,8 @@
             String name, MVMap.MapBuilder<M, K, V> builder) {
         int id = getMapId(name);
         M map;
-<<<<<<< HEAD
         if (id >= 0) {
             map = openMap(id, builder);
-=======
-        if (x != null) {
-            id = DataUtils.parseHexInt(x);
-            M old = (M) maps.get(id);
-            if (old != null) {
-                return old;
-            }
-            map = builder.create();
-            String config = meta.get(MVMap.getMapKey(id));
-            // Cast from HashMap<String, String> to HashMap<String, Object> is safe
-            c = (HashMap) DataUtils.parseMap(config);
-            c.put("id", id);
-            map.init(this, c);
-            root = getRootPos(meta, id);
->>>>>>> 24bdf676
         } else {
             HashMap<String, Object> c = New.hashMap();
             id = ++lastMapId;
