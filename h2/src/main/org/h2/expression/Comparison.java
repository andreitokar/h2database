/*
 * Copyright 2004-2018 H2 Group. Multiple-Licensed under the MPL 2.0,
 * and the EPL 1.0 (http://h2database.com/html/license.html).
 * Initial Developer: H2 Group
 */
package org.h2.expression;

import java.util.ArrayList;
import java.util.Arrays;
import org.h2.api.ErrorCode;
import org.h2.engine.Database;
import org.h2.engine.Session;
import org.h2.engine.SysProperties;
import org.h2.index.IndexCondition;
import org.h2.message.DbException;
import org.h2.table.Column;
import org.h2.table.ColumnResolver;
import org.h2.table.TableFilter;
import org.h2.util.MathUtils;
import org.h2.value.Value;
import org.h2.value.ValueBoolean;
import org.h2.value.ValueGeometry;
import org.h2.value.ValueNull;

/**
 * Example comparison expressions are ID=1, NAME=NAME, NAME IS NULL.
 *
 * @author Thomas Mueller
 * @author Noel Grandin
 * @author Nicolas Fortin, Atelier SIG, IRSTV FR CNRS 24888
 */
public class Comparison extends Condition {

    /**
     * This is a flag meaning the comparison is null safe (meaning never returns
     * NULL even if one operand is NULL). Only EQUAL and NOT_EQUAL are supported
     * currently.
     */
    public static final int NULL_SAFE = 16;

    /**
     * The comparison type meaning = as in ID=1.
     */
    public static final int EQUAL = 0;

    /**
     * The comparison type meaning ID IS 1 (ID IS NOT DISTINCT FROM 1).
     */
    public static final int EQUAL_NULL_SAFE = EQUAL | NULL_SAFE;

    /**
     * The comparison type meaning &gt;= as in ID&gt;=1.
     */
    public static final int BIGGER_EQUAL = 1;

    /**
     * The comparison type meaning &gt; as in ID&gt;1.
     */
    public static final int BIGGER = 2;

    /**
     * The comparison type meaning &lt;= as in ID&lt;=1.
     */
    public static final int SMALLER_EQUAL = 3;

    /**
     * The comparison type meaning &lt; as in ID&lt;1.
     */
    public static final int SMALLER = 4;

    /**
     * The comparison type meaning &lt;&gt; as in ID&lt;&gt;1.
     */
    public static final int NOT_EQUAL = 5;

    /**
     * The comparison type meaning ID IS NOT 1 (ID IS DISTINCT FROM 1).
     */
    public static final int NOT_EQUAL_NULL_SAFE = NOT_EQUAL | NULL_SAFE;

    /**
     * The comparison type meaning IS NULL as in NAME IS NULL.
     */
    public static final int IS_NULL = 6;

    /**
     * The comparison type meaning IS NOT NULL as in NAME IS NOT NULL.
     */
    public static final int IS_NOT_NULL = 7;

    /**
     * This is a pseudo comparison type that is only used for index conditions.
     * It means the comparison will always yield FALSE. Example: 1=0.
     */
    public static final int FALSE = 8;

    /**
     * This is a pseudo comparison type that is only used for index conditions.
     * It means equals any value of a list. Example: IN(1, 2, 3).
     */
    public static final int IN_LIST = 9;

    /**
     * This is a pseudo comparison type that is only used for index conditions.
     * It means equals any value of a list. Example: IN(SELECT ...).
     */
    public static final int IN_QUERY = 10;

    /**
     * This is a comparison type that is only used for spatial index
     * conditions (operator "&&").
     */
    public static final int SPATIAL_INTERSECTS = 11;

    private final Database database;
    private int compareType;
    private Expression left;
    private Expression right;

    public Comparison(Session session, int compareType, Expression left,
            Expression right) {
        this.database = session.getDatabase();
        this.left = left;
        this.right = right;
        this.compareType = compareType;
    }

    @Override
    public String getSQL() {
        String sql;
        switch (compareType) {
        case IS_NULL:
            sql = left.getSQL() + " IS NULL";
            break;
        case IS_NOT_NULL:
            sql = left.getSQL() + " IS NOT NULL";
            break;
        case SPATIAL_INTERSECTS:
            sql = "INTERSECTS(" + left.getSQL() + ", " + right.getSQL() + ")";
            break;
        default:
            sql = left.getSQL() + " " + getCompareOperator(compareType) +
                    " " + right.getSQL();
        }
        return "(" + sql + ")";
    }

    /**
     * Get the comparison operator string ("=", ">",...).
     *
     * @param compareType the compare type
     * @return the string
     */
    static String getCompareOperator(int compareType) {
        switch (compareType) {
        case EQUAL:
            return "=";
        case EQUAL_NULL_SAFE:
            return "IS";
        case BIGGER_EQUAL:
            return ">=";
        case BIGGER:
            return ">";
        case SMALLER_EQUAL:
            return "<=";
        case SMALLER:
            return "<";
        case NOT_EQUAL:
            return "<>";
        case NOT_EQUAL_NULL_SAFE:
            return "IS NOT";
        case SPATIAL_INTERSECTS:
            return "&&";
        default:
            throw DbException.throwInternalError("compareType=" + compareType);
        }
    }

    @Override
    public Expression optimize(Session session) {
        left = left.optimize(session);
        if (right != null) {
            right = right.optimize(session);
            if (right.getType() == Value.ARRAY && left.getType() != Value.ARRAY) {
                throw DbException.get(ErrorCode.COMPARING_ARRAY_TO_SCALAR);
            }
            if (right instanceof ExpressionColumn) {
                if (left.isConstant() || left instanceof Parameter) {
                    Expression temp = left;
                    left = right;
                    right = temp;
                    compareType = getReversedCompareType(compareType);
                }
            }
            if (left instanceof ExpressionColumn) {
                if (right.isConstant()) {
                    Value r = right.getValue(session);
                    if (r == ValueNull.INSTANCE) {
                        if ((compareType & NULL_SAFE) == 0) {
                            return ValueExpression.getNull();
                        }
                    }
                    int colType = left.getType();
                    int constType = r.getType();
                    int resType = Value.getHigherOrder(colType, constType);
                    // If not, the column values will need to be promoted
                    // to constant type, but vise versa, then let's do this here
                    // once.
                    if (constType != resType) {
                        Column column = ((ExpressionColumn) left).getColumn();
//*
                        assert resType == colType : resType + " != " + colType;
                        right = ValueExpression.get(column.convert(r, session.getDatabase().getMode()));
/*/
                        right = ValueExpression.get(r.convertTo(resType,
                                MathUtils.convertLongToInt(left.getPrecision()),
<<<<<<< HEAD
                                session.getDatabase().getMode(), column, column.getEnumerators()));
//*/
=======
                                session.getDatabase().getMode(), column, column.getExtTypeInfo()));
>>>>>>> a1314402
                    }
                } else if (right instanceof Parameter) {
                    ((Parameter) right).setColumn(
                            ((ExpressionColumn) left).getColumn());
                }
            }
        }
        if (compareType == IS_NULL || compareType == IS_NOT_NULL) {
            if (left.isConstant()) {
                return ValueExpression.get(getValue(session));
            }
        } else {
            if (SysProperties.CHECK && (left == null || right == null)) {
                DbException.throwInternalError(left + " " + right);
            }
            if (left == ValueExpression.getNull() ||
                    right == ValueExpression.getNull()) {
                // TODO NULL handling: maybe issue a warning when comparing with
                // a NULL constants
                if ((compareType & NULL_SAFE) == 0) {
                    return ValueExpression.getNull();
                }
            }
            if (left.isConstant() && right.isConstant()) {
                return ValueExpression.get(getValue(session));
            }
        }
        return this;
    }

    @Override
    public Value getValue(Session session) {
        Value l = left.getValue(session);
        if (right == null) {
            boolean result;
            switch (compareType) {
            case IS_NULL:
                result = l == ValueNull.INSTANCE;
                break;
            case IS_NOT_NULL:
                result = l != ValueNull.INSTANCE;
                break;
            default:
                throw DbException.throwInternalError("type=" + compareType);
            }
            return ValueBoolean.get(result);
        }
        if (l == ValueNull.INSTANCE) {
            if ((compareType & NULL_SAFE) == 0) {
                return ValueNull.INSTANCE;
            }
        }
        Value r = right.getValue(session);
        if (r == ValueNull.INSTANCE) {
            if ((compareType & NULL_SAFE) == 0) {
                return ValueNull.INSTANCE;
            }
        }
        return ValueBoolean.get(compareNotNull(database, l, r, compareType));
    }

    /**
     * Compare two values, given the values are not NULL.
     *
     * @param database the database
     * @param l the first value
     * @param r the second value
     * @param compareType the compare type
     * @return true if the comparison indicated by the comparison type evaluates
     *         to true
     */
    static boolean compareNotNull(Database database, Value l, Value r,
            int compareType) {
        boolean result;
        switch (compareType) {
        case EQUAL:
        case EQUAL_NULL_SAFE:
            result = database.areEqual(l, r);
            break;
        case NOT_EQUAL:
        case NOT_EQUAL_NULL_SAFE:
            result = !database.areEqual(l, r);
            break;
        case BIGGER_EQUAL:
            result = database.compare(l, r) >= 0;
            break;
        case BIGGER:
            result = database.compare(l, r) > 0;
            break;
        case SMALLER_EQUAL:
            result = database.compare(l, r) <= 0;
            break;
        case SMALLER:
            result = database.compare(l, r) < 0;
            break;
        case SPATIAL_INTERSECTS: {
            ValueGeometry lg = (ValueGeometry) l.convertTo(Value.GEOMETRY);
            ValueGeometry rg = (ValueGeometry) r.convertTo(Value.GEOMETRY);
            result = lg.intersectsBoundingBox(rg);
            break;
        }
        default:
            throw DbException.throwInternalError("type=" + compareType);
        }
        return result;
    }

    private int getReversedCompareType(int type) {
        switch (compareType) {
        case EQUAL:
        case EQUAL_NULL_SAFE:
        case NOT_EQUAL:
        case NOT_EQUAL_NULL_SAFE:
        case SPATIAL_INTERSECTS:
            return type;
        case BIGGER_EQUAL:
            return SMALLER_EQUAL;
        case BIGGER:
            return SMALLER;
        case SMALLER_EQUAL:
            return BIGGER_EQUAL;
        case SMALLER:
            return BIGGER;
        default:
            throw DbException.throwInternalError("type=" + compareType);
        }
    }

    @Override
    public Expression getNotIfPossible(Session session) {
        if (compareType == SPATIAL_INTERSECTS) {
            return null;
        }
        int type = getNotCompareType();
        return new Comparison(session, type, left, right);
    }

    private int getNotCompareType() {
        switch (compareType) {
        case EQUAL:
            return NOT_EQUAL;
        case EQUAL_NULL_SAFE:
            return NOT_EQUAL_NULL_SAFE;
        case NOT_EQUAL:
            return EQUAL;
        case NOT_EQUAL_NULL_SAFE:
            return EQUAL_NULL_SAFE;
        case BIGGER_EQUAL:
            return SMALLER;
        case BIGGER:
            return SMALLER_EQUAL;
        case SMALLER_EQUAL:
            return BIGGER;
        case SMALLER:
            return BIGGER_EQUAL;
        case IS_NULL:
            return IS_NOT_NULL;
        case IS_NOT_NULL:
            return IS_NULL;
        default:
            throw DbException.throwInternalError("type=" + compareType);
        }
    }

    @Override
    public void createIndexConditions(Session session, TableFilter filter) {
        if (!filter.getTable().isQueryComparable()) {
            return;
        }
        ExpressionColumn l = null;
        if (left instanceof ExpressionColumn) {
            l = (ExpressionColumn) left;
            if (filter != l.getTableFilter()) {
                l = null;
            }
        }
        if (right == null) {
            if (l != null) {
                switch (compareType) {
                case IS_NULL:
                    if (session.getDatabase().getSettings().optimizeIsNull) {
                        filter.addIndexCondition(
                                IndexCondition.get(
                                        Comparison.EQUAL_NULL_SAFE, l,
                                        ValueExpression.getNull()));
                    }
                }
            }
            return;
        }
        ExpressionColumn r = null;
        if (right instanceof ExpressionColumn) {
            r = (ExpressionColumn) right;
            if (filter != r.getTableFilter()) {
                r = null;
            }
        }
        // one side must be from the current filter
        if (l == null && r == null) {
            return;
        }
        if (l != null && r != null) {
            return;
        }
        if (l == null) {
            ExpressionVisitor visitor =
                    ExpressionVisitor.getNotFromResolverVisitor(filter);
            if (!left.isEverything(visitor)) {
                return;
            }
        } else if (r == null) {
            ExpressionVisitor visitor =
                    ExpressionVisitor.getNotFromResolverVisitor(filter);
            if (!right.isEverything(visitor)) {
                return;
            }
        } else {
            // if both sides are part of the same filter, it can't be used for
            // index lookup
            return;
        }
        boolean addIndex;
        switch (compareType) {
        case NOT_EQUAL:
        case NOT_EQUAL_NULL_SAFE:
            addIndex = false;
            break;
        case EQUAL:
        case EQUAL_NULL_SAFE:
        case BIGGER:
        case BIGGER_EQUAL:
        case SMALLER_EQUAL:
        case SMALLER:
        case SPATIAL_INTERSECTS:
            addIndex = true;
            break;
        default:
            throw DbException.throwInternalError("type=" + compareType);
        }
        if (addIndex) {
            if (l != null) {
                if (l.getType() == right.getType() || right.getType() != Value.STRING_IGNORECASE) {
                    filter.addIndexCondition(
                            IndexCondition.get(compareType, l, right));
                }
            } else if (r != null) {
                if (r.getType() == left.getType() || left.getType() != Value.STRING_IGNORECASE) {
                    int compareRev = getReversedCompareType(compareType);
                    filter.addIndexCondition(
                            IndexCondition.get(compareRev, r, left));
                }
            }
        }
    }

    @Override
    public void setEvaluatable(TableFilter tableFilter, boolean b) {
        left.setEvaluatable(tableFilter, b);
        if (right != null) {
            right.setEvaluatable(tableFilter, b);
        }
    }

    @Override
    public void updateAggregate(Session session, int stage) {
        left.updateAggregate(session, stage);
        if (right != null) {
            right.updateAggregate(session, stage);
        }
    }

    @Override
    public void addFilterConditions(TableFilter filter, boolean outerJoin) {
        if (compareType == IS_NULL && outerJoin) {
            // can not optimize:
            // select * from test t1 left join test t2 on t1.id = t2.id
            // where t2.id is null
            // to
            // select * from test t1 left join test t2
            // on t1.id = t2.id and t2.id is null
            return;
        }
        super.addFilterConditions(filter, outerJoin);
    }

    @Override
    public void mapColumns(ColumnResolver resolver, int level) {
        left.mapColumns(resolver, level);
        if (right != null) {
            right.mapColumns(resolver, level);
        }
    }

    @Override
    public boolean isEverything(ExpressionVisitor visitor) {
        return left.isEverything(visitor) &&
                (right == null || right.isEverything(visitor));
    }

    @Override
    public int getCost() {
        return left.getCost() + (right == null ? 0 : right.getCost()) + 1;
    }

    /**
     * Get the other expression if this is an equals comparison and the other
     * expression matches.
     *
     * @param match the expression that should match
     * @return null if no match, the other expression if there is a match
     */
    Expression getIfEquals(Expression match) {
        if (compareType == EQUAL) {
            String sql = match.getSQL();
            if (left.getSQL().equals(sql)) {
                return right;
            } else if (right.getSQL().equals(sql)) {
                return left;
            }
        }
        return null;
    }

    /**
     * Get an additional condition if possible. Example: given two conditions
     * A=B AND B=C, the new condition A=C is returned. Given the two conditions
     * A=1 OR A=2, the new condition A IN(1, 2) is returned.
     *
     * @param session the session
     * @param other the second condition
     * @param and true for AND, false for OR
     * @return null or the third condition
     */
    Expression getAdditional(Session session, Comparison other, boolean and) {
        if (compareType == other.compareType && compareType == EQUAL) {
            boolean lc = left.isConstant();
            boolean rc = right.isConstant();
            boolean l2c = other.left.isConstant();
            boolean r2c = other.right.isConstant();
            String l = left.getSQL();
            String l2 = other.left.getSQL();
            String r = right.getSQL();
            String r2 = other.right.getSQL();
            if (and) {
                // a=b AND a=c
                // must not compare constants. example: NOT(B=2 AND B=3)
                if (!(rc && r2c) && l.equals(l2)) {
                    return new Comparison(session, EQUAL, right, other.right);
                } else if (!(rc && l2c) && l.equals(r2)) {
                    return new Comparison(session, EQUAL, right, other.left);
                } else if (!(lc && r2c) && r.equals(l2)) {
                    return new Comparison(session, EQUAL, left, other.right);
                } else if (!(lc && l2c) && r.equals(r2)) {
                    return new Comparison(session, EQUAL, left, other.left);
                }
            } else {
                // a=b OR a=c
                Database db = session.getDatabase();
                if (rc && r2c && l.equals(l2)) {
                    return new ConditionIn(db, left,
                            new ArrayList<>(Arrays.asList(right, other.right)));
                } else if (rc && l2c && l.equals(r2)) {
                    return new ConditionIn(db, left,
                            new ArrayList<>(Arrays.asList(right, other.left)));
                } else if (lc && r2c && r.equals(l2)) {
                    return new ConditionIn(db, right,
                            new ArrayList<>(Arrays.asList(left, other.right)));
                } else if (lc && l2c && r.equals(r2)) {
                    return new ConditionIn(db, right,
                            new ArrayList<>(Arrays.asList(left, other.left)));
                }
            }
        }
        return null;
    }

    @Override
    public int getSubexpressionCount() {
        return compareType == IS_NULL || compareType == IS_NOT_NULL ? 1 : 2;
    }

    @Override
    public Expression getSubexpression(int index) {
        switch (index) {
        case 0:
            return left;
        case 1:
            if (compareType != IS_NULL && compareType != IS_NOT_NULL) {
                return right;
            }
            //$FALL-THROUGH$
        default:
            throw new IndexOutOfBoundsException();
        }
    }

}<|MERGE_RESOLUTION|>--- conflicted
+++ resolved
@@ -208,18 +208,14 @@
                     // once.
                     if (constType != resType) {
                         Column column = ((ExpressionColumn) left).getColumn();
-//*
+/*
                         assert resType == colType : resType + " != " + colType;
                         right = ValueExpression.get(column.convert(r, session.getDatabase().getMode()));
 /*/
                         right = ValueExpression.get(r.convertTo(resType,
                                 MathUtils.convertLongToInt(left.getPrecision()),
-<<<<<<< HEAD
-                                session.getDatabase().getMode(), column, column.getEnumerators()));
+                                session.getDatabase().getMode(), column, column.getExtTypeInfo()));
 //*/
-=======
-                                session.getDatabase().getMode(), column, column.getExtTypeInfo()));
->>>>>>> a1314402
                     }
                 } else if (right instanceof Parameter) {
                     ((Parameter) right).setColumn(
