--- conflicted
+++ resolved
@@ -2287,12 +2287,8 @@
         for (int i = 0; i < stringsOrValues.length; i++) {
             Object s = stringsOrValues[i];
             Value v = s == null ? ValueNull.INSTANCE : s instanceof String ? ValueString.get((String) s) : (Value) s;
-<<<<<<< HEAD
-            v = columns[i].convert(v);
+            v = columns[i].convert(v, false);
             row.setValue(i, v);
-=======
-            values[i] = columns[i].convert(v, false);
->>>>>>> 443c49bd
         }
         row.setKey(rows.size());
         rows.add(row);
