--- conflicted
+++ resolved
@@ -24,7 +24,12 @@
 import org.h2.index.IndexType;
 import org.h2.message.DbException;
 import org.h2.message.Trace;
-import org.h2.result.*;
+import org.h2.result.Row;
+import org.h2.result.RowList;
+import org.h2.result.SearchRow;
+import org.h2.result.SimpleRow;
+import org.h2.result.SimpleRowValue;
+import org.h2.result.SortOrder;
 import org.h2.schema.Schema;
 import org.h2.schema.SchemaObjectBase;
 import org.h2.schema.Sequence;
@@ -110,46 +115,6 @@
     }
 
     /**
-<<<<<<< HEAD
-     * Remove a row from the table and all indexes.
-     *  @param session the session
-     * @param row the row
-     */
-    public abstract Row removeRow(Session session, Row row);
-
-    /**
-     * Remove all rows from the table and indexes.
-     *
-     * @param session the session
-     */
-    public abstract void truncate(Session session);
-
-    /**
-     * Add a row to the table and all indexes.
-     *
-     * @param session the session
-     * @param row the row
-     * @throws DbException if a constraint was violated
-     */
-    public abstract void addRow(Session session, Row row);
-
-    /**
-     * Update a row to the table and all indexes.
-     *
-     * @param session the session
-     * @param oldRow the row to update
-     * @param newRow the row with updated values (_rowid_ suppose to be the same)
-     * @throws DbException if a constraint was violated
-     */
-    public void updateRow(Session session, Row oldRow, Row newRow) {
-        newRow.setKey(oldRow.getKey());
-        removeRow(session, oldRow);
-        addRow(session, newRow);
-    }
-
-    /**
-=======
->>>>>>> 51847fec
      * Commit an operation (when using multi-version concurrency).
      *
      * @param operation the operation
@@ -509,18 +474,13 @@
         }
     }
 
-<<<<<<< HEAD
     public Row createRow(Value[] data, int memory) {
         return rowFactory.createRow(data, memory);
     }
 
+    @Override
     public Row getTemplateRow() {
-        return createRow(new Value[columns.length], Row.MEMORY_CALCULATE);
-=======
-    @Override
-    public Row getTemplateRow() {
-        return database.createRow(new Value[getColumns().length], Row.MEMORY_CALCULATE);
->>>>>>> 51847fec
+        return createRow(new Value[getColumns().length], Row.MEMORY_CALCULATE);
     }
 
     /**
