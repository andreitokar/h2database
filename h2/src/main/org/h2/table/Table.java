--- conflicted
+++ resolved
@@ -666,12 +666,10 @@
         }
     }
 
-<<<<<<< HEAD
     public RowFactory getRowFactory() {
         return rowFactory;
     }
 
-=======
     /**
      * Create a new row for a table.
      *
@@ -679,7 +677,6 @@
      * @param memory whether the row is in memory.
      * @return the created row.
      */
->>>>>>> 443c49bd
     public Row createRow(Value[] data, int memory) {
         return rowFactory.createRow(data, memory);
     }
