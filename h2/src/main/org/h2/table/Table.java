/*
 * Copyright 2004-2014 H2 Group. Multiple-Licensed under the MPL 2.0,
 * and the EPL 1.0 (http://h2database.com/html/license.html).
 * Initial Developer: H2 Group
 */
package org.h2.table;

import java.util.ArrayList;
import java.util.Arrays;
import java.util.HashMap;
import java.util.HashSet;
import java.util.Set;
import org.h2.api.ErrorCode;
import org.h2.command.Prepared;
import org.h2.constraint.Constraint;
import org.h2.engine.Constants;
import org.h2.engine.DbObject;
import org.h2.engine.Right;
import org.h2.engine.Session;
import org.h2.engine.UndoLogRecord;
import org.h2.expression.Expression;
import org.h2.expression.ExpressionVisitor;
import org.h2.index.Index;
import org.h2.index.IndexType;
import org.h2.message.DbException;
import org.h2.message.Trace;
import org.h2.result.Row;
import org.h2.result.RowFactory;
import org.h2.result.RowList;
import org.h2.result.SearchRow;
import org.h2.result.SimpleRow;
import org.h2.result.SimpleRowValue;
import org.h2.result.SortOrder;
import org.h2.schema.Schema;
import org.h2.schema.SchemaObjectBase;
import org.h2.schema.Sequence;
import org.h2.schema.TriggerObject;
import org.h2.util.New;
import org.h2.value.CompareMode;
import org.h2.value.Value;
import org.h2.value.ValueNull;

/**
 * This is the base class for most tables.
 * A table contains a list of columns and a list of rows.
 */
public abstract class Table extends SchemaObjectBase {

    /**
     * The table type that means this table is a regular persistent table.
     */
    public static final int TYPE_CACHED = 0;

    /**
     * The table type that means this table is a regular persistent table.
     */
    public static final int TYPE_MEMORY = 1;

    /**
     * The columns of this table.
     */
    protected Column[] columns;

    /**
     * The compare mode used for this table.
     */
    protected CompareMode compareMode;

    /**
     * Protected tables are not listed in the meta data and are excluded when
     * using the SCRIPT command.
     */
    protected boolean isHidden;

    private final HashMap<String, Column> columnMap;
    private final boolean persistIndexes;
    private final boolean persistData;
    private ArrayList<TriggerObject> triggers;
    private ArrayList<Constraint> constraints;
    private ArrayList<Sequence> sequences;
    private ArrayList<TableView> views;
    private ArrayList<TableSynonym> synonyms;
    private boolean checkForeignKeyConstraints = true;
    private boolean onCommitDrop, onCommitTruncate;
    private volatile Row nullRow;
    private RowFactory rowFactory = RowFactory.getRowFactory();

    public Table(Schema schema, int id, String name, boolean persistIndexes,
            boolean persistData) {
        columnMap = schema.getDatabase().newStringMap();
        initSchemaObjectBase(schema, id, name, Trace.TABLE);
        this.persistIndexes = persistIndexes;
        this.persistData = persistData;
        compareMode = schema.getDatabase().getCompareMode();
    }

    @Override
    public void rename(String newName) {
        super.rename(newName);
        if (constraints != null) {
            for (int i = 0, size = constraints.size(); i < size; i++) {
                Constraint constraint = constraints.get(i);
                constraint.rebuild();
            }
        }
    }

    public boolean isView() {
        return false;
    }

    /**
     * Lock the table for the given session.
     * This method waits until the lock is granted.
     *
     * @param session the session
     * @param exclusive true for write locks, false for read locks
     * @param forceLockEvenInMvcc lock even in the MVCC mode
     * @return true if the table was already exclusively locked by this session.
     * @throws DbException if a lock timeout occurred
     */
    public abstract boolean lock(Session session, boolean exclusive, boolean forceLockEvenInMvcc);

    /**
     * Close the table object and flush changes.
     *
     * @param session the session
     */
    public abstract void close(Session session);

    /**
     * Release the lock for this session.
     *
     * @param s the session
     */
    public abstract void unlock(Session s);

    /**
     * Create an index for this table
     *
     * @param session the session
     * @param indexName the name of the index
     * @param indexId the id
     * @param cols the index columns
     * @param indexType the index type
     * @param create whether this is a new index
     * @param indexComment the comment
     * @return the index
     */
    public abstract Index addIndex(Session session, String indexName,
            int indexId, IndexColumn[] cols, IndexType indexType,
            boolean create, String indexComment);

    /**
     * Get the given row.
     *
     * @param session the session
     * @param key the primary key
     * @return the row
     */
    @SuppressWarnings("unused")
    public Row getRow(Session session, long key) {
        return null;
    }

    /**
<<<<<<< HEAD
     * Update a row to the table and all indexes.
     *
     * @param session the session
     * @param oldRow the row to update
     * @param newRow the row with updated values (_rowid_ suppose to be the same)
     * @throws DbException if a constraint was violated
     */
    public void updateRow(Session session, Row oldRow, Row newRow) {
        newRow.setKey(oldRow.getKey());
        removeRow(session, oldRow);
        addRow(session, newRow);
    }
=======
     * Remove a row from the table and all indexes.
     *
     * @param session the session
     * @param row the row
     */
    public abstract void removeRow(Session session, Row row);

    /**
     * Remove all rows from the table and indexes.
     *
     * @param session the session
     */
    public abstract void truncate(Session session);

    /**
     * Add a row to the table and all indexes.
     *
     * @param session the session
     * @param row the row
     * @throws DbException if a constraint was violated
     */
    public abstract void addRow(Session session, Row row);
>>>>>>> 1972c244

    /**
     * Commit an operation (when using multi-version concurrency).
     *
     * @param operation the operation
     * @param row the row
     */
    @SuppressWarnings("unused")
    public void commit(short operation, Row row) {
        // nothing to do
    }

    /**
     * Check if this table supports ALTER TABLE.
     *
     * @throws DbException if it is not supported
     */
    public abstract void checkSupportAlter();

    /**
     * Get the table type name
     *
     * @return the table type name
     */
    public abstract TableType getTableType();

    /**
     * Get the scan index to iterate through all rows.
     *
     * @param session the session
     * @return the index
     */
    public abstract Index getScanIndex(Session session);

    /**
     * Get the scan index for this table.
     *
     * @param session the session
     * @param masks the search mask
     * @param filters the table filters
     * @param filter the filter index
     * @param sortOrder the sort order
     * @param allColumnsSet all columns
     * @return the scan index
     */
    @SuppressWarnings("unused")
    public Index getScanIndex(Session session, int[] masks,
            TableFilter[] filters, int filter, SortOrder sortOrder,
            HashSet<Column> allColumnsSet) {
        return getScanIndex(session);
    }

    /**
     * Get any unique index for this table if one exists.
     *
     * @return a unique index
     */
    public abstract Index getUniqueIndex();

    /**
     * Get all indexes for this table.
     *
     * @return the list of indexes
     */
    public abstract ArrayList<Index> getIndexes();

    /**
     * Get an index by name.
     *
     * @param indexName the index name to search for
     * @return the found index
     */
    public Index getIndex(String indexName) {
        ArrayList<Index> indexes = getIndexes();
        if (indexes != null) {
            for (int i = 0; i < indexes.size(); i++) {
                Index index = indexes.get(i);
                if (index.getName().equals(indexName)) {
                    return index;
                }
            }
        }
        throw DbException.get(ErrorCode.INDEX_NOT_FOUND_1, indexName);
    }

    /**
     * Check if this table is locked exclusively.
     *
     * @return true if it is.
     */
    public abstract boolean isLockedExclusively();

    /**
     * Get the last data modification id.
     *
     * @return the modification id
     */
    public abstract long getMaxDataModificationId();

    /**
     * Check if the table is deterministic.
     *
     * @return true if it is
     */
    public abstract boolean isDeterministic();

    /**
     * Check if the row count can be retrieved quickly.
     *
     * @return true if it can
     */
    public abstract boolean canGetRowCount();

    /**
     * Check if this table can be referenced.
     *
     * @return true if it can
     */
    public boolean canReference() {
        return true;
    }

    /**
     * Check if this table can be dropped.
     *
     * @return true if it can
     */
    public abstract boolean canDrop();

    /**
     * Get the row count for this table.
     *
     * @param session the session
     * @return the row count
     */
    public abstract long getRowCount(Session session);

    /**
     * Get the approximated row count for this table.
     *
     * @return the approximated row count
     */
    public abstract long getRowCountApproximation();

    public abstract long getDiskSpaceUsed();

    /**
     * Get the row id column if this table has one.
     *
     * @return the row id column, or null
     */
    public Column getRowIdColumn() {
        return null;
    }

    public String getCreateSQLForCopy(Table table, String quotedName) {
        throw DbException.throwInternalError(toString());
    }

    /**
     * Check whether the table (or view) contains no columns that prevent index
     * conditions to be used. For example, a view that contains the ROWNUM()
     * pseudo-column prevents this.
     *
     * @return true if the table contains no query-comparable column
     */
    public boolean isQueryComparable() {
        return true;
    }

    /**
     * Add all objects that this table depends on to the hash set.
     *
     * @param dependencies the current set of dependencies
     */
    public void addDependencies(HashSet<DbObject> dependencies) {
        if (dependencies.contains(this)) {
            // avoid endless recursion
            return;
        }
        if (sequences != null) {
            for (Sequence s : sequences) {
                dependencies.add(s);
            }
        }
        ExpressionVisitor visitor = ExpressionVisitor.getDependenciesVisitor(
                dependencies);
        for (Column col : columns) {
            col.isEverything(visitor);
        }
        if (constraints != null) {
            for (Constraint c : constraints) {
                c.isEverything(visitor);
            }
        }
        dependencies.add(this);
    }

    @Override
    public ArrayList<DbObject> getChildren() {
        ArrayList<DbObject> children = New.arrayList();
        ArrayList<Index> indexes = getIndexes();
        if (indexes != null) {
            children.addAll(indexes);
        }
        if (constraints != null) {
            children.addAll(constraints);
        }
        if (triggers != null) {
            children.addAll(triggers);
        }
        if (sequences != null) {
            children.addAll(sequences);
        }
        if (views != null) {
            children.addAll(views);
        }
        if (synonyms != null) {
            children.addAll(synonyms);
        }
        ArrayList<Right> rights = database.getAllRights();
        for (Right right : rights) {
            if (right.getGrantedObject() == this) {
                children.add(right);
            }
        }
        return children;
    }

    protected void setColumns(Column[] columns) {
        this.columns = columns;
        if (columnMap.size() > 0) {
            columnMap.clear();
        }
        for (int i = 0; i < columns.length; i++) {
            Column col = columns[i];
            int dataType = col.getType();
            if (dataType == Value.UNKNOWN) {
                throw DbException.get(
                        ErrorCode.UNKNOWN_DATA_TYPE_1, col.getSQL());
            }
            col.setTable(this, i);
            String columnName = col.getName();
            if (columnMap.get(columnName) != null) {
                throw DbException.get(
                        ErrorCode.DUPLICATE_COLUMN_NAME_1, columnName);
            }
            columnMap.put(columnName, col);
        }
        rowFactory = database.getRowFactory().createRowFactory(columns);
    }

    /**
     * Rename a column of this table.
     *
     * @param column the column to rename
     * @param newName the new column name
     */
    public void renameColumn(Column column, String newName) {
        for (Column c : columns) {
            if (c == column) {
                continue;
            }
            if (c.getName().equals(newName)) {
                throw DbException.get(
                        ErrorCode.DUPLICATE_COLUMN_NAME_1, newName);
            }
        }
        columnMap.remove(column.getName());
        column.rename(newName);
        columnMap.put(newName, column);
    }

    /**
     * Check if the table is exclusively locked by this session.
     *
     * @param session the session
     * @return true if it is
     */
    @SuppressWarnings("unused")
    public boolean isLockedExclusivelyBy(Session session) {
        return false;
    }

    /**
     * Update a list of rows in this table.
     *
     * @param prepared the prepared statement
     * @param session the session
     * @param rows a list of row pairs of the form old row, new row, old row,
     *            new row,...
     */
    public void updateRows(Prepared prepared, Session session, RowList rows) {
        // in case we need to undo the update
        Session.Savepoint rollback = session.setSavepoint();
        // remove the old rows
        int rowScanCount = 0;
        for (rows.reset(); rows.hasNext();) {
            if ((++rowScanCount & 127) == 0) {
                prepared.checkCanceled();
            }
            Row o = rows.next();
            rows.next();
            try {
                Row removedRow = removeRow(session, o);
            } catch (DbException e) {
                if (e.getErrorCode() == ErrorCode.CONCURRENT_UPDATE_1) {
                    session.rollbackTo(rollback, false);
                    session.startStatementWithinTransaction();
                    rollback = session.setSavepoint();
                }
                throw e;
            }
            session.log(this, UndoLogRecord.DELETE, o);
        }
        // add the new rows
        for (rows.reset(); rows.hasNext();) {
            if ((++rowScanCount & 127) == 0) {
                prepared.checkCanceled();
            }
            rows.next();
            Row n = rows.next();
            try {
                addRow(session, n);
            } catch (DbException e) {
                if (e.getErrorCode() == ErrorCode.CONCURRENT_UPDATE_1) {
                    session.rollbackTo(rollback, false);
                    session.startStatementWithinTransaction();
                    rollback = session.setSavepoint();
                }
                throw e;
            }
            session.log(this, UndoLogRecord.INSERT, n);
        }
    }

    public ArrayList<TableView> getViews() {
        return views;
    }

    @Override
    public void removeChildrenAndResources(Session session) {
        while (views != null && views.size() > 0) {
            TableView view = views.get(0);
            views.remove(0);
            database.removeSchemaObject(session, view);
        }
        while (synonyms != null && synonyms.size() > 0) {
            TableSynonym synonym = synonyms.get(0);
            synonyms.remove(0);
            database.removeSchemaObject(session, synonym);
        }
        while (triggers != null && triggers.size() > 0) {
            TriggerObject trigger = triggers.get(0);
            triggers.remove(0);
            database.removeSchemaObject(session, trigger);
        }
        while (constraints != null && constraints.size() > 0) {
            Constraint constraint = constraints.get(0);
            constraints.remove(0);
            database.removeSchemaObject(session, constraint);
        }
        for (Right right : database.getAllRights()) {
            if (right.getGrantedObject() == this) {
                database.removeDatabaseObject(session, right);
            }
        }
        database.removeMeta(session, getId());
        // must delete sequences later (in case there is a power failure
        // before removing the table object)
        while (sequences != null && sequences.size() > 0) {
            Sequence sequence = sequences.get(0);
            sequences.remove(0);
            // only remove if no other table depends on this sequence
            // this is possible when calling ALTER TABLE ALTER COLUMN
            if (database.getDependentTable(sequence, this) == null) {
                database.removeSchemaObject(session, sequence);
            }
        }
    }

    /**
     * Check that these columns are not referenced by a multi-column constraint
     * or multi-column index. If it is, an exception is thrown. Single-column
     * references and indexes are dropped.
     *
     * @param session the session
     * @param columnsToDrop the columns to drop
     * @throws DbException if the column is referenced by multi-column
     *             constraints or indexes
     */
    public void dropMultipleColumnsConstraintsAndIndexes(Session session,
            ArrayList<Column> columnsToDrop) {
        HashSet<Constraint> constraintsToDrop = New.hashSet();
        if (constraints != null) {
            for (Column col : columnsToDrop) {
                for (int i = 0, size = constraints.size(); i < size; i++) {
                    Constraint constraint = constraints.get(i);
                    HashSet<Column> columns = constraint.getReferencedColumns(this);
                    if (!columns.contains(col)) {
                        continue;
                    }
                    if (columns.size() == 1) {
                        constraintsToDrop.add(constraint);
                    } else {
                        throw DbException.get(
                                ErrorCode.COLUMN_IS_REFERENCED_1, constraint.getSQL());
                    }
                }
            }
        }
        HashSet<Index> indexesToDrop = New.hashSet();
        ArrayList<Index> indexes = getIndexes();
        if (indexes != null) {
            for (Column col : columnsToDrop) {
                for (int i = 0, size = indexes.size(); i < size; i++) {
                    Index index = indexes.get(i);
                    if (index.getCreateSQL() == null) {
                        continue;
                    }
                    if (index.getColumnIndex(col) < 0) {
                        continue;
                    }
                    if (index.getColumns().length == 1) {
                        indexesToDrop.add(index);
                    } else {
                        throw DbException.get(
                                ErrorCode.COLUMN_IS_REFERENCED_1, index.getSQL());
                    }
                }
            }
        }
        for (Constraint c : constraintsToDrop) {
            session.getDatabase().removeSchemaObject(session, c);
        }
        for (Index i : indexesToDrop) {
            // the index may already have been dropped when dropping the
            // constraint
            if (getIndexes().contains(i)) {
                session.getDatabase().removeSchemaObject(session, i);
            }
        }
    }

<<<<<<< HEAD
    public Row createRow(Value[] data, int memory) {
        return rowFactory.createRow(data, memory);
    }

    @Override
    public Row getTemplateRow() {
        return createRow(new Value[getColumns().length], Row.MEMORY_CALCULATE);
=======
    public Row getTemplateRow() {
        return database.createRow(new Value[columns.length], Row.MEMORY_CALCULATE);
>>>>>>> 1972c244
    }

    /**
     * Get a new simple row object.
     *
     * @param singleColumn if only one value need to be stored
     * @return the simple row object
     */
    public SearchRow getTemplateSimpleRow(boolean singleColumn) {
        if (singleColumn) {
            return new SimpleRowValue(columns.length);
        }
        return new SimpleRow(new Value[columns.length]);
    }

    Row getNullRow() {
        Row row = nullRow;
        if (row == null) {
            // Here can be concurrently produced more than one row, but it must
            // be ok.
            Value[] values = new Value[columns.length];
            Arrays.fill(values, ValueNull.INSTANCE);
            nullRow = row = createRow(values, 1);
        }
        return row;
    }

    public Column[] getColumns() {
        return columns;
    }

    @Override
    public int getType() {
        return DbObject.TABLE_OR_VIEW;
    }

    /**
     * Get the column at the given index.
     *
     * @param index the column index (0, 1,...)
     * @return the column
     */
    public Column getColumn(int index) {
        return columns[index];
    }

    /**
     * Get the column with the given name.
     *
     * @param columnName the column name
     * @return the column
     * @throws DbException if the column was not found
     */
    public Column getColumn(String columnName) {
        Column column = columnMap.get(columnName);
        if (column == null) {
            throw DbException.get(ErrorCode.COLUMN_NOT_FOUND_1, columnName);
        }
        return column;
    }

    /**
     * Does the column with the given name exist?
     *
     * @param columnName the column name
     * @return true if the column exists
     */
    public boolean doesColumnExist(String columnName) {
        return columnMap.containsKey(columnName);
    }

    /**
     * Get the best plan for the given search mask.
     *
     * @param session the session
     * @param masks per-column comparison bit masks, null means 'always false',
     *              see constants in IndexCondition
     * @param filters all joined table filters
     * @param filter the current table filter index
     * @param sortOrder the sort order
     * @param allColumnsSet the set of all columns
     * @return the plan item
     */
    public PlanItem getBestPlanItem(Session session, int[] masks,
            TableFilter[] filters, int filter, SortOrder sortOrder,
            HashSet<Column> allColumnsSet) {
        PlanItem item = new PlanItem();
        item.setIndex(getScanIndex(session));
        item.cost = item.getIndex().getCost(session, null, filters, filter, null, allColumnsSet);
        Trace t = session.getTrace();
        if (t.isDebugEnabled()) {
            t.debug("Table      :     potential plan item cost {0} index {1}",
                    item.cost, item.getIndex().getPlanSQL());
        }
        ArrayList<Index> indexes = getIndexes();
        IndexHints indexHints = getIndexHints(filters, filter);

        if (indexes != null && masks != null) {
            for (int i = 1, size = indexes.size(); i < size; i++) {
                Index index = indexes.get(i);

                if (isIndexExcludedByHints(indexHints, index)) {
                    continue;
                }

                double cost = index.getCost(session, masks, filters, filter,
                        sortOrder, allColumnsSet);
                if (t.isDebugEnabled()) {
                    t.debug("Table      :     potential plan item cost {0} index {1}",
                            cost, index.getPlanSQL());
                }
                if (cost < item.cost) {
                    item.cost = cost;
                    item.setIndex(index);
                }
            }
        }
        return item;
    }

    private static boolean isIndexExcludedByHints(IndexHints indexHints, Index index) {
        return indexHints != null && !indexHints.allowIndex(index);
    }

    private static IndexHints getIndexHints(TableFilter[] filters, int filter) {
        return filters == null ? null : filters[filter].getIndexHints();
    }

    /**
     * Get the primary key index if there is one, or null if there is none.
     *
     * @return the primary key index or null
     */
    public Index findPrimaryKey() {
        ArrayList<Index> indexes = getIndexes();
        if (indexes != null) {
            for (int i = 0, size = indexes.size(); i < size; i++) {
                Index idx = indexes.get(i);
                if (idx.getIndexType().isPrimaryKey()) {
                    return idx;
                }
            }
        }
        return null;
    }

    public Index getPrimaryKey() {
        Index index = findPrimaryKey();
        if (index != null) {
            return index;
        }
        throw DbException.get(ErrorCode.INDEX_NOT_FOUND_1,
                Constants.PREFIX_PRIMARY_KEY);
    }

    /**
     * Validate all values in this row, convert the values if required, and
     * update the sequence values if required. This call will also set the
     * default values if required and set the computed column if there are any.
     *
     * @param session the session
     * @param row the row
     */
    public void validateConvertUpdateSequence(Session session, Row row) {
        for (int i = 0; i < columns.length; i++) {
            Value value = row.getValue(i);
            Column column = columns[i];
            Value v2;
            if (column.getComputed()) {
                // force updating the value
                value = null;
                v2 = column.computeValue(session, row);
            }
            v2 = column.validateConvertUpdateSequence(session, value);
            if (v2 != value) {
                row.setValue(i, v2);
            }
        }
    }

    private static void remove(ArrayList<? extends DbObject> list, DbObject obj) {
        if (list != null) {
            int i = list.indexOf(obj);
            if (i >= 0) {
                list.remove(i);
            }
        }
    }

    /**
     * Remove the given index from the list.
     *
     * @param index the index to remove
     */
    public void removeIndex(Index index) {
        ArrayList<Index> indexes = getIndexes();
        if (indexes != null) {
            remove(indexes, index);
            if (index.getIndexType().isPrimaryKey()) {
                for (Column col : index.getColumns()) {
                    col.setPrimaryKey(false);
                }
            }
        }
    }

    /**
     * Remove the given view from the list.
     *
     * @param view the view to remove
     */
    public void removeView(TableView view) {
        remove(views, view);
    }

    /**
     * Remove the given view from the list.
     *
     * @param synonym the synonym to remove
     */
    public void removeSynonym(TableSynonym synonym) {
        remove(synonyms, synonym);
    }

    /**
     * Remove the given constraint from the list.
     *
     * @param constraint the constraint to remove
     */
    public void removeConstraint(Constraint constraint) {
        remove(constraints, constraint);
    }

    /**
     * Remove a sequence from the table. Sequences are used as identity columns.
     *
     * @param sequence the sequence to remove
     */
    public final void removeSequence(Sequence sequence) {
        remove(sequences, sequence);
    }

    /**
     * Remove the given trigger from the list.
     *
     * @param trigger the trigger to remove
     */
    public void removeTrigger(TriggerObject trigger) {
        remove(triggers, trigger);
    }

    /**
     * Add a view to this table.
     *
     * @param view the view to add
     */
    public void addView(TableView view) {
        views = add(views, view);
    }

    /**
     * Add a synonym to this table.
     *
     * @param synonym the synonym to add
     */
    public void addSynonym(TableSynonym synonym) {
        synonyms = add(synonyms, synonym);
    }

    /**
     * Add a constraint to the table.
     *
     * @param constraint the constraint to add
     */
    public void addConstraint(Constraint constraint) {
        if (constraints == null || constraints.indexOf(constraint) < 0) {
            constraints = add(constraints, constraint);
        }
    }

    public ArrayList<Constraint> getConstraints() {
        return constraints;
    }

    /**
     * Add a sequence to this table.
     *
     * @param sequence the sequence to add
     */
    public void addSequence(Sequence sequence) {
        sequences = add(sequences, sequence);
    }

    /**
     * Add a trigger to this table.
     *
     * @param trigger the trigger to add
     */
    public void addTrigger(TriggerObject trigger) {
        triggers = add(triggers, trigger);
    }

    private static <T> ArrayList<T> add(ArrayList<T> list, T obj) {
        if (list == null) {
            list = New.arrayList();
        }
        // self constraints are two entries in the list
        list.add(obj);
        return list;
    }

    /**
     * Fire the triggers for this table.
     *
     * @param session the session
     * @param type the trigger type
     * @param beforeAction whether 'before' triggers should be called
     */
    public void fire(Session session, int type, boolean beforeAction) {
        if (triggers != null) {
            for (TriggerObject trigger : triggers) {
                trigger.fire(session, type, beforeAction);
            }
        }
    }

    /**
     * Check whether this table has a select trigger.
     *
     * @return true if it has
     */
    public boolean hasSelectTrigger() {
        if (triggers != null) {
            for (TriggerObject trigger : triggers) {
                if (trigger.isSelectTrigger()) {
                    return true;
                }
            }
        }
        return false;
    }

    /**
     * Check if row based triggers or constraints are defined.
     * In this case the fire after and before row methods need to be called.
     *
     *  @return if there are any triggers or rows defined
     */
    public boolean fireRow() {
        return (constraints != null && constraints.size() > 0) ||
                (triggers != null && triggers.size() > 0);
    }

    /**
     * Fire all triggers that need to be called before a row is updated.
     *
     * @param session the session
     * @param oldRow the old data or null for an insert
     * @param newRow the new data or null for a delete
     * @return true if no further action is required (for 'instead of' triggers)
     */
    public boolean fireBeforeRow(Session session, Row oldRow, Row newRow) {
        boolean done = fireRow(session, oldRow, newRow, true, false);
        fireConstraints(session, oldRow, newRow, true);
        return done;
    }

    private void fireConstraints(Session session, Row oldRow, Row newRow,
            boolean before) {
        if (constraints != null) {
            // don't use enhanced for loop to avoid creating objects
            for (int i = 0, size = constraints.size(); i < size; i++) {
                Constraint constraint = constraints.get(i);
                if (constraint.isBefore() == before) {
                    constraint.checkRow(session, this, oldRow, newRow);
                }
            }
        }
    }

    /**
     * Fire all triggers that need to be called after a row is updated.
     *
     *  @param session the session
     *  @param oldRow the old data or null for an insert
     *  @param newRow the new data or null for a delete
     *  @param rollback when the operation occurred within a rollback
     */
    public void fireAfterRow(Session session, Row oldRow, Row newRow,
            boolean rollback) {
        fireRow(session, oldRow, newRow, false, rollback);
        if (!rollback) {
            fireConstraints(session, oldRow, newRow, false);
        }
    }

    private boolean fireRow(Session session, Row oldRow, Row newRow,
            boolean beforeAction, boolean rollback) {
        if (triggers != null) {
            for (TriggerObject trigger : triggers) {
                boolean done = trigger.fireRow(session, oldRow, newRow, beforeAction, rollback);
                if (done) {
                    return true;
                }
            }
        }
        return false;
    }

    public boolean isGlobalTemporary() {
        return false;
    }

    /**
     * Check if this table can be truncated.
     *
     * @return true if it can
     */
    public boolean canTruncate() {
        return false;
    }

    /**
     * Enable or disable foreign key constraint checking for this table.
     *
     * @param session the session
     * @param enabled true if checking should be enabled
     * @param checkExisting true if existing rows must be checked during this
     *            call
     */
    public void setCheckForeignKeyConstraints(Session session, boolean enabled,
            boolean checkExisting) {
        if (enabled && checkExisting) {
            if (constraints != null) {
                for (Constraint c : constraints) {
                    c.checkExistingData(session);
                }
            }
        }
        checkForeignKeyConstraints = enabled;
    }

    public boolean getCheckForeignKeyConstraints() {
        return checkForeignKeyConstraints;
    }

    /**
     * Get the index that has the given column as the first element.
     * This method returns null if no matching index is found.
     *
     * @param column the column
     * @param needGetFirstOrLast if the returned index must be able
     *          to do {@link Index#canGetFirstOrLast()}
     * @param needFindNext if the returned index must be able to do
     *          {@link Index#findNext(Session, SearchRow, SearchRow)}
     * @return the index or null
     */
    public Index getIndexForColumn(Column column,
            boolean needGetFirstOrLast, boolean needFindNext) {
        ArrayList<Index> indexes = getIndexes();
        Index result = null;
        if (indexes != null) {
            for (int i = 1, size = indexes.size(); i < size; i++) {
                Index index = indexes.get(i);
                if (needGetFirstOrLast && !index.canGetFirstOrLast()) {
                    continue;
                }
                if (needFindNext && !index.canFindNext()) {
                    continue;
                }
                // choose the minimal covering index with the needed first
                // column to work consistently with execution plan from
                // Optimizer
                if (index.isFirstColumn(column) && (result == null ||
                        result.getColumns().length > index.getColumns().length)) {
                    result = index;
                }
            }
        }
        return result;
    }

    public boolean getOnCommitDrop() {
        return onCommitDrop;
    }

    public void setOnCommitDrop(boolean onCommitDrop) {
        this.onCommitDrop = onCommitDrop;
    }

    public boolean getOnCommitTruncate() {
        return onCommitTruncate;
    }

    public void setOnCommitTruncate(boolean onCommitTruncate) {
        this.onCommitTruncate = onCommitTruncate;
    }

    /**
     * If the index is still required by a constraint, transfer the ownership to
     * it. Otherwise, the index is removed.
     *
     * @param session the session
     * @param index the index that is no longer required
     */
    public void removeIndexOrTransferOwnership(Session session, Index index) {
        boolean stillNeeded = false;
        if (constraints != null) {
            for (Constraint cons : constraints) {
                if (cons.usesIndex(index)) {
                    cons.setIndexOwner(index);
                    database.updateMeta(session, cons);
                    stillNeeded = true;
                }
            }
        }
        if (!stillNeeded) {
            database.removeSchemaObject(session, index);
        }
    }

    /**
     * Check if a deadlock occurred. This method is called recursively. There is
     * a circle if the session to be tested has already being visited. If this
     * session is part of the circle (if it is the clash session), the method
     * must return an empty object array. Once a deadlock has been detected, the
     * methods must add the session to the list. If this session is not part of
     * the circle, or if no deadlock is detected, this method returns null.
     *
     * @param session the session to be tested for
     * @param clash set with sessions already visited, and null when starting
     *            verification
     * @param visited set with sessions already visited, and null when starting
     *            verification
     * @return an object array with the sessions involved in the deadlock, or
     *         null
     */
    @SuppressWarnings("unused")
    public ArrayList<Session> checkDeadlock(Session session, Session clash,
            Set<Session> visited) {
        return null;
    }

    public boolean isPersistIndexes() {
        return persistIndexes;
    }

    public boolean isPersistData() {
        return persistData;
    }

    /**
     * Compare two values with the current comparison mode. The values may be of
     * different type.
     *
     * @param a the first value
     * @param b the second value
     * @return 0 if both values are equal, -1 if the first value is smaller, and
     *         1 otherwise
     */
    public int compareTypeSafe(Value a, Value b) {
        if (a == b) {
            return 0;
        }
        int dataType = Value.getHigherOrder(a.getType(), b.getType());
        a = a.convertTo(dataType);
        b = b.convertTo(dataType);
        return a.compareTypeSafe(b, compareMode);
    }

    public CompareMode getCompareMode() {
        return compareMode;
    }

    /**
     * Tests if the table can be written. Usually, this depends on the
     * database.checkWritingAllowed method, but some tables (eg. TableLink)
     * overwrite this default behaviour.
     */
    public void checkWritingAllowed() {
        database.checkWritingAllowed();
    }

    /**
     * Get or generate a default value for the given column.
     *
     * @param session the session
     * @param column the column
     * @return the value
     */
    public Value getDefaultValue(Session session, Column column) {
        Expression defaultExpr = column.getDefaultExpression();
        Value v;
        if (defaultExpr == null) {
            v = column.validateConvertUpdateSequence(session, null);
        } else {
            v = defaultExpr.getValue(session);
        }
        return column.convert(v);
    }

    @Override
    public boolean isHidden() {
        return isHidden;
    }

    public void setHidden(boolean hidden) {
        this.isHidden = hidden;
    }

    public boolean isMVStore() {
        return false;
    }

}<|MERGE_RESOLUTION|>--- conflicted
+++ resolved
@@ -164,7 +164,6 @@
     }
 
     /**
-<<<<<<< HEAD
      * Update a row to the table and all indexes.
      *
      * @param session the session
@@ -177,7 +176,8 @@
         removeRow(session, oldRow);
         addRow(session, newRow);
     }
-=======
+
+    /**
      * Remove a row from the table and all indexes.
      *
      * @param session the session
@@ -200,7 +200,6 @@
      * @throws DbException if a constraint was violated
      */
     public abstract void addRow(Session session, Row row);
->>>>>>> 1972c244
 
     /**
      * Commit an operation (when using multi-version concurrency).
@@ -645,18 +644,12 @@
         }
     }
 
-<<<<<<< HEAD
     public Row createRow(Value[] data, int memory) {
         return rowFactory.createRow(data, memory);
     }
 
-    @Override
     public Row getTemplateRow() {
         return createRow(new Value[getColumns().length], Row.MEMORY_CALCULATE);
-=======
-    public Row getTemplateRow() {
-        return database.createRow(new Value[columns.length], Row.MEMORY_CALCULATE);
->>>>>>> 1972c244
     }
 
     /**
