--- conflicted
+++ resolved
@@ -678,14 +678,7 @@
      * @return the created row
      */
     public Row createRow(Value[] data, int memory) {
-<<<<<<< HEAD
         return rowFactory.createRow(data, memory);
-    }
-
-    public Row getTemplateRow() {
-        return createRow(new Value[getColumns().length], Row.MEMORY_CALCULATE);
-=======
-        return Row.get(data, memory);
     }
 
     /**
@@ -696,12 +689,13 @@
      * @return the created row
      */
     public Row createRow(Value[] data, int memory, long key) {
-        return Row.get(data, memory, key);
+        Row row = rowFactory.createRow(data, memory);
+        row.setKey(key);
+        return row;
     }
 
     public Row getTemplateRow() {
-        return createRow(new Value[columns.length], SearchRow.MEMORY_CALCULATE);
->>>>>>> b2068daa
+        return createRow(new Value[getColumns().length], SearchRow.MEMORY_CALCULATE);
     }
 
     /**
@@ -724,11 +718,7 @@
             // be ok.
             Value[] values = new Value[columns.length];
             Arrays.fill(values, ValueNull.INSTANCE);
-<<<<<<< HEAD
             nullRow = row = createRow(values, 1);
-=======
-            nullRow = row = Row.get(values, 1);
->>>>>>> b2068daa
         }
         return row;
     }
