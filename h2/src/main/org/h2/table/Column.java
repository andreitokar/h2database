/*
 * Copyright 2004-2018 H2 Group. Multiple-Licensed under the MPL 2.0,
 * and the EPL 1.0 (http://h2database.com/html/license.html).
 * Initial Developer: H2 Group
 */
package org.h2.table;

import java.sql.ResultSetMetaData;
import java.util.Arrays;
import org.h2.api.ErrorCode;
import org.h2.command.Parser;
import org.h2.engine.Constants;
import org.h2.engine.Mode;
import org.h2.engine.Session;
import org.h2.expression.ConditionAndOr;
import org.h2.expression.Expression;
import org.h2.expression.ExpressionVisitor;
import org.h2.expression.SequenceValue;
import org.h2.expression.ValueExpression;
import org.h2.message.DbException;
import org.h2.result.Row;
import org.h2.schema.Schema;
import org.h2.schema.Sequence;
import org.h2.util.DateTimeUtils;
import org.h2.util.MathUtils;
import org.h2.util.StringUtils;
import org.h2.value.DataType;
import org.h2.value.Value;
import org.h2.value.ValueDate;
import org.h2.value.ValueEnum;
import org.h2.value.ValueInt;
import org.h2.value.ValueLong;
import org.h2.value.ValueNull;
import org.h2.value.ValueString;
import org.h2.value.ValueTime;
import org.h2.value.ValueTimestamp;
import org.h2.value.ValueTimestampTimeZone;
import org.h2.value.ValueUuid;

/**
 * This class represents a column in a table.
 */
public class Column {

    /**
     * The name of the rowid pseudo column.
     */
    public static final String ROWID = "_ROWID_";

    /**
     * This column is not nullable.
     */
    public static final int NOT_NULLABLE =
            ResultSetMetaData.columnNoNulls;

    /**
     * This column is nullable.
     */
    public static final int NULLABLE =
            ResultSetMetaData.columnNullable;

    /**
     * It is not know whether this column is nullable.
     */
    public static final int NULLABLE_UNKNOWN =
            ResultSetMetaData.columnNullableUnknown;

    private final int type;
    private long precision;
    private int scale;
    private String[] enumerators;
    private int displaySize;
    private Table table;
    private String name;
    private int columnId;
    private boolean nullable = true;
    private Expression defaultExpression;
    private Expression checkConstraint;
    private String checkConstraintSQL;
    private String originalSQL;
    private boolean autoIncrement;
    private long start;
    private long increment;
    private boolean convertNullToDefault;
    private Sequence sequence;
    private boolean isComputed;
    private TableFilter computeTableFilter;
    private int selectivity;
    private SingleColumnResolver resolver;
    private String comment;
    private boolean primaryKey;
    private boolean visible = true;

    public Column(String name, int type) {
        this(name, type, -1, -1, -1, null);
    }

    public Column(String name, int type, long precision, int scale,
            int displaySize) {
        this(name, type, precision, scale, displaySize, null);
    }

    public Column(String name, int type, long precision, int scale,
            int displaySize, String[] enumerators) {
        this.name = name;
        this.type = type;
        if (precision == -1 && scale == -1 && displaySize == -1 && type != Value.UNKNOWN) {
            DataType dt = DataType.getDataType(type);
            precision = dt.defaultPrecision;
            scale = dt.defaultScale;
            displaySize = dt.defaultDisplaySize;
        }
        this.precision = precision;
        this.scale = scale;
        this.displaySize = displaySize;
        this.enumerators = enumerators;
    }

    @Override
    public boolean equals(Object o) {
        if (o == this) {
            return true;
        } else if (!(o instanceof Column)) {
            return false;
        }
        Column other = (Column) o;
        if (table == null || other.table == null ||
                name == null || other.name == null) {
            return false;
        }
        if (table != other.table) {
            return false;
        }
        return name.equals(other.name);
    }

    @Override
    public int hashCode() {
        if (table == null || name == null) {
            return 0;
        }
        return table.getId() ^ name.hashCode();
    }

    public boolean isEnumerated() {
        return type == Value.ENUM;
    }

    public Column getClone() {
        Column newColumn = new Column(name, type, precision, scale, displaySize, enumerators);
        newColumn.copy(this);
        return newColumn;
    }

    /**
     * Convert a value to this column's type.
     *
     * @param v the value
     * @return the value
     */
    public Value convert(Value v) {
        return convert(v, null);
    }

    /**
     * Convert a value to this column's type using the given {@link Mode}.
     * <p>
     * Use this method in case the conversion is Mode-dependent.
     *
     * @param v the value
     * @param mode the database {@link Mode} to use
     * @return the value
     */
    public Value convert(Value v, Mode mode) {
        try {
            return v.convertTo(type, MathUtils.convertLongToInt(precision), mode, this, getEnumerators());
        } catch (DbException e) {
            if (e.getErrorCode() == ErrorCode.DATA_CONVERSION_ERROR_1) {
                String target = (table == null ? "" : table.getName() + ": ") +
                        getCreateSQL();
                throw DbException.get(
                        ErrorCode.DATA_CONVERSION_ERROR_1, e,
                        v.getSQL() + " (" + target + ")");
            }
            throw e;
        }
    }

    boolean getComputed() {
        return isComputed;
    }

    /**
     * Compute the value of this computed column.
     *
     * @param session the session
     * @param row the row
     * @return the value
     */
    synchronized Value computeValue(Session session, Row row) {
        computeTableFilter.setSession(session);
        computeTableFilter.set(row);
        return defaultExpression.getValue(session);
    }

    /**
     * Set the default value in the form of a computed expression of other
     * columns.
     *
     * @param expression the computed expression
     */
    public void setComputedExpression(Expression expression) {
        this.isComputed = true;
        this.defaultExpression = expression;
    }

    /**
     * Set the table and column id.
     *
     * @param table the table
     * @param columnId the column index
     */
    public void setTable(Table table, int columnId) {
        this.table = table;
        this.columnId = columnId;
    }

    public Table getTable() {
        return table;
    }

    /**
     * Set the default expression.
     *
     * @param session the session
     * @param defaultExpression the default expression
     */
    public void setDefaultExpression(Session session,
            Expression defaultExpression) {
        // also to test that no column names are used
        if (defaultExpression != null) {
            defaultExpression = defaultExpression.optimize(session);
            if (defaultExpression.isConstant()) {
                defaultExpression = ValueExpression.get(
                        defaultExpression.getValue(session));
            }
        }
        this.defaultExpression = defaultExpression;
    }

    public int getColumnId() {
        return columnId;
    }

    public String getSQL() {
        return Parser.quoteIdentifier(name);
    }

    public String getName() {
        return name;
    }

    public int getType() {
        return type;
    }

    public long getPrecision() {
        return precision;
    }

    public void setPrecision(long p) {
        precision = p;
    }

    public int getDisplaySize() {
        return displaySize;
    }

    public int getScale() {
        return scale;
    }

    public void setNullable(boolean b) {
        nullable = b;
    }

    public String[] getEnumerators() {
        return enumerators;
    }

    public void setEnumerators(String[] enumerators) {
        this.enumerators = enumerators;
    }

    public boolean getVisible() {
        return visible;
    }

    public void setVisible(boolean b) {
        visible = b;
    }

    /**
     * Validate the value, convert it if required, and update the sequence value
     * if required. If the value is null, the default value (NULL if no default
     * is set) is returned. Check constraints are validated as well.
     *
     * @param session the session
     * @param value the value or null
     * @return the new or converted value
     */
    public Value validateConvertUpdateSequence(Session session, Value value) {
        final Expression localDefaultExpression = defaultExpression;
        if (value == null) {
            if (localDefaultExpression == null) {
                value = ValueNull.INSTANCE;
            } else {
<<<<<<< HEAD
                synchronized (localDefaultExpression) {
                    value = localDefaultExpression.getValue(session).convertTo(type);
                }
=======
                value = localDefaultExpression.getValue(session).convertTo(type);
                session.getGeneratedKeys().add(this);
>>>>>>> 47ed036f
                if (primaryKey) {
                    session.setLastIdentity(value);
                }
            }
        }
        Mode mode = session.getDatabase().getMode();
        if (value == ValueNull.INSTANCE) {
            if (convertNullToDefault) {
<<<<<<< HEAD
                assert localDefaultExpression != null;
                synchronized (localDefaultExpression) {
                    value = localDefaultExpression.getValue(session).convertTo(type);
                }
=======
                value = localDefaultExpression.getValue(session).convertTo(type);
                session.getGeneratedKeys().add(this);
>>>>>>> 47ed036f
            }
            if (value == ValueNull.INSTANCE && !nullable) {
                if (mode.convertInsertNullToZero) {
                    DataType dt = DataType.getDataType(type);
                    if (dt.decimal) {
                        value = ValueInt.get(0).convertTo(type);
                    } else if (dt.type == Value.TIMESTAMP) {
                        value = ValueTimestamp.fromMillis(session.getTransactionStart());
                    } else if (dt.type == Value.TIMESTAMP_TZ) {
                        long ms = session.getTransactionStart();
                        value = ValueTimestampTimeZone.fromDateValueAndNanos(
                                DateTimeUtils.dateValueFromDate(ms),
                                DateTimeUtils.nanosFromDate(ms), (short) 0);
                    } else if (dt.type == Value.TIME) {
                        value = ValueTime.fromNanos(0);
                    } else if (dt.type == Value.DATE) {
                        value = ValueDate.fromMillis(session.getTransactionStart());
                    } else {
                        value = ValueString.get("").convertTo(type);
                    }
                } else {
                    throw DbException.get(ErrorCode.NULL_NOT_ALLOWED, name);
                }
            }
        }
        if (checkConstraint != null) {
            resolver.setValue(value);
            Value v;
            synchronized (checkConstraint) {
                v = checkConstraint.getValue(session);
            }
            // Both TRUE and NULL are ok
            if (v != ValueNull.INSTANCE && !v.getBoolean()) {
                throw DbException.get(
                        ErrorCode.CHECK_CONSTRAINT_VIOLATED_1,
                        checkConstraint.getSQL());
            }
        }
        value = value.convertScale(mode.convertOnlyToSmallerScale, scale);
        if (precision > 0) {
            if (!value.checkPrecision(precision)) {
                String s = value.getTraceSQL();
                if (s.length() > 127) {
                    s = s.substring(0, 128) + "...";
                }
                throw DbException.get(ErrorCode.VALUE_TOO_LONG_2,
                        getCreateSQL(), s + " (" + value.getPrecision() + ")");
            }
        }
        if (isEnumerated() && value != ValueNull.INSTANCE) {
            if (!ValueEnum.isValid(enumerators, value)) {
                String s = value.getTraceSQL();
                if (s.length() > 127) {
                    s = s.substring(0, 128) + "...";
                }
                throw DbException.get(ErrorCode.ENUM_VALUE_NOT_PERMITTED,
                        getCreateSQL(), s);
            }

            value = ValueEnum.get(enumerators, value.getInt());
        }
        updateSequenceIfRequired(session, value);
        return value;
    }

    private void updateSequenceIfRequired(Session session, Value value) {
        if (sequence != null) {
            long current = sequence.getCurrentValue();
            long inc = sequence.getIncrement();
            long now = value.getLong();
            boolean update = false;
            if (inc > 0 && now > current) {
                update = true;
            } else if (inc < 0 && now < current) {
                update = true;
            }
            if (update) {
                sequence.modify(now + inc, null, null, null);
                session.setLastIdentity(ValueLong.get(now));
                sequence.flush(session);
            }
        }
    }

    /**
     * Convert the auto-increment flag to a sequence that is linked with this
     * table.
     *
     * @param session the session
     * @param schema the schema where the sequence should be generated
     * @param id the object id
     * @param temporary true if the sequence is temporary and does not need to
     *            be stored
     */
    public void convertAutoIncrementToSequence(Session session, Schema schema,
            int id, boolean temporary) {
        if (!autoIncrement) {
            DbException.throwInternalError();
        }
        if ("IDENTITY".equals(originalSQL)) {
            originalSQL = "BIGINT";
        } else if ("SERIAL".equals(originalSQL)) {
            originalSQL = "INT";
        }
        String sequenceName;
        while (true) {
            ValueUuid uuid = ValueUuid.getNewRandom();
            String s = uuid.getString();
            s = StringUtils.toUpperEnglish(s.replace('-', '_'));
            sequenceName = "SYSTEM_SEQUENCE_" + s;
            if (schema.findSequence(sequenceName) == null) {
                break;
            }
        }
        Sequence seq = new Sequence(schema, id, sequenceName, start, increment);
        seq.setTemporary(temporary);
        session.getDatabase().addSchemaObject(session, seq);
        setAutoIncrement(false, 0, 0);
        SequenceValue seqValue = new SequenceValue(seq);
        setDefaultExpression(session, seqValue);
        setSequence(seq);
    }

    /**
     * Prepare all expressions of this column.
     *
     * @param session the session
     */
    public void prepareExpression(Session session) {
        if (defaultExpression != null) {
            computeTableFilter = new TableFilter(session, table, null, false, null, 0,
                    null);
            defaultExpression.mapColumns(computeTableFilter, 0);
            defaultExpression = defaultExpression.optimize(session);
        }
    }

    public String getCreateSQLWithoutName() {
        return getCreateSQL(false);
    }

    public String getCreateSQL() {
        return getCreateSQL(true);
    }

    private String getCreateSQL(boolean includeName) {
        StringBuilder buff = new StringBuilder();
        if (includeName && name != null) {
            buff.append(Parser.quoteIdentifier(name)).append(' ');
        }
        if (originalSQL != null) {
            buff.append(originalSQL);
        } else {
            buff.append(DataType.getDataType(type).name);
            switch (type) {
            case Value.DECIMAL:
                buff.append('(').append(precision).append(", ").append(scale).append(')');
                break;
            case Value.ENUM:
                buff.append('(');
                for (int i = 0; i < enumerators.length; i++) {
                    buff.append('\'').append(enumerators[i]).append('\'');
                    if(i < enumerators.length - 1) {
                        buff.append(',');
                    }
                }
                buff.append(')');
                break;
            case Value.BYTES:
            case Value.STRING:
            case Value.STRING_IGNORECASE:
            case Value.STRING_FIXED:
                if (precision < Integer.MAX_VALUE) {
                    buff.append('(').append(precision).append(')');
                }
                break;
            default:
            }
        }

        if (!visible) {
            buff.append(" INVISIBLE ");
        }

        if (defaultExpression != null) {
            String sql = defaultExpression.getSQL();
            if (sql != null) {
                if (isComputed) {
                    buff.append(" AS ").append(sql);
                } else if (defaultExpression != null) {
                    buff.append(" DEFAULT ").append(sql);
                }
            }
        }
        if (!nullable) {
            buff.append(" NOT NULL");
        }
        if (convertNullToDefault) {
            buff.append(" NULL_TO_DEFAULT");
        }
        if (sequence != null) {
            buff.append(" SEQUENCE ").append(sequence.getSQL());
        }
        if (selectivity != 0) {
            buff.append(" SELECTIVITY ").append(selectivity);
        }
        if (comment != null) {
            buff.append(" COMMENT ").append(StringUtils.quoteStringSQL(comment));
        }
        if (checkConstraint != null) {
            buff.append(" CHECK ").append(checkConstraintSQL);
        }
        return buff.toString();
    }

    public boolean isNullable() {
        return nullable;
    }

    public void setOriginalSQL(String original) {
        originalSQL = original;
    }

    public String getOriginalSQL() {
        return originalSQL;
    }

    public Expression getDefaultExpression() {
        return defaultExpression;
    }

    public boolean isAutoIncrement() {
        return autoIncrement;
    }

    /**
     * Set the autoincrement flag and related properties of this column.
     *
     * @param autoInc the new autoincrement flag
     * @param start the sequence start value
     * @param increment the sequence increment
     */
    public void setAutoIncrement(boolean autoInc, long start, long increment) {
        this.autoIncrement = autoInc;
        this.start = start;
        this.increment = increment;
        this.nullable = false;
        if (autoInc) {
            convertNullToDefault = true;
        }
    }

    public void setConvertNullToDefault(boolean convert) {
        this.convertNullToDefault = convert;
    }

    /**
     * Rename the column. This method will only set the column name to the new
     * value.
     *
     * @param newName the new column name
     */
    public void rename(String newName) {
        this.name = newName;
    }

    public void setSequence(Sequence sequence) {
        this.sequence = sequence;
    }

    public Sequence getSequence() {
        return sequence;
    }

    /**
     * Get the selectivity of the column. Selectivity 100 means values are
     * unique, 10 means every distinct value appears 10 times on average.
     *
     * @return the selectivity
     */
    public int getSelectivity() {
        return selectivity == 0 ? Constants.SELECTIVITY_DEFAULT : selectivity;
    }

    /**
     * Set the new selectivity of a column.
     *
     * @param selectivity the new value
     */
    public void setSelectivity(int selectivity) {
        selectivity = selectivity < 0 ? 0 : (selectivity > 100 ? 100 : selectivity);
        this.selectivity = selectivity;
    }

    /**
     * Add a check constraint expression to this column. An existing check
     * constraint constraint is added using AND.
     *
     * @param session the session
     * @param expr the (additional) constraint
     */
    public void addCheckConstraint(Session session, Expression expr) {
        if (expr == null) {
            return;
        }
        resolver = new SingleColumnResolver(this);
        synchronized (this) {
            String oldName = name;
            if (name == null) {
                name = "VALUE";
            }
            expr.mapColumns(resolver, 0);
            name = oldName;
        }
        expr = expr.optimize(session);
        resolver.setValue(ValueNull.INSTANCE);
        // check if the column is mapped
        synchronized (this) {
            expr.getValue(session);
        }
        if (checkConstraint == null) {
            checkConstraint = expr;
        } else {
            checkConstraint = new ConditionAndOr(ConditionAndOr.AND, checkConstraint, expr);
        }
        checkConstraintSQL = getCheckConstraintSQL(session, name);
    }

    /**
     * Remove the check constraint if there is one.
     */
    public void removeCheckConstraint() {
        checkConstraint = null;
        checkConstraintSQL = null;
    }

    /**
     * Get the check constraint expression for this column if set.
     *
     * @param session the session
     * @param asColumnName the column name to use
     * @return the constraint expression
     */
    public Expression getCheckConstraint(Session session, String asColumnName) {
        if (checkConstraint == null) {
            return null;
        }
        Parser parser = new Parser(session);
        String sql;
        synchronized (this) {
            String oldName = name;
            name = asColumnName;
            sql = checkConstraint.getSQL();
            name = oldName;
        }
        Expression expr = parser.parseExpression(sql);
        return expr;
    }

    String getDefaultSQL() {
        return defaultExpression == null ? null : defaultExpression.getSQL();
    }

    int getPrecisionAsInt() {
        return MathUtils.convertLongToInt(precision);
    }

    DataType getDataType() {
        return DataType.getDataType(type);
    }

    /**
     * Get the check constraint SQL snippet.
     *
     * @param session the session
     * @param asColumnName the column name to use
     * @return the SQL snippet
     */
    String getCheckConstraintSQL(Session session, String asColumnName) {
        Expression constraint = getCheckConstraint(session, asColumnName);
        return constraint == null ? "" : constraint.getSQL();
    }

    public void setComment(String comment) {
        this.comment = comment;
    }

    public String getComment() {
        return comment;
    }

    public void setPrimaryKey(boolean primaryKey) {
        this.primaryKey = primaryKey;
    }

    /**
     * Visit the default expression, the check constraint, and the sequence (if
     * any).
     *
     * @param visitor the visitor
     * @return true if every visited expression returned true, or if there are
     *         no expressions
     */
    boolean isEverything(ExpressionVisitor visitor) {
        if (visitor.getType() == ExpressionVisitor.GET_DEPENDENCIES) {
            if (sequence != null) {
                visitor.getDependencies().add(sequence);
            }
        }
        if (defaultExpression != null && !defaultExpression.isEverything(visitor)) {
            return false;
        }
        if (checkConstraint != null && !checkConstraint.isEverything(visitor)) {
            return false;
        }
        return true;
    }

    public boolean isPrimaryKey() {
        return primaryKey;
    }

    @Override
    public String toString() {
        return name;
    }

    /**
     * Check whether the new column is of the same type and not more restricted
     * than this column.
     *
     * @param newColumn the new (target) column
     * @return true if the new column is compatible
     */
    public boolean isWideningConversion(Column newColumn) {
        if (type != newColumn.type) {
            return false;
        }
        if (precision > newColumn.precision) {
            return false;
        }
        if (scale != newColumn.scale) {
            return false;
        }
        if (nullable && !newColumn.nullable) {
            return false;
        }
        if (convertNullToDefault != newColumn.convertNullToDefault) {
            return false;
        }
        if (primaryKey != newColumn.primaryKey) {
            return false;
        }
        if (autoIncrement || newColumn.autoIncrement) {
            return false;
        }
        if (checkConstraint != null || newColumn.checkConstraint != null) {
            return false;
        }
        if (convertNullToDefault || newColumn.convertNullToDefault) {
            return false;
        }
        if (defaultExpression != null || newColumn.defaultExpression != null) {
            return false;
        }
        if (isComputed || newColumn.isComputed) {
            return false;
        }
        return true;
    }

    /**
     * Copy the data of the source column into the current column.
     *
     * @param source the source column
     */
    public void copy(Column source) {
        checkConstraint = source.checkConstraint;
        checkConstraintSQL = source.checkConstraintSQL;
        displaySize = source.displaySize;
        name = source.name;
        precision = source.precision;
        enumerators = source.enumerators == null ? null :
            Arrays.copyOf(source.enumerators, source.enumerators.length);
        scale = source.scale;
        // table is not set
        // columnId is not set
        nullable = source.nullable;
        defaultExpression = source.defaultExpression;
        originalSQL = source.originalSQL;
        // autoIncrement, start, increment is not set
        convertNullToDefault = source.convertNullToDefault;
        sequence = source.sequence;
        comment = source.comment;
        computeTableFilter = source.computeTableFilter;
        isComputed = source.isComputed;
        selectivity = source.selectivity;
        primaryKey = source.primaryKey;
        visible = source.visible;
    }

}<|MERGE_RESOLUTION|>--- conflicted
+++ resolved
@@ -315,14 +315,10 @@
             if (localDefaultExpression == null) {
                 value = ValueNull.INSTANCE;
             } else {
-<<<<<<< HEAD
                 synchronized (localDefaultExpression) {
                     value = localDefaultExpression.getValue(session).convertTo(type);
                 }
-=======
-                value = localDefaultExpression.getValue(session).convertTo(type);
                 session.getGeneratedKeys().add(this);
->>>>>>> 47ed036f
                 if (primaryKey) {
                     session.setLastIdentity(value);
                 }
@@ -331,15 +327,11 @@
         Mode mode = session.getDatabase().getMode();
         if (value == ValueNull.INSTANCE) {
             if (convertNullToDefault) {
-<<<<<<< HEAD
                 assert localDefaultExpression != null;
                 synchronized (localDefaultExpression) {
                     value = localDefaultExpression.getValue(session).convertTo(type);
                 }
-=======
-                value = localDefaultExpression.getValue(session).convertTo(type);
                 session.getGeneratedKeys().add(this);
->>>>>>> 47ed036f
             }
             if (value == ValueNull.INSTANCE && !nullable) {
                 if (mode.convertInsertNullToZero) {
