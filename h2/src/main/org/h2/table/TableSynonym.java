/*
 * Copyright 2004-2014 H2 Group. Multiple-Licensed under the MPL 2.0,
 * and the EPL 1.0 (http://h2database.com/html/license.html).
 * Initial Developer: H2 Group
 */
package org.h2.table;

import org.h2.command.ddl.CreateSynonymData;
import org.h2.engine.Session;
import org.h2.message.DbException;
import org.h2.message.Trace;
import org.h2.schema.SchemaObjectBase;

/**
 * Synonym for an existing table or view. All DML requests are forwarded to the backing table.
 * Adding indices to a synonym or altering the table is not supported.
 */
public class TableSynonym extends SchemaObjectBase {

    private CreateSynonymData data;

    private Table synonymFor;

    public TableSynonym(CreateSynonymData data) {
        initSchemaObjectBase(data.schema, data.id, data.synonymName, Trace.TABLE);
        this.data = data;
    }

    public Table getSynonymFor() {
        return synonymFor;
    }

    public void updateData(CreateSynonymData data) {
        this.data = data;
    }

    @Override
    public int getType() {
<<<<<<< HEAD
        return TABLE_OR_VIEW;
    }

    @Override
    public Column getColumn(String columnName) {
        return getSynonymFor().getColumn(columnName);
    }

    @Override
    public boolean doesColumnExist(String columnName) {
        return getSynonymFor().doesColumnExist(columnName);
    }

    @Override
    public PlanItem getBestPlanItem(Session session, int[] masks, TableFilter[] filters, int filter, SortOrder sortOrder, HashSet<Column> allColumnsSet) {
        return getSynonymFor().getBestPlanItem(session, masks, filters, filter, sortOrder, allColumnsSet);
    }

    @Override
    public Column getColumn(int index) {
        return getSynonymFor().getColumn(index);
    }

    @Override
    public Row getTemplateRow() {
        return getSynonymFor().getTemplateRow();
    }

    @Override
    public Row createRow(Value[] data, int memory) {
        return getSynonymFor().createRow(data, memory);
    }

    @Override
    public SearchRow getTemplateSimpleRow(boolean singleColumn) {
        return getSynonymFor().getTemplateSimpleRow(singleColumn);
=======
        return SYNONYM;
>>>>>>> 1972c244
    }


    @Override
    public String getCreateSQLForCopy(Table table, String quotedName) {
        return synonymFor.getCreateSQLForCopy(table, quotedName);
    }

    @Override
<<<<<<< HEAD
    public void close(Session session) {
        getSynonymFor().close(session);
    }

    @Override
    public void unlock(Session s) {
        getSynonymFor().unlock(s);
    }

    @Override
    public Index addIndex(Session session, String indexName, int indexId, IndexColumn[] cols, IndexType indexType, boolean create, String indexComment) {
        throw DbException.getUnsupportedException("SYNONYM");
    }

    @Override
    public void rename(String newName) {
        getSynonymFor().rename(newName);
    }

    @Override
    public Row removeRow(Session session, Row row) {
        return getSynonymFor().removeRow(session, row);
    }

    @Override
    public void truncate(Session session) {
        getSynonymFor().truncate(session);
    }

    @Override
    public boolean isView() {
        return getSynonymFor().isView();
    }

    @Override
    public void addRow(Session session, Row row) {
        getSynonymFor().addRow(session, row);
    }

    @Override
    public void checkSupportAlter() {
        throw DbException.getUnsupportedException("SYNONYM");
    }

    @Override
    public void commit(short operation, Row row) {
        getSynonymFor().commit(operation, row);
    }

    @Override
    public TableType getTableType() {
        return TableType.SYNONYM;
    }

    @Override
    public Index getScanIndex(Session session) {
        return getSynonymFor().getScanIndex(session);
    }

    @Override
    public Index getScanIndex(Session session, int[] masks, TableFilter[] filters, int filter, SortOrder sortOrder, HashSet<Column> allColumnsSet) {
        return getSynonymFor().getScanIndex(session, masks, filters, filter, sortOrder, allColumnsSet);
    }

    @Override
    public Index getIndex(String indexName) {
        return getSynonymFor().getIndex(indexName);
    }

    @Override
    public Index getUniqueIndex() {
        return getSynonymFor().getUniqueIndex();
    }

    @Override
    public ArrayList<Index> getIndexes() {
        return getSynonymFor().getIndexes();
    }

    @Override
    public boolean canReference() {
        return getSynonymFor().canReference();
    }

    @Override
    public boolean isLockedExclusively() {
        return getSynonymFor().isLockedExclusively();
    }

    @Override
    public Column getRowIdColumn() {
        return getSynonymFor().getRowIdColumn();
    }

    @Override
    public String getCreateSQLForCopy(AbstractTable table, String quotedName) {
        return getSynonymFor().getCreateSQLForCopy(table, quotedName);
    }

    @Override
    public long getMaxDataModificationId() {
        return getSynonymFor().getMaxDataModificationId();
    }

    @Override
    public boolean isDeterministic() {
        return getSynonymFor().isDeterministic();
    }

    @Override
    public boolean canGetRowCount() {
        return getSynonymFor().canGetRowCount();
    }

    @Override
    public boolean isQueryComparable() {
        return getSynonymFor().isQueryComparable();
    }

    @Override
    public boolean canDrop() {
        return false;
    }

    @Override
    public long getRowCount(Session session) {
        return getSynonymFor().getRowCount(session);
    }

    @Override
    public long getRowCountApproximation() {
        return getSynonymFor().getRowCountApproximation();
    }

    @Override
    public long getDiskSpaceUsed() {
        return getSynonymFor().getDiskSpaceUsed();
    }

    @Override
    public ArrayList<DbObject> getChildren() {
        return getSynonymFor().getChildren();
    }

    @Override
    public void renameColumn(Column column, String newName) {
        getSynonymFor().renameColumn(column, newName);
    }

    @Override
    public boolean isLockedExclusivelyBy(Session session) {
        return getSynonymFor().isLockedExclusivelyBy(session);
    }

    @Override
    public void updateRows(Prepared prepared, Session session, RowList rows) {
        getSynonymFor().updateRows(prepared, session, rows);
    }

    @Override
    public ArrayList<TableView> getViews() {
        return getSynonymFor().getViews();
    }
=======
    public void rename(String newName) { throw DbException.getUnsupportedException("SYNONYM"); }
>>>>>>> 1972c244

    @Override
    public void removeChildrenAndResources(Session session) {
        synonymFor.removeSynonym(this);
        database.removeMeta(session, getId());
    }

    @Override
    public String getCreateSQL() {
        return "CREATE SYNONYM " + getName() + " FOR " + data.synonymForSchema.getName() + "." + data.synonymFor;
    }

    @Override
    public String getDropSQL() {
        return "DROP SYNONYM " + getName();
    }

    @Override
    public void checkRename() {
        throw DbException.getUnsupportedException("SYNONYM");
    }

    public String getSynonymForName() {
        return data.synonymFor;
    }

    public boolean isInvalid() {
        return synonymFor.isValid();
    }


    public void updateSynonymFor() {
        if (synonymFor != null) {
            synonymFor.removeSynonym(this);
        }
        synonymFor = data.synonymForSchema.getTableOrView(data.session, data.synonymFor);
        synonymFor.addSynonym(this);
    }

}<|MERGE_RESOLUTION|>--- conflicted
+++ resolved
@@ -36,46 +36,7 @@
 
     @Override
     public int getType() {
-<<<<<<< HEAD
-        return TABLE_OR_VIEW;
-    }
-
-    @Override
-    public Column getColumn(String columnName) {
-        return getSynonymFor().getColumn(columnName);
-    }
-
-    @Override
-    public boolean doesColumnExist(String columnName) {
-        return getSynonymFor().doesColumnExist(columnName);
-    }
-
-    @Override
-    public PlanItem getBestPlanItem(Session session, int[] masks, TableFilter[] filters, int filter, SortOrder sortOrder, HashSet<Column> allColumnsSet) {
-        return getSynonymFor().getBestPlanItem(session, masks, filters, filter, sortOrder, allColumnsSet);
-    }
-
-    @Override
-    public Column getColumn(int index) {
-        return getSynonymFor().getColumn(index);
-    }
-
-    @Override
-    public Row getTemplateRow() {
-        return getSynonymFor().getTemplateRow();
-    }
-
-    @Override
-    public Row createRow(Value[] data, int memory) {
-        return getSynonymFor().createRow(data, memory);
-    }
-
-    @Override
-    public SearchRow getTemplateSimpleRow(boolean singleColumn) {
-        return getSynonymFor().getTemplateSimpleRow(singleColumn);
-=======
         return SYNONYM;
->>>>>>> 1972c244
     }
 
 
@@ -85,173 +46,7 @@
     }
 
     @Override
-<<<<<<< HEAD
-    public void close(Session session) {
-        getSynonymFor().close(session);
-    }
-
-    @Override
-    public void unlock(Session s) {
-        getSynonymFor().unlock(s);
-    }
-
-    @Override
-    public Index addIndex(Session session, String indexName, int indexId, IndexColumn[] cols, IndexType indexType, boolean create, String indexComment) {
-        throw DbException.getUnsupportedException("SYNONYM");
-    }
-
-    @Override
-    public void rename(String newName) {
-        getSynonymFor().rename(newName);
-    }
-
-    @Override
-    public Row removeRow(Session session, Row row) {
-        return getSynonymFor().removeRow(session, row);
-    }
-
-    @Override
-    public void truncate(Session session) {
-        getSynonymFor().truncate(session);
-    }
-
-    @Override
-    public boolean isView() {
-        return getSynonymFor().isView();
-    }
-
-    @Override
-    public void addRow(Session session, Row row) {
-        getSynonymFor().addRow(session, row);
-    }
-
-    @Override
-    public void checkSupportAlter() {
-        throw DbException.getUnsupportedException("SYNONYM");
-    }
-
-    @Override
-    public void commit(short operation, Row row) {
-        getSynonymFor().commit(operation, row);
-    }
-
-    @Override
-    public TableType getTableType() {
-        return TableType.SYNONYM;
-    }
-
-    @Override
-    public Index getScanIndex(Session session) {
-        return getSynonymFor().getScanIndex(session);
-    }
-
-    @Override
-    public Index getScanIndex(Session session, int[] masks, TableFilter[] filters, int filter, SortOrder sortOrder, HashSet<Column> allColumnsSet) {
-        return getSynonymFor().getScanIndex(session, masks, filters, filter, sortOrder, allColumnsSet);
-    }
-
-    @Override
-    public Index getIndex(String indexName) {
-        return getSynonymFor().getIndex(indexName);
-    }
-
-    @Override
-    public Index getUniqueIndex() {
-        return getSynonymFor().getUniqueIndex();
-    }
-
-    @Override
-    public ArrayList<Index> getIndexes() {
-        return getSynonymFor().getIndexes();
-    }
-
-    @Override
-    public boolean canReference() {
-        return getSynonymFor().canReference();
-    }
-
-    @Override
-    public boolean isLockedExclusively() {
-        return getSynonymFor().isLockedExclusively();
-    }
-
-    @Override
-    public Column getRowIdColumn() {
-        return getSynonymFor().getRowIdColumn();
-    }
-
-    @Override
-    public String getCreateSQLForCopy(AbstractTable table, String quotedName) {
-        return getSynonymFor().getCreateSQLForCopy(table, quotedName);
-    }
-
-    @Override
-    public long getMaxDataModificationId() {
-        return getSynonymFor().getMaxDataModificationId();
-    }
-
-    @Override
-    public boolean isDeterministic() {
-        return getSynonymFor().isDeterministic();
-    }
-
-    @Override
-    public boolean canGetRowCount() {
-        return getSynonymFor().canGetRowCount();
-    }
-
-    @Override
-    public boolean isQueryComparable() {
-        return getSynonymFor().isQueryComparable();
-    }
-
-    @Override
-    public boolean canDrop() {
-        return false;
-    }
-
-    @Override
-    public long getRowCount(Session session) {
-        return getSynonymFor().getRowCount(session);
-    }
-
-    @Override
-    public long getRowCountApproximation() {
-        return getSynonymFor().getRowCountApproximation();
-    }
-
-    @Override
-    public long getDiskSpaceUsed() {
-        return getSynonymFor().getDiskSpaceUsed();
-    }
-
-    @Override
-    public ArrayList<DbObject> getChildren() {
-        return getSynonymFor().getChildren();
-    }
-
-    @Override
-    public void renameColumn(Column column, String newName) {
-        getSynonymFor().renameColumn(column, newName);
-    }
-
-    @Override
-    public boolean isLockedExclusivelyBy(Session session) {
-        return getSynonymFor().isLockedExclusivelyBy(session);
-    }
-
-    @Override
-    public void updateRows(Prepared prepared, Session session, RowList rows) {
-        getSynonymFor().updateRows(prepared, session, rows);
-    }
-
-    @Override
-    public ArrayList<TableView> getViews() {
-        return getSynonymFor().getViews();
-    }
-=======
     public void rename(String newName) { throw DbException.getUnsupportedException("SYNONYM"); }
->>>>>>> 1972c244
 
     @Override
     public void removeChildrenAndResources(Session session) {
