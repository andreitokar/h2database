<!DOCTYPE html PUBLIC "-//W3C//DTD XHTML 1.0 Strict//EN" "http://www.w3.org/TR/xhtml1/DTD/xhtml1-strict.dtd">
<!--
Copyright 2004-2014 H2 Group. Multiple-Licensed under the MPL 2.0, Version 1.0,
and under the Eclipse Public License, Version 1.0
Initial Developer: H2 Group
-->
<html xmlns="http://www.w3.org/1999/xhtml" lang="en" xml:lang="en">
<head><meta http-equiv="Content-Type" content="text/html;charset=utf-8" />
<meta name="viewport" content="width=device-width, initial-scale=1" />
<title>
Change Log
</title>
<link rel="stylesheet" type="text/css" href="stylesheet.css" />
<!-- [search] { -->
<script type="text/javascript" src="navigation.js"></script>
</head><body onload="frameMe();">
<table class="content"><tr class="content"><td class="content"><div class="contentDiv">
<!-- } -->

<h1>Change Log</h1>

<h2>Next Version (unreleased)</h2>
<ul>
<<<<<<< HEAD
<li>Fix race condition in FILE_LOCK=SOCKET, which could result in the watchdog thread not running  
</li>
<li>Experimental support for datatype TIMESTAMP WITH TIMEZONE
</li>
<li>Add support for ALTER TABLE ... RENAME CONSTRAINT .. TO ...
</li>
<li>Add support for PostgreSQL ALTER TABLE ... RENAME COLUMN .. TO ...
=======
<li>Issue #235: Anonymous SSL connections fail in many situations
>>>>>>> d4dcb65f
</li>
<li>Improve performance of cleaning up temp tables - patch from Eric Faulhaber.
</li>
<li>Fix bug where table locks were not dropped when the connection closed
</li>
<li>Fix extra CPU usage caused by query planner enhancement in 1.4.191
</li>
<li>improve performance of queries that use LIKE 'foo%' - 10x in the case of one of my queries
</li>
<li>Issue #231: Possible infinite loop when initializing the ObjectDataType class
    when concurrently writing into MVStore.
</li>
</ul>

<h2>Version 1.4.191 Beta (2016-01-21)</h2>
<ul>
<li>Issue #229: DATEDIFF does not work for 'WEEK'.
</li>
<li>Issue #156: Add support for getGeneratedKeys() when executing commands via PreparedStatement#executeBatch.
</li>
<li>Issue #195: The new Maven uses a .cmd file instead of a .bat file.
</li>
<li>Issue #212: EXPLAIN PLAN for UPDATE statement did not display LIMIT expression.
</li>
<li>Support OFFSET without LIMIT in SELECT.
</li>
<li>Improve error message for METHOD_NOT_FOUND_1/90087.
</li>
<li>CLOB and BLOB objects of removed rows were sometimes kept in the database file.
</li>
<li>Server mode: executing "shutdown" left a thread on the server.
</li>
<li>The condition "in(select...)" did not work correctly in some cases if the subquery had an "order by".
</li>
<li>Issue #184: The Platform-independent zip had Windows line endings in Linux scripts.
</li>
<li>Issue #186: The "script" command did not include sequences of temporary tables.
</li>
<li>Issue #115: to_char fails with pattern FM0D099.
</li>
</ul>

<h2>Version 1.4.190 Beta (2015-10-11)</h2>
<ul>
<li>Pull request #183: optimizer hints (so far without special SQL syntax).
</li>
<li>Issue #180: In MVCC mode, executing UPDATE and SELECT ... FOR UPDATE
    simultaneously silently can drop rows.
</li>
<li>PageStore storage: the cooperative file locking mechanism
    did not always work as expected (with very slow computers).
</li>
<li>Temporary CLOB and BLOB objects are now removed while the database is open
    (and not just when closing the database).
</li>
<li>MVStore CLOB and BLOB larger than about 25 MB: An exception could be thrown
    when using the MVStore storage.
</li>
<li>Add FILE_WRITE function. Patch provided by Nicolas Fortin
    (Lab-STICC - CNRS UMR 6285 and Ecole Centrale de Nantes)
</li>
</ul>

<h2>Version 1.4.189 Beta (2015-09-13)</h2>
<ul>
<li>Add support for dropping multiple columns in ALTER TABLE DROP COLUMN...
</li>
<li>Fix bug in XA management when doing rollback after prepare. Patch by Stephane Lacoin.
</li>
<li>MVStore CLOB and BLOB: An exception with the message "Block not found" could be thrown
    when using the MVStore storage, when copying LOB objects
    (for example due to "alter table" on a table with a LOB object),
    and then re-opening the database.
</li>
<li>Fix for issue #171: Broken QueryStatisticsData duration data when trace level smaller than TraceSystem.INFO
</li>
<li>Pull request #170: Added SET QUERY_STATISTICS_MAX_ENTRIES
</li>
<li>Pull request #165: Fix compatibility postgresql function string_agg
</li>
<li>Pull request #163: improved performance when not using the default timezone.
</li>
<li>Local temporary tables with many rows did not work correctly due to automatic analyze.
</li>
<li>Server mode: concurrently using the same connection could throw an exception
    "Connection is broken: unexpected status".
</li>
<li>Performance improvement for metadata queries that join against the COLUMNS metadata table.
</li>
<li>An ArrayIndexOutOfBoundsException was thrown in some cases
    when opening an old version 1.3 database, or an 1.4 database with
    both "mv_store=false" and the system property "h2.storeLocalTime" set to false.
    It mainly showed up with an index on a time, date, or timestamp column.
    The system property "h2.storeLocalTime" is no longer supported
    (MVStore databases always store local time, and PageStore now databases never do).
</li>
</ul>

<h2>Version 1.4.188 Beta (2015-08-01)</h2>
<ul>
<li>Server mode: CLOB processing for texts larger than about 1 MB sometimes did not work.
</li>
<li>Server mode: BLOB processing for binaries larger than 2 GB did not work.
</li>
<li>Multi-threaded processing: concurrent deleting the same row could throw the exception
    "Row not found when trying to delete".
</li>
<li>MVStore transactions: a thread could see a change of a different thread
    within a different map. Pull request #153.
</li>
<li>H2 Console: improved IBM DB2 compatibility.
</li>
<li>A thread deadlock detector (disabled by default) can help
    detect and analyze Java level deadlocks.
    To enable, set the system property "h2.threadDeadlockDetector" to true.
</li>
<li>Performance improvement for metadata queries that join against the COLUMNS metadata table.
</li>
<li>MVStore: power failure could corrupt the store, if writes were re-ordered.
</li>
<li>For compatibility with other databases, support for (double and float)
    -0.0 has been removed. 0.0 is used instead.
</li>
<li>Fix for #134, Column name with a # character. Patch by bradmesserle.
</li>
<li>In version 1.4.186, "order by" was broken in some cases
    due to the change "Make the planner use indexes for sorting when doing a GROUP BY".
    The change was reverted.
</li>
<li>Pull request #146: Improved CompareMode.
</li>
<li>Fix for #144, JdbcResultSet.setFetchDirection() throws "Feature not supported".
</li>
<li>Fix for issue #143, deadlock between two sessions hitting the same sequence on a column.
</li>
<li>Pull request #137: SourceCompiler should not throw a syntax error on javac warning.
</li>
<li>MVStore: out of memory while storing could corrupt the store
    (theoretically, a rollback would be possible, but this case is not yet implemented).
</li>
<li>The compressed in-memory file systems (memLZF:) could not be used in the MVStore.
</li>
<li>The in-memory file systems (memFS: and memLZF:) did not support files larger than 2 GB
    due to an integer overflow.
</li>
<li>Pull request #138: Added the simple Oracle function: ORA_HASH (+ tests) #138
</li>
<li>Timestamps in the trace log follow the format (yyyy-MM-dd HH:mm:ss) instead
of the old format (MM-dd HH:mm:ss). Patch by Richard Bull.
</li>
<li>Pull request #125: Improved Oracle compatibility with "truncate" with timestamps and dates.
</li>
<li>Pull request #127: Linked tables now support geometry columns.
</li>
<li>ABS(CAST(0.0 AS DOUBLE)) returned -0.0 instead of 0.0.
</li>
<li>BNF auto-completion failed with unquoted identifiers.
</li>
<li>Oracle compatibility: empty strings were not converted to NULL when using prepared statements.
</li><li>PostgreSQL compatibility: new syntax "create index ... using ...".
</li><li>There was a bug in DataType.convertToValue when reading a ResultSet from a ResultSet.
</li><li>Pull request #116: Improved concurrency in the trace system.
</li><li>Issue 609: the spatial index did not support NULL.
</li><li>Granting a schema is now supported.
</li><li>Linked tables did not work when a function-based index is present (Oracle).
</li><li>Creating a user with a null password, salt, or hash threw a NullPointerException.
</li><li>Foreign key: don't add a single column index if column
    is leading key of existing index.
</li><li>Pull request #4: Creating and removing temporary tables was getting
    slower and slower over time, because an internal object id was allocated but
    never de-allocated.
</li><li>Issue 609: the spatial index did not support NULL with update and delete operations.
</li><li>Pull request #2: Add external metadata type support (table type "external")
</li><li>MS SQL Server: the CONVERT method did not work in views
    and derived tables.
</li><li>Java 8 compatibility for "regexp_replace".
</li><li>When in cluster mode, and one of the nodes goes down,
    we need to log the problem with priority "error", not "debug"
</li></ul>

<h2>Version 1.4.187 Beta (2015-04-10)</h2>
<ul><li>MVStore: concurrent changes to the same row could result in
    the exception "The transaction log might be corrupt for key ...".
    This could only be reproduced with 3 or more threads.
</li><li>Results with CLOB or BLOB data are no longer reused.
</li><li>References to BLOB and CLOB objects now have a timeout.
    The configuration setting is LOB_TIMEOUT (default 5 minutes).
    This should avoid growing the database file if there are many queries that return BLOB or CLOB objects,
    and the database is not closed for a longer time.
</li><li>MVStore: when committing a session that removed LOB values,
    changes were flushed unnecessarily.
</li><li>Issue 610: possible integer overflow in WriteBuffer.grow().
</li><li>Issue 609: the spatial index did not support NULL (ClassCastException).
</li><li>MVStore: in some cases, CLOB/BLOB data blocks were removed
    incorrectly when opening a database.
</li><li>MVStore: updates that affected many rows were were slow
    in some cases if there was a secondary index.
</li><li>Using "runscript" with autocommit disabled could result
    in a lock timeout on the internal table "SYS".
</li><li>Issue 603: there was a memory leak when using H2 in a web application.
    Apache Tomcat logged an error message: "The web application ...
    created a ThreadLocal with key of type [org.h2.util.DateTimeUtils$1]".
</li><li>When using the MVStore,
    running a SQL script generate by the Recover tool from a PageStore file
    failed with a strange error message (NullPointerException),
    now a clear error message is shown.
</li><li>Issue 605: with version 1.4.186, opening a database could result in
    an endless loop in LobStorageMap.init.
</li><li>Queries that use the same table alias multiple times now work.
    Before, the select expression list was expanded incorrectly.
    Example: "select * from a as x, b as x".
</li><li>The MySQL compatibility feature "insert ... on duplicate key update"
    did not work with a non-default schema.
</li><li>Issue 599: the condition "in(x, y)" could not be used in the select list
    when using "group by".
</li><li>The LIRS cache could grow larger than the allocated memory.
</li><li>A new file system implementation that re-opens the file if it was closed due
    to the application calling Thread.interrupt(). File name prefix "retry:".
    Please note it is strongly recommended to avoid calling Thread.interrupt;
    this is a problem for various libraries, including Apache Lucene.
</li><li>MVStore: use RandomAccessFile file system if the file name starts with "file:".
</li><li>Allow DATEADD to take a long value for count when manipulating milliseconds.
</li><li>When using MV_STORE=TRUE and the SET CACHE_SIZE setting, the cache size was incorrectly set,
    so that it was effectively 1024 times smaller than it should be.
</li><li>Concurrent CREATE TABLE... IF NOT EXISTS in the presence of MULTI_THREAD=TRUE could
    throw an exception.
</li><li>Fix bug in MVStore when creating lots of temporary tables, where we could run out of
    transaction IDs.
</li><li>Add support for PostgreSQL STRING_AGG function. Patch by Fred Aquiles.
</li><li>Fix bug in "jdbc:h2:nioMemFS" isRoot() function.
    Also, the page size was increased to 64 KB.
</li></ul>

<h2>Version 1.4.186 Beta (2015-03-02)</h2>
<ul><li>The Servlet API 3.0.1 is now used, instead of 2.4.
</li><li>MVStore: old chunks no longer removed in append-only mode.
</li><li>MVStore: the cache for page references could grow far too big, resulting in out of memory in some cases.
</li><li>MVStore: orphaned lob objects were not correctly removed in some cases,
    making the database grow unnecessarily.
</li><li>MVStore: the maximum cache size was artificially limited to 2 GB
    (due to an integer overflow).
</li><li>MVStore / TransactionStore: concurrent updates could result in a
    "Too many open transactions" exception.
</li><li>StringUtils.toUpperEnglish now has a small cache.
    This should speed up reading from a ResultSet when using the column name.
</li><li>MVStore: up to 65535 open transactions are now supported.
    Previously, the limit was at most 65535 transactions between the oldest open and the
    newest open transaction (which was quite a strange limit).
</li><li>The default limit for in-place LOB objects was changed from 128 to 256 bytes.
    This is because each read creates a reference to a LOB, and maintaining the references
    is a big overhead. With the higher limit, less references are needed.
</li><li>Tables without columns didn't work.
    (The use case for such tables is testing.)
</li><li>The LIRS cache now resizes the table automatically in all cases
    and no longer needs the averageMemory configuration.
</li><li>Creating a linked table from an MVStore database to a non-MVStore database
    created a second (non-MVStore) database file.
</li><li>In version 1.4.184, a bug was introduced that broke queries
    that have both joins and wildcards, for example:
    select * from dual join(select x from dual) on 1=1
</li><li>Issue 598: parser fails on timestamp "24:00:00.1234" - prevent the creation of out-of-range time values.
</li><li>Allow declaring triggers as source code (like functions). Patch by Sylvain Cuaz.
</li><li>Make the planner use indexes for sorting when doing a GROUP BY where
    all of the GROUP BY columns are not mentioned in the select. Patch by Frederico (zepfred).
</li><li>PostgreSQL compatibility: generate_series (as an alias for system_range). Patch by litailang.
</li><li>Fix missing "column" type in right-hand parameter in ConditionIn. Patch by Arnaud Thimel.
</li></ul>

<h2>Version 1.4.185 Beta (2015-01-16)</h2>
<ul><li>In version 1.4.184, "group by" ignored the table name,
    and could pick a select column by mistake.
    Example: select 0 as x from system_range(1, 2) d group by d.x;
</li><li>New connection setting "REUSE_SPACE" (default: true). If disabled,
    all changes are appended to the database file, and existing content is never overwritten.
    This allows to rollback to a previous state of the database by truncating
    the database file.
</li><li>Issue 587: MVStore: concurrent compaction and store operations could result in an IllegalStateException.
</li><li>Issue 594: Profiler.copyInThread does not work properly.
</li><li>Script tool: Now, SCRIPT ... TO is always used (for higher speed and lower disk space usage).
</li><li>Script tool: Fix parsing of BLOCKSIZE parameter, original patch by Ken Jorissen.
</li><li>Fix bug in PageStore#commit method - when the ignoreBigLog flag was set,
    the logic that cleared the flag could never be reached, resulting in performance degradation.
    Reported by Alexander Nesterov.
</li><li>Issue 552: Implement BIT_AND and BIT_OR aggregate functions.
</li></ul>

<h2>Version 1.4.184 Beta (2014-12-19)</h2>
<ul><li>In version 1.3.183, indexes were not used if the table contains
    columns with a default value generated by a sequence.
    This includes tables with identity and auto-increment columns.
    This bug was introduced by supporting "rownum" in views and derived tables.
</li><li>MVStore: imported BLOB and CLOB data sometimes disappeared.
    This was caused by a bug in the ObjectDataType comparison.
</li><li>Reading from a StreamStore now throws an
    IOException if the underlying data doesn't exist.
</li><li>MVStore: if there is an exception while saving, the store is now in all cases immediately closed.
</li><li>MVStore: the dump tool could go into an endless loop for some files.
</li><li>MVStore: recovery for a database with many CLOB or BLOB entries is now much faster.
</li><li>Group by with a quoted select column name alias didn't work. Example:
    select 1 "a" from dual group by "a"
</li><li>Auto-server mode: the host name is now stored in the .lock.db file.
</li></ul>

<h2>Version 1.4.183 Beta (2014-12-13)</h2>
<ul><li>MVStore: the default auto-commit buffer size is now about twice as big.
    This should reduce the database file size after inserting a lot of data.
</li><li>The built-in functions "power" and "radians" now always return a double.
</li><li>Using "row_number" or "rownum" in views or derived tables had unexpected results
    if the outer query contained constraints for the given view. Example:
    select b.nr, b.id from (select row_number() over() as nr, a.id as id
    from (select id from test order by name) as a) as b where b.id = 1
</li><li>MVStore: the Recover tool can now deal with more types of corruption in the file.
</li><li>MVStore: the TransactionStore now first needs to be initialized before it can be used.
</li><li>Views and derived tables with equality and range conditions on the same columns
    did not work properly. example: select x from (select x from (select 1 as x)
    where x &gt; 0 and x &lt; 2) where x = 1
</li><li>The database URL setting PAGE_SIZE setting is now also used for the MVStore.
</li><li>MVStore: the default page split size for persistent stores is now 4096
    (it was 16 KB so far). This should reduce the database file size for most situations
    (in some cases, less than half the size of the previous version).
</li><li>With query literals disabled, auto-analyze of a table with CLOB or BLOB did not work.
</li><li>MVStore: use a mark and sweep GC algorithm instead of reference counting,
    to ensure used chunks are never overwrite, even if the reference counting
    algorithm does not work properly.
</li><li>In the multi-threaded mode, updating the column selectivity ("analyze")
    in the background sometimes did not work.
</li><li>In the multi-threaded mode, database metadata operations
    did sometimes not work if the schema was changed at the same time
    (for example, if tables were dropped).
</li><li>Some CLOB and BLOB values could no longer be read when
    the original row was removed (even when using the MVCC mode).
</li><li>The MVStoreTool could throw an IllegalArgumentException.
</li><li>Improved performance for some
    date / time / timestamp conversion operations.
    Thanks to Sergey Evdokimov for reporting the problem.
</li><li>H2 Console: the built-in web server did not work properly
    if an unknown file was requested.
</li><li>MVStore: the jar file is renamed to "h2-mvstore-*.jar" and is
    deployed to Maven separately.
</li><li>MVStore: support for concurrent reads and writes is now enabled by default.
</li><li>Server mode: the transfer buffer size has been changed from 16 KB to 64 KB,
    after it was found that this improves performance on Linux quite a lot.
</li><li>H2 Console and server mode: SSL is now disabled and TLS is used
    to protect against the Poodle SSLv3 vulnerability.
    The system property to disable secure anonymous connections is now
    "h2.enableAnonymousTLS".
    The default certificate is still self-signed, so you need to manually install
    another one if you want to avoid man in the middle attacks.
</li><li>MVStore: the R-tree did not correctly measure the memory usage.
</li><li>MVStore: compacting a store with an R-tree did not always work.
</li><li>Issue 581: When running in LOCK_MODE=0,
        JdbcDatabaseMetaData#supportsTransactionIsolationLevel(TRANSACTION_READ_UNCOMMITTED)
    should return false
</li><li>Fix bug which could generate deadlocks when multiple connections accessed the same table.
</li><li>Some places in the code were not respecting the value set in the "SET MAX_MEMORY_ROWS x" command
</li><li>Fix bug which could generate a NegativeArraySizeException when performing large (>40M) row union operations
</li><li>Fix "USE schema" command for MySQL compatibility, patch by mfulton
</li><li>Parse and ignore the ROW_FORMAT=DYNAMIC MySQL syntax, patch by mfulton
</li></ul>

<h2>Version 1.4.182 Beta (2014-10-17)</h2>
<ul><li>MVStore: improved error messages and logging;
    improved behavior if there is an error when serializing objects.
</li><li>OSGi: the MVStore packages are now exported.
</li><li>With the MVStore option, when using multiple threads
    that concurrently create indexes or tables,
    it was relatively easy to get a lock timeout on the "SYS" table.
</li><li>When using the multi-threaded option, the exception
    "Unexpected code path" could be thrown, specially if the option
    "analyze_auto" was set to a low value.
</li><li>In the server mode, when reading from a CLOB or BLOB, if the connection
    was closed, a NullPointerException could be thrown instead of an exception saying
    the connection is closed.
</li><li>DatabaseMetaData.getProcedures and getProcedureColumns
    could throw an exception if a user defined class is not available.
</li><li>Issue 584: the error message for a wrong sequence definition was wrong.
</li><li>CSV tool: the rowSeparator option is no longer supported,
    as the same can be achieved with the lineSeparator.
</li><li>Descending indexes on MVStore tables did not work properly.
</li><li>Issue 579: Conditions on the "_rowid_" pseudo-column didn't use an index
    when using the MVStore.
</li><li>Fixed documentation that "offset" and "fetch" are also keywords since version 1.4.x.
</li><li>The Long.MIN_VALUE could not be parsed for auto-increment (identity) columns.
</li><li>Issue 573: Add implementation for Methods "isWrapperFor()" and "unwrap()" in
    other JDBC classes.
</li><li>Issue 572: MySQL compatibility for "order by" in update statements.
</li><li>The change in  JDBC escape processing in version 1.4.181 affects both the parser
    (which is running on the server) and the JDBC API (which is running on the client).
    If you (or a tool you use) use the syntax "{t 'time}", or "{ts 'timestamp'}", or "{d 'data'}",
    then both the client and the server need to be upgraded to version 1.4.181 or later.
</li></ul>

<h2>Version 1.4.181 Beta (2014-08-06)</h2>
<ul><li>Improved MySQL compatibility by supporting "use schema".
    Thanks a lot to Karl Pietrzak for the patch!
</li><li>Writing to the trace file is now faster, specially with the debug level.
</li><li>The database option "defrag_always=true" did not work with the MVStore.
</li><li>The JDBC escape syntax {ts 'value'} did not interpret the value as a timestamp.
    The same for {d 'value'} (for date) and {t 'value'} (for time).
    Thanks to Lukas Eder for reporting the issue.
    The following problem was detected after version 1.4.181 was released:
    The change in  JDBC escape processing affects both the parser (which is running on the server)
    and the JDBC API (which is running on the client).
    If you (or a tool you use) use the syntax {t 'time'}, or {ts 'timestamp'}, or {d 'date'},
    then both the client and the server need to be upgraded to version 1.4.181 or later.
</li><li>File system abstraction: support replacing existing files using move
    (currently not for Windows).
</li><li>The statement "shutdown defrag" now compresses the database (with the MVStore).
    This command can greatly reduce the file size, and is relatively fast,
    but is not incremental.
</li><li>The MVStore now automatically compacts the store in the background if there is no read or write activity,
    which should (after some time; sometimes about one minute) reduce the file size.
    This is still work in progress, feedback is welcome!
</li><li>Change default value of PAGE_SIZE from 2048 to 4096 to more closely match most file systems block size
    (PageStore only; the MVStore already used 4096).
</li><li>Auto-scale MAX_MEMORY_ROWS and CACHE_SIZE settings by the amount of available RAM. Gives a better
    out of box experience for people with more powerful machines.
</li><li>Handle tabs like 4 spaces in web console, patch by Martin Grajcar.
</li><li>Issue 573: Add implementation for Methods "isWrapperFor()" and "unwrap()" in JdbcConnection.java,
    patch by BigMichi1.
</li></ul>

<h2>Version 1.4.180 Beta (2014-07-13)</h2>
<ul><li>MVStore: the store is now auto-compacted automatically up to some point,
    to avoid very large file sizes. This area is still work in progress.
</li><li>Sequences of temporary tables (auto-increment or identity columns)
    were persisted unnecessarily in the database file, and were not removed
    when re-opening the database.
</li><li>MVStore: an IndexOutOfBoundsException could sometimes
    occur MVMap.openVersion when concurrently accessing the store.
</li><li>The LIRS cache now re-sizes the internal hash map if needed.
</li><li>Optionally persist session history in the H2 console. (patch from Martin Grajcar)
</li><li>Add client-info property to get the number of servers currently in the cluster
    and which servers that are available. (patch from Nikolaj Fogh)
</li><li>Fix bug in changing encrypted DB password that kept the file handle
    open when the wrong password was supplied. (test case from Jens Hohmuth).
</li><li>Issue 567: H2 hangs for a long time then (sometimes) recovers.
    Introduce a queue when doing table locking to prevent session starvation.
</li></ul>

<h2>Version 1.4.179 Beta (2014-06-23)</h2>
<ul><li>The license was changed to MPL 2.0 (from 1.0) and EPL 1.0.
</li><li>Issue 565: MVStore: concurrently adding LOB objects
    (with MULTI_THREADED option) resulted in a NullPointerException.
</li><li>MVStore: reduced dependencies to other H2 classes.
</li><li>There was a way to prevent a database from being re-opened,
    by creating a column constraint that references a table with a higher id,
    for example with "check" constraints that contains queries.
    This is now detected, and creating the table is prohibited.
    In future versions of H2, most likely creating references to other
    tables will no longer be supported because of such problems.
</li><li>MVStore: descending indexes with "nulls first" did not work as expected
    (null was ordered last).
</li><li>Large result sets now always create temporary tables instead of temporary files.
</li><li>When using the PageStore, opening a database failed in some cases with a NullPointerException
    if temporary tables were used (explicitly, or implicitly when using large result sets).
</li><li>If a database file in the PageStore file format exists, this file and this mode
    is now used, even if the database URL does not contain "MV_STORE=FALSE".
    If a MVStore file exists, it is used.
</li><li>Databases created with version 1.3.175 and earlier
    that contained foreign keys in combination with multi-column indexes
    could not be opened in some cases.
    This was due to a bugfix in version 1.3.176:
    Referential integrity constraints sometimes used the wrong index.
</li><li>MVStore: the ObjectDataType comparison method was incorrect if one
    key was Serializable and the other was of a common class.
</li><li>Recursive queries with many result rows (more than the setting "max_memory_rows")
    did not work correctly.
</li><li>The license has changed to MPL 2.0 + EPL 1.0.
</li><li>MVStore: temporary tables from result sets could survive re-opening a database,
    which could result in a ClassCastException.
</li><li>Issue 566: MVStore: unique indexes that were created later on did not work correctly
    if there were over 5000 rows in the table.
    Existing databases need to be re-created (at least the broken index need to be re-built).
</li><li>MVStore: creating secondary indexes on large tables
    results in missing rows in the index.
</li><li>Metadata: the password of linked tables is now only visible for admin users.
</li><li>For Windows, database URLs of the form "jdbc:h2:/test" where considered
    relative and did not work unless the system property "h2.implicitRelativePath" was used.
</li><li>Windows: using a base directory of "C:/" and similar did not work as expected.
</li><li>Follow JDBC specification on Procedures MetaData, use P0 as
    return type of procedure.
</li><li>Issue 531: IDENTITY ignored for added column.
</li><li>FileSystem: improve exception throwing compatibility with JDK
</li><li>Spatial Index: adjust costs so we do not use the spatial index if the
    query does not contain an intersects operator.
</li><li>Fix multi-threaded deadlock when using a View that includes a TableFunction.
</li><li>Fix bug in dividing very-small BigDecimal numbers.
</li></ul>

<h2>Version 1.4.178 Beta (2014-05-02)</h2>
<ul><li>Issue 559: Make dependency on org.osgi.service.jdbc optional.
</li><li>Improve error message when the user specifies an unsupported combination of database settings.
</li><li>MVStore: in the multi-threaded mode, NullPointerException and other exceptions could occur.
</li><li>MVStore: some database file could not be compacted due to a bug in
    the bookkeeping of the fill rate. Also, database file were compacted quite slowly.
    This has been improved; but more changes in this area are expected.
</li><li>MVStore: support for volatile maps (that don't store changes).
</li><li>MVStore mode: in-memory databases now also use the MVStore.
</li><li>In server mode, appending ";autocommit=false" to the database URL was working,
    but the return value of Connection.getAutoCommit() was wrong.
</li><li>Issue 561: OSGi: the import package declaration of org.h2 excluded version 1.4.
</li><li>Issue 558: with the MVStore, a NullPointerException could occur when using LOBs
    at session commit (LobStorageMap.removeLob).
</li><li>Remove the "h2.MAX_MEMORY_ROWS_DISTINCT" system property to reduce confusion.
    We already have the MAX_MEMORY_ROWS setting which does a very similar thing, and is better documented.
</li><li>Issue 554: Web Console in an IFrame was not fully supported.
</li></ul>

<h2>Version 1.4.177 Beta (2014-04-12)</h2>
<ul><li>By default, the MV_STORE option is enabled, so it is using the new MVStore
    storage. The MVCC setting is by default set to the same values as the MV_STORE setting,
    so it is also enabled by default. For testing, both settings can be disabled by appending
    ";MV_STORE=FALSE" and/or ";MVCC=FALSE" to the database URL.
</li><li>The file locking method 'serialized' is no longer supported.
    This mode might return in a future version,
    however this is not clear right now.
    A new implementation and new tests would be needed.
</li><li>Enable the new storage format for dates (system property "h2.storeLocalTime").
    For the MVStore mode, this is always enabled, but with version 1.4
    this is even enabled in the PageStore mode.
</li><li>Implicit relative paths are disabled (system property "h2.implicitRelativePath"),
    so that the database URL jdbc:h2:test now needs to be written as jdbc:h2:./test.
</li><li>"select ... fetch first 1 row only" is supported with the regular mode.
    This was disabled so far because "fetch" and "offset" are now keywords.
    See also Mode.supportOffsetFetch.
</li><li>Byte arrays are now sorted in unsigned mode
    (x'99' is larger than x'09').
    (System property "h2.sortBinaryUnsigned", Mode.binaryUnsigned, setting "binary_collation").
</li><li>Csv.getInstance will be removed in future versions of 1.4.
    Use the public constructor instead.
</li><li>Remove support for the limited old-style outer join syntax using "(+)".
    Use "outer join" instead.
    System property "h2.oldStyleOuterJoin".
</li><li>Support the data type "DATETIME2" as an alias for "DATETIME", for MS SQL Server compatibility.
</li><li>Add Oracle-compatible TRANSLATE function, patch by Eric Chatellier.
</li></ul>

<h2>Version 1.3.176 (2014-04-05)</h2>
<ul><li>The file locking method 'serialized' is no longer documented,
    as it will not be available in version 1.4.
</li><li>The static method Csv.getInstance() was removed.
    Use the public constructor instead.
</li><li>The default user name for the Script, RunScript, Shell,
    and CreateCluster tools are no longer "sa" but an empty string.
</li><li>The stack trace of the exception "The object is already closed" is no longer logged by default.
</li><li>If a value of a result set was itself a result set, the result
    could only be read once.
</li><li>Column constraints are also visible in views (patch from Nicolas Fortin for H2GIS).
</li><li>Granting a additional right to a role that already had a right for that table was not working.
</li><li>Spatial index: a few bugs have been fixed (using spatial constraints in views,
    transferring geometry objects over TCP/IP, the returned geometry object is copied when needed).
</li><li>Issue 551: the datatype documentation was incorrect (found by Bernd Eckenfels).
</li><li>Issue 368: ON DUPLICATE KEY UPDATE did not work for multi-row inserts.
    Test case from Angus Macdonald.
</li><li>OSGi: the package javax.tools is now imported (as an optional).
</li><li>H2 Console: auto-complete is now disabled by default, but there is a hot-key (Ctrl+Space).
</li><li>H2 Console: auto-complete did not work with multi-line statements.
</li><li>CLOB and BLOB data was not immediately removed after a rollback.
</li><li>There is a new Aggregate API that supports the internal H2 data types
    (GEOMETRY for example). Thanks a lot to Nicolas Fortin for the patch!
</li><li>Referential integrity constraints sometimes used the wrong index,
    such that updating a row in the referenced table incorrectly failed with
    a constraint violation.
</li><li>The Polish translation was completed and corrected by Wojtek Jurczyk. Thanks a lot!
</li><li>Issue 545: Unnecessary duplicate code was removed.
</li><li>The profiler tool can now process files with full thread dumps.
</li><li>MVStore: the file format was changed slightly.
</li><li>MVStore mode: the CLOB and BLOB storage was re-implemented and is
    now much faster than with the PageStore (which is still the default storage).
</li><li>MVStore mode: creating indexes is now much faster
    (in many cases faster than with the default PageStore).
</li><li>Various bugs in the MVStore storage and have been fixed,
    including a bug in the R-tree implementation.
    The database could get corrupt if there were transient IO exceptions while storing.
</li><li>The method org.h2.expression.Function.getCost could throw a NullPointException.
</li><li>Storing LOBs in separate files (outside of the main database file)
    is no longer supported for new databases.
</li><li>Lucene 2 is no longer supported.
</li><li>Fix bug in calculating default MIN and MAX values for SEQUENCE.
</li><li>Fix bug in performing IN queries with multiple values when IGNORECASE=TRUE
</li><li>Add entry-point to org.h2.tools.Shell so it can be called from inside an application.
    patch by Thomas Gillet.
</li><li>Fix bug that prevented the PgServer from being stopped and started multiple times.
</li><li>Support some more DDL syntax for MySQL, patch from Peter Jentsch.
</li><li>Issue 548: TO_CHAR does not format MM and DD correctly when the month or day of
    the month is 1 digit, patch from "the.tucc"
</li><li>Fix bug in varargs support in ALIAS's, patch from Nicolas Fortin
</li></ul>

<!-- [close] { --></div></td></tr></table><!-- } --><!-- analytics --></body></html><|MERGE_RESOLUTION|>--- conflicted
+++ resolved
@@ -21,7 +21,8 @@
 
 <h2>Next Version (unreleased)</h2>
 <ul>
-<<<<<<< HEAD
+<li>Issue #235: Anonymous SSL connections fail in many situations
+</li>
 <li>Fix race condition in FILE_LOCK=SOCKET, which could result in the watchdog thread not running  
 </li>
 <li>Experimental support for datatype TIMESTAMP WITH TIMEZONE
@@ -29,9 +30,6 @@
 <li>Add support for ALTER TABLE ... RENAME CONSTRAINT .. TO ...
 </li>
 <li>Add support for PostgreSQL ALTER TABLE ... RENAME COLUMN .. TO ...
-=======
-<li>Issue #235: Anonymous SSL connections fail in many situations
->>>>>>> d4dcb65f
 </li>
 <li>Improve performance of cleaning up temp tables - patch from Eric Faulhaber.
 </li>
